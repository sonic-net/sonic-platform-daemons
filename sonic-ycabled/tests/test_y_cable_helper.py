--- conflicted
+++ resolved
@@ -4744,7 +4744,6 @@
 
             patched_util.get.return_value = PortInstanceHelper()
             rc = handle_show_hwmode_state_cmd_arg_tbl_notification(
-<<<<<<< HEAD
                 fvp, port_tbl, xcvrd_show_hwmode_dir_cmd_sts_tbl, xcvrd_show_hwmode_dir_rsp_tbl, xcvrd_show_hwmode_dir_res_tbl, asic_index, port)
             assert(rc == None)
 
@@ -5212,10 +5211,6 @@
         
         rc = handle_fwd_state_command_grpc_notification(fvs_m, hw_mux_cable_tbl, fwd_state_response_tbl, asic_index, port, "TestDB")
         assert(rc == True)
-=======
-                fvp, xcvrd_show_hwmode_dir_cmd_sts_tbl, xcvrd_show_hwmode_dir_rsp_tbl, xcvrd_show_hwmode_dir_res_tbl, asic_index, port)
-            assert(rc == None)
-
     def test_get_mux_cable_static_info_without_presence(self):
 
         rc = get_muxcable_static_info_without_presence()
@@ -5225,5 +5220,4 @@
         assert(rc['nic_lane1_precursor1'] == 'N/A')
         assert(rc['nic_lane1_postcursor1'] == 'N/A')
         assert(rc['nic_lane1_postcursor2'] == 'N/A')
->>>>>>> 2bcf9364
-
+
