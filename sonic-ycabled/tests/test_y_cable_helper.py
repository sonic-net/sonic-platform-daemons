from .mock_swsscommon import Table
from sonic_platform_base.sfp_base import SfpBase
from swsscommon import swsscommon
from sonic_py_common import daemon_base
from ycable.ycable_utilities.y_cable_helper import *
from ycable.ycable import *
import copy
import os
import sys
import time

if sys.version_info >= (3, 3):
    from unittest.mock import MagicMock, patch, mock_open
else:
    from mock import MagicMock, patch, mock_open


daemon_base.db_connect = MagicMock()
swsscommon.Table = MagicMock()

sys.modules['sonic_y_cable'] = MagicMock()
sys.modules['sonic_y_cable.y_cable'] = MagicMock()

os.environ["Y_CABLE_HELPER_UNIT_TESTING"] = "1"


class helper_logger:
    mock_arg = MagicMock()

    def log_error(self, mock_arg):
        return True

    def log_warning(self, mock_arg):
        return True

    def log_debug(self, mock_arg):
        return True


class TestYCableScript(object):
    def test_xcvrd_helper_class_run(self):
        Y_cable_task = YCableTableUpdateTask()

    def test_y_cable_helper_format_mapping_identifier1(self):
        rc = format_mapping_identifier("ABC        ")
        assert(rc == "abc")

    def test_y_cable_helper_format_mapping_identifier_no_instance(self):
        rc = format_mapping_identifier(None)
        assert(rc == None)

    def test_gather_arg_from_db_and_check_for_type(self):

        arg_tbl = {"Ethernet0": (True, {"abc": "x", "def": "y"})}
        dic = {"key": "value"}
        rc = gather_arg_from_db_and_check_for_type(
            arg_tbl, "Ethernet0", "key", dic, "abc")

        assert(rc == ("x", "value", {'abc': 'x', 'def': 'y'}))

    def test_gather_arg_from_db_and_check_for_none_type(self):

        arg_tbl = {"Ethernet0": (True, {"abcd": "x", "def": "y"})}
        dic = {"key": "value"}
        rc = gather_arg_from_db_and_check_for_type(
            arg_tbl, "Ethernet0", "key", dic, "abc")

        assert(rc == (None, "value"), {'abcd': 'x', 'def': 'y'})

    def test_y_cable_wrapper_get_transceiver_info(self):
        with patch('ycable.ycable_utilities.y_cable_helper.y_cable_platform_sfputil') as patched_util:
            patched_util.get_transceiver_info_dict.return_value = {'manufacturer': 'Microsoft',
                                                                   'model': 'model1'}

            transceiver_dict = y_cable_wrapper_get_transceiver_info(1)
            vendor = transceiver_dict.get('manufacturer')
            model = transceiver_dict.get('model')

        assert(vendor == "Microsoft")
        assert(model == "model1")

    @patch('ycable.ycable_utilities.y_cable_helper.y_cable_platform_chassis')
    def test_y_cable_wrapper_get_transceiver_info_with_platform_chassis(self, mock_chassis):

        mock_object = MagicMock()
        mock_object.get_transceiver_info.return_value = {'type': '1000_BASE_SX_SFP',
                                                         'hardware_rev': '5',
                                                         'serial': 'PEP3L5D',
                                                         'manufacturer': 'FINISAR',
                                                         'model': 'ABC',
                                                         'connector': 'LC',
                                                         'encoding': '8B10B',
                                                         'ext_identifier': 'SFP',
                                                         'ext_rateselect_compliance': 'DEF',
                                                         'cable_length': '850',
                                                         'nominal_bit_rate': '100',
                                                         'specification_compliance': 'GHI',
                                                         'vendor_date': '2021-01-01',
                                                         'vendor_oui': '00:90:65'}

        mock_chassis.get_sfp = MagicMock(return_value=mock_object)
        received_xcvr_info = y_cable_wrapper_get_transceiver_info(1)

        type = received_xcvr_info.get('type')
        model = received_xcvr_info.get('model')
        vendor_date = received_xcvr_info.get('vendor_date')

        assert(type == "1000_BASE_SX_SFP")
        assert(model == "ABC")
        assert(vendor_date == "2021-01-01")

    @patch('ycable.ycable_utilities.y_cable_helper.y_cable_platform_chassis')
    def test_y_cable_wrapper_get_transceiver_info_with_platform_chassis_not_implemented(self, mock_chassis):

        mock_object = MagicMock()
        mock_object.get_transceiver_info.side_effect = NotImplementedError
        mock_chassis.get_sfp = MagicMock(return_value=mock_object)

        with patch('ycable.ycable_utilities.y_cable_helper.y_cable_platform_sfputil') as patched_util:
            patched_util.get_transceiver_info_dict.return_value = {'manufacturer': 'microsoft',
                                                                   'model': 'simulated'}

            transceiver_dict = y_cable_wrapper_get_transceiver_info(1)
            vendor = transceiver_dict.get('manufacturer')
            model = transceiver_dict.get('model')

        assert(vendor == "microsoft")
        assert(model == "simulated")

    def test_y_cable_wrapper_get_presence(self):
        with patch('ycable.ycable_utilities.y_cable_helper.y_cable_platform_sfputil') as patched_util:
            patched_util.get_presence.return_value = True

            presence = y_cable_wrapper_get_presence(1)

        assert(presence == True)

    @patch('ycable.ycable_utilities.y_cable_helper.y_cable_platform_chassis')
    def test_y_cable_wrapper_get_presence_with_platform_chassis(self, mock_chassis):

        mock_object = MagicMock()
        mock_object.get_presence = MagicMock(return_value=True)
        mock_chassis.get_sfp = MagicMock(return_value=mock_object)
        presence = y_cable_wrapper_get_presence(1)

        assert(presence == True)

    @patch('ycable.ycable_utilities.y_cable_helper.y_cable_platform_chassis')
    def test_y_cable_wrapper_get_presence_with_platform_chassis_raise_exception(self, mock_chassis):

        mock_object = MagicMock(spec=SfpBase)
        mock_object.get_presence = MagicMock(side_effect=NotImplementedError)
        mock_chassis.get_sfp = MagicMock(return_value=mock_object)

        with patch('ycable.ycable_utilities.y_cable_helper.y_cable_platform_sfputil') as patched_util:
            patched_util.get_presence.return_value = True

            assert(y_cable_wrapper_get_presence(1) == True)

    @patch('ycable.ycable_utilities.y_cable_helper.y_cable_platform_sfputil', MagicMock(return_value=[0]))
    @patch('ycable.ycable_utilities.y_cable_helper.y_cable_wrapper_get_presence', MagicMock(return_value=True))
    @patch('ycable.ycable_utilities.y_cable_helper.logical_port_name_to_physical_port_list', MagicMock(return_value=[0]))
    @patch('ycable.ycable_utilities.y_cable_helper.get_muxcable_info', MagicMock(return_value={'tor_active': 'self',
                                                                                               'time_post': '2022-Sep-23 00:09:16.968812',
                                                                                               'mux_direction': 'self',
                                                                                               'manual_switch_count': '7',
                                                                                               'auto_switch_count': '71',
                                                                                               'link_status_self': 'up',
                                                                                               'link_status_peer': 'up',
                                                                                               'link_status_nic': 'up',
                                                                                               'nic_lane1_active': 'True',
                                                                                               'nic_lane2_active': 'True',
                                                                                               'nic_lane3_active': 'True',
                                                                                               'nic_lane4_active': 'True',
                                                                                               'self_eye_height_lane1': '500',
                                                                                               'self_eye_height_lane2': '510',
                                                                                               'peer_eye_height_lane1': '520',
                                                                                               'peer_eye_height_lane2': '530',
                                                                                               'nic_eye_height_lane1': '742',
                                                                                               'nic_eye_height_lane2': '750',
                                                                                               'internal_temperature': '28',
                                                                                               'internal_voltage': '3.3',
                                                                                               'nic_temperature': '20',
                                                                                               'nic_voltage': '2.7',
                                                                                               'version_nic_active': '1.6MS',
                                                                                               'version_nic_inactive': '1.7MS',
                                                                                               'version_nic_next': '1.7MS',
                                                                                               'version_self_active': '1.6MS',
                                                                                               'version_self_inactive': '1.7MS',
                                                                                               'version_self_next': '1.7MS',
                                                                                               'version_peer_active': '1.6MS',
                                                                                               'version_peer_inactive': '1.7MS',
                                                                                               'version_peer_next': '1.7MS'}))
    def test_post_port_mux_info_to_db(self):
        asic_index = 0
        logical_port_name = "Ethernet0"
        y_cable_tbl = {}
        mux_tbl = {}
        test_db = "TEST_DB"
        status = True
        fvs = [('state', "auto"), ('read_side', 1)]
        y_cable_tbl[asic_index] = swsscommon.Table(
            test_db[asic_index], "Y_CABLE_TABLE")
        y_cable_tbl[asic_index].get.return_value = (status, fvs)
        mux_tbl[asic_index] = swsscommon.Table(
            test_db[asic_index], "Y_CABLE_TABLE")
        rc = post_port_mux_info_to_db(logical_port_name, mux_tbl,asic_index, y_cable_tbl, 'active-standby')
        assert(rc != -1)

    @patch('ycable.ycable_utilities.y_cable_helper.y_cable_platform_sfputil', MagicMock(return_value=[0]))
    @patch('ycable.ycable_utilities.y_cable_helper.y_cable_wrapper_get_presence', MagicMock(return_value=True))
    @patch('ycable.ycable_utilities.y_cable_helper.logical_port_name_to_physical_port_list', MagicMock(return_value=[0]))
    @patch('ycable.ycable_utilities.y_cable_helper.get_muxcable_static_info', MagicMock(return_value={'read_side': 'self',
                                                                                                      'nic_lane1_precursor1': '1',
                                                                                                      'nic_lane1_precursor2': '-7',
                                                                                                      'nic_lane1_maincursor': '-1',
                                                                                                      'nic_lane1_postcursor1': '11',
                                                                                                      'nic_lane1_postcursor2': '11',
                                                                                                      'nic_lane2_precursor1': '12',
                                                                                                      'nic_lane2_precursor2': '7',
                                                                                                      'nic_lane2_maincursor': '7',
                                                                                                      'nic_lane2_postcursor1': '7',
                                                                                                      'nic_lane2_postcursor2': '7',
                                                                                                      'tor_self_lane1_precursor1': '17',
                                                                                                      'tor_self_lane1_precursor2': '17',
                                                                                                      'tor_self_lane1_maincursor': '17',
                                                                                                      'tor_self_lane1_postcursor1': '17',
                                                                                                      'tor_self_lane1_postcursor2': '17',
                                                                                                      'tor_self_lane2_precursor1': '7',
                                                                                                      'tor_self_lane2_precursor2': '7',
                                                                                                      'tor_self_lane2_maincursor': '7',
                                                                                                      'tor_self_lane2_postcursor1': '7',
                                                                                                      'tor_self_lane2_postcursor2': '7',
                                                                                                      'tor_peer_lane1_precursor1': '7',
                                                                                                      'tor_peer_lane1_precursor2': '7',
                                                                                                      'tor_peer_lane1_maincursor': '17',
                                                                                                      'tor_peer_lane1_postcursor1': '7',
                                                                                                      'tor_peer_lane1_postcursor2': '17',
                                                                                                      'tor_peer_lane2_precursor1': '7',
                                                                                                      'tor_peer_lane2_precursor2': '7',
                                                                                                      'tor_peer_lane2_maincursor': '17',
                                                                                                      'tor_peer_lane2_postcursor1': '7',
                                                                                                      'tor_peer_lane2_postcursor2': '17'}))
    def test_post_port_mux_static_info_to_db(self):
        logical_port_name = "Ethernet0"
        mux_tbl = Table("STATE_DB", "Y_CABLE_STATIC_INFO_TABLE")
        y_cable_tbl = Table("STATE_DB", "Y_CABLE_STATIC_INFO_TABLE")
        rc = post_port_mux_static_info_to_db(logical_port_name, mux_tbl, y_cable_tbl)
        assert(rc != -1)

    def test_y_cable_helper_format_mapping_identifier1(self):
        rc = format_mapping_identifier("ABC        ")
        assert(rc == "abc")

    def test_y_cable_helper_format_mapping_identifier_no_instance(self):
        rc = format_mapping_identifier(None)
        assert(rc == None)

    def test_y_cable_wrapper_get_transceiver_info(self):
        with patch('ycable.ycable_utilities.y_cable_helper.y_cable_platform_sfputil') as patched_util:
            patched_util.get_transceiver_info_dict.return_value = {'manufacturer': 'Microsoft',
                                                                   'model': 'model1'}

            transceiver_dict = y_cable_wrapper_get_transceiver_info(1)
            vendor = transceiver_dict.get('manufacturer')
            model = transceiver_dict.get('model')

        assert(vendor == "Microsoft")
        assert(model == "model1")

    @patch('ycable.ycable_utilities.y_cable_helper.y_cable_platform_chassis')
    def test_y_cable_wrapper_get_transceiver_info_with_platform_chassis(self, mock_chassis):

        mock_object = MagicMock()
        mock_object.get_transceiver_info.return_value = {'type': '1000_BASE_SX_SFP',
                                                         'hardware_rev': '5',
                                                         'serial': 'PEP3L5D',
                                                         'manufacturer': 'FINISAR',
                                                         'model': 'ABC',
                                                         'connector': 'LC',
                                                         'encoding': '8B10B',
                                                         'ext_identifier': 'SFP',
                                                         'ext_rateselect_compliance': 'DEF',
                                                         'cable_length': '850',
                                                         'nominal_bit_rate': '100',
                                                         'specification_compliance': 'GHI',
                                                         'vendor_date': '2021-01-01',
                                                         'vendor_oui': '00:90:65'}

        mock_chassis.get_sfp = MagicMock(return_value=mock_object)
        received_xcvr_info = y_cable_wrapper_get_transceiver_info(1)

        type = received_xcvr_info.get('type')
        model = received_xcvr_info.get('model')
        vendor_date = received_xcvr_info.get('vendor_date')

        assert(type == "1000_BASE_SX_SFP")
        assert(model == "ABC")
        assert(vendor_date == "2021-01-01")

    @patch('ycable.ycable_utilities.y_cable_helper.y_cable_platform_chassis')
    def test_y_cable_wrapper_get_transceiver_info_with_platform_chassis_not_implemented(self, mock_chassis):

        mock_object = MagicMock()
        mock_object.get_transceiver_info.side_effect = NotImplementedError
        mock_chassis.get_sfp = MagicMock(return_value=mock_object)

        with patch('ycable.ycable_utilities.y_cable_helper.y_cable_platform_sfputil') as patched_util:
            patched_util.get_transceiver_info_dict.return_value = {'manufacturer': 'microsoft',
                                                                   'model': 'simulated'}

            transceiver_dict = y_cable_wrapper_get_transceiver_info(1)
            vendor = transceiver_dict.get('manufacturer')
            model = transceiver_dict.get('model')

        assert(vendor == "microsoft")
        assert(model == "simulated")

    def test_y_cable_wrapper_get_presence(self):
        with patch('ycable.ycable_utilities.y_cable_helper.y_cable_platform_sfputil') as patched_util:
            patched_util.get_presence.return_value = True

            presence = y_cable_wrapper_get_presence(1)

        assert(presence == True)

    @patch('ycable.ycable_utilities.y_cable_helper.y_cable_platform_chassis')
    def test_y_cable_wrapper_get_presence_with_platform_chassis(self, mock_chassis):

        mock_object = MagicMock()
        mock_object.get_presence = MagicMock(return_value=True)
        mock_chassis.get_sfp = MagicMock(return_value=mock_object)
        presence = y_cable_wrapper_get_presence(1)

        assert(presence == True)

    def test_y_cable_toggle_mux_torA_update_status_true(self):

        with patch('ycable.ycable_utilities.y_cable_helper.y_cable_port_instances') as patched_util:

            mock_toggle_object = MagicMock()
            mock_toggle_object.toggle_mux_to_tor_a.return_value = True
            patched_util.get.return_value = mock_toggle_object

            rc = y_cable_toggle_mux_torA(1)

        assert(rc == 1)

    def test_y_cable_toggle_mux_torA_no_port_instance(self):

        with patch('ycable.ycable_utilities.y_cable_helper.y_cable_port_instances') as port_instance:

            port_instance.get.return_value = None
            rc = y_cable_toggle_mux_torA(1)

        assert(rc == -1)

    def test_y_cable_toggle_mux_torA_update_status_exception(self):

        with patch('ycable.ycable_utilities.y_cable_helper.y_cable_port_instances') as port_instance:

            class PortInstanceHelper():
                def __init__(self):
                    self.EEPROM_ERROR = -1
                    self.MUX_TOGGLE_STATUS_NOT_INITIATED_OR_FINISHED = 0

                # Defining function without self argument creates an exception,
                # which is what we want for this test.
                def get_mux_direction():
                    pass
                def toggle_mux_to_tor_a():
                    raise NotImplementedError

            port_instance.get.return_value = PortInstanceHelper()


            rc = y_cable_toggle_mux_torA(1)

        assert(rc == -1)

    def test_y_cable_toggle_mux_torA_update_status_true(self):

        with patch('ycable.ycable_utilities.y_cable_helper.y_cable_port_instances') as patched_util:

            mock_toggle_object = MagicMock()
            mock_toggle_object.toggle_mux_to_tor_a.return_value = True
            patched_util.get.return_value = mock_toggle_object

            rc = y_cable_toggle_mux_torA(1)

        assert(rc == 1)

    def test_y_cable_toggle_mux_torB_no_port_instance(self):

        with patch('ycable.ycable_utilities.y_cable_helper.y_cable_port_instances') as port_instance:

            port_instance.get.return_value = None
            rc = y_cable_toggle_mux_torB(1)

        assert(rc == -1)

    def test_y_cable_toggle_mux_torB_update_status_exception(self):
        with patch('ycable.ycable_utilities.y_cable_helper.y_cable_port_instances') as port_instance:

            class PortInstanceHelper():
                def __init__(self):
                    self.EEPROM_ERROR = -1
                    self.MUX_TOGGLE_STATUS_NOT_INITIATED_OR_FINISHED = 0

                # Defining function without self argument creates an exception,
                # which is what we want for this test.
                def get_mux_direction():
                    pass
                def toggle_mux_to_tor_a():
                    raise NotImplementedError

            port_instance.get.return_value = PortInstanceHelper()

            rc = y_cable_toggle_mux_torB(1)

        assert(rc == -1)

    def test_y_cable_toggle_mux_torB_update_status_true(self):

        with patch('ycable.ycable_utilities.y_cable_helper.y_cable_port_instances') as patched_util:

            mock_toggle_object = MagicMock()
            mock_toggle_object.toggle_mux_to_tor_b.return_value = True
            patched_util.get.return_value = mock_toggle_object

            rc = y_cable_toggle_mux_torB(1)

        assert(rc == 2)

    @patch('ycable.ycable_utilities.y_cable_helper.logical_port_name_to_physical_port_list', MagicMock(return_value=[0]))
    @patch('ycable.ycable_utilities.y_cable_helper.y_cable_wrapper_get_presence', MagicMock(return_value=True))
    def test_update_tor_active_side_1_active(self):
        read_side = 1
        state = "active"
        logical_port_name = "Ethernet0"
        with patch('ycable.ycable_utilities.y_cable_helper.y_cable_port_instances') as patched_util:

            mock_toggle_object = MagicMock()
            mock_toggle_object.toggle_mux_to_tor_a.return_value = True
            patched_util.get.return_value = mock_toggle_object

            rc = update_tor_active_side(read_side, state, logical_port_name)

        assert(rc == (1, 1))

    @patch('ycable.ycable_utilities.y_cable_helper.logical_port_name_to_physical_port_list', MagicMock(return_value=[0]))
    @patch('ycable.ycable_utilities.y_cable_helper.y_cable_wrapper_get_presence', MagicMock(return_value=True))
    def test_update_tor_active_side_2_active(self):
        read_side = 2
        state = "active"
        logical_port_name = "Ethernet0"
        with patch('ycable.ycable_utilities.y_cable_helper.y_cable_port_instances') as patched_util:

            mock_toggle_object = MagicMock()
            mock_toggle_object.toggle_mux_to_tor_b.return_value = True
            patched_util.get.return_value = mock_toggle_object

            rc = update_tor_active_side(read_side, state, logical_port_name)

        assert(rc == (2,2))

    @patch('ycable.ycable_utilities.y_cable_helper.logical_port_name_to_physical_port_list', MagicMock(return_value=[0]))
    @patch('ycable.ycable_utilities.y_cable_helper.y_cable_wrapper_get_presence', MagicMock(return_value=True))
    def test_update_tor_active_side_1_standby(self):
        read_side = 1
        state = "standby"
        logical_port_name = "Ethernet0"
        with patch('ycable.ycable_utilities.y_cable_helper.y_cable_port_instances') as patched_util:

            mock_toggle_object = MagicMock()
            mock_toggle_object.toggle_mux_to_tor_b.return_value = True
            patched_util.get.return_value = mock_toggle_object

            rc = update_tor_active_side(read_side, state, logical_port_name)

        assert(rc == (2,1))

    @patch('ycable.ycable_utilities.y_cable_helper.logical_port_name_to_physical_port_list', MagicMock(return_value=[0]))
    @patch('ycable.ycable_utilities.y_cable_helper.y_cable_wrapper_get_presence', MagicMock(return_value=True))
    def test_update_tor_active_side_2_standby(self):
        read_side = 2
        state = "standby"
        logical_port_name = "Ethernet0"
        with patch('ycable.ycable_utilities.y_cable_helper.y_cable_port_instances') as patched_util:

            mock_toggle_object = MagicMock()
            mock_toggle_object.toggle_mux_to_tor_a.return_value = True
            patched_util.get.return_value = mock_toggle_object

            rc = update_tor_active_side(read_side, state, logical_port_name)

        assert(rc == (1,2))

    @patch('ycable.ycable_utilities.y_cable_helper.logical_port_name_to_physical_port_list', MagicMock(return_value=[0]))
    @patch('ycable.ycable_utilities.y_cable_helper.y_cable_wrapper_get_presence', MagicMock(return_value=False))
    def test_update_tor_active_side_no_cable_presence(self):
        read_side = 1
        state = "active"
        logical_port_name = "Ethernet0"
        with patch('ycable.ycable_utilities.y_cable_helper.y_cable_port_instances') as patched_util:

            mock_toggle_object = MagicMock()
            mock_toggle_object.toggle_mux_to_tor_a.return_value = True
            patched_util.get.return_value = mock_toggle_object

            rc = update_tor_active_side(read_side, state, logical_port_name)

        assert(rc == (-1,-1))

    @patch('ycable.ycable_utilities.y_cable_helper.logical_port_name_to_physical_port_list', MagicMock(return_value=[0, 1, 2]))
    @patch('ycable.ycable_utilities.y_cable_helper.y_cable_wrapper_get_presence', MagicMock(return_value=False))
    def test_update_tor_active_side_multiple_mappings(self):
        read_side = 1
        state = "active"
        logical_port_name = "Ethernet0"
        with patch('ycable.ycable_utilities.y_cable_helper.y_cable_port_instances') as patched_util:

            mock_toggle_object = MagicMock()
            mock_toggle_object.toggle_mux_to_tor_a.return_value = True
            patched_util.get.return_value = mock_toggle_object

            rc = update_tor_active_side(read_side, state, logical_port_name)

        assert(rc == (-1,-1))

    @patch('ycable.ycable_utilities.y_cable_helper.logical_port_name_to_physical_port_list', MagicMock(return_value=[0]))
    @patch('ycable.ycable_utilities.y_cable_helper.y_cable_wrapper_get_presence', MagicMock(return_value=True))
    def test_update_tor_active_side_with_read_update(self):
        read_side = -1
        state = "active"
        logical_port_name = "Ethernet0"
        with patch('ycable.ycable_utilities.y_cable_helper.y_cable_port_instances') as patched_util:

            mock_toggle_object = MagicMock()
            mock_toggle_object.toggle_mux_to_tor_a.return_value = True
            mock_toggle_object.get_read_side.return_value = 1
            patched_util.get.return_value = mock_toggle_object

            rc = update_tor_active_side(read_side, state, logical_port_name)

        assert(rc == (1, 1))

    @patch('ycable.ycable_utilities.y_cable_helper.logical_port_name_to_physical_port_list', MagicMock(return_value=[0]))
    @patch('ycable.ycable_utilities.y_cable_helper.y_cable_wrapper_get_presence', MagicMock(return_value=True))
    def test_update_tor_active_side_with_read_update(self):
        read_side = -1
        state = "active"
        logical_port_name = "Ethernet0"
        with patch('ycable.ycable_utilities.y_cable_helper.y_cable_port_instances') as patched_util:

            mock_toggle_object = MagicMock()
            mock_toggle_object.toggle_mux_to_tor_b.return_value = True
            mock_toggle_object.get_read_side.return_value = 2
            patched_util.get.return_value = mock_toggle_object

            rc = update_tor_active_side(read_side, state, logical_port_name)

        assert(rc == (2, 1))

    @patch('ycable.ycable_utilities.y_cable_helper.logical_port_name_to_physical_port_list', MagicMock(return_value=[0]))
    @patch('ycable.ycable_utilities.y_cable_helper.y_cable_wrapper_get_presence', MagicMock(return_value=True))
    def test_update_tor_active_side_with_read_update(self):
        read_side = -1
        state = "active"
        logical_port_name = "Ethernet0"
        with patch('ycable.ycable_utilities.y_cable_helper.y_cable_port_instances') as patched_util:

            mock_toggle_object = MagicMock()
            mock_toggle_object.toggle_mux_to_tor_b.return_value = True
            mock_toggle_object.get_read_side.return_value = -1
            patched_util.get.return_value = mock_toggle_object

            rc = update_tor_active_side(read_side, state, logical_port_name)

        assert(rc == (-1, -1))

    @patch('ycable.ycable_utilities.y_cable_helper.logical_port_name_to_physical_port_list', MagicMock(return_value=[0]))
    @patch('ycable.ycable_utilities.y_cable_helper.y_cable_wrapper_get_presence', MagicMock(return_value=True))
    def test_update_tor_active_side_with_read_update_with_exception(self):
        read_side = -1
        state = "active"
        logical_port_name = "Ethernet0"
        with patch('ycable.ycable_utilities.y_cable_helper.y_cable_port_instances') as patched_util:

            mock_toggle_object = MagicMock()
            mock_toggle_object.toggle_mux_to_tor_b.return_value = True
            mock_toggle_object.get_read_side =  MagicMock(
                                side_effect=NotImplementedError)
            patched_util.get.return_value = mock_toggle_object

            rc = update_tor_active_side(read_side, state, logical_port_name)

        assert(rc == (-1, -1))

    def test_get_mux_cable_info_without_presence(self):

        rc = get_muxcable_info_without_presence()

        assert(rc['tor_active'] == 'unknown')
        assert(rc['mux_direction'] == 'unknown')
        assert(rc['manual_switch_count'] == 'N/A')
        assert(rc['auto_switch_count'] == 'N/A')


    @patch('ycable.ycable_utilities.y_cable_helper.logical_port_name_to_physical_port_list', MagicMock(return_value=[0]))
    @patch('ycable.ycable_utilities.y_cable_helper.y_cable_wrapper_get_presence', MagicMock(return_value=True))
    def test_get_ycable_physical_port_from_logical_port(self):
        instance = get_ycable_physical_port_from_logical_port("Ethernet0")

        assert(instance == 0)

    @patch('ycable.ycable_utilities.y_cable_helper.logical_port_name_to_physical_port_list', MagicMock(return_value=[0]))
    @patch('ycable.ycable_utilities.y_cable_helper.y_cable_wrapper_get_presence', MagicMock(return_value=False))
    def test_get_ycable_physical_port_from_logical_port_physical_port_not_present(self):
        instance = get_ycable_physical_port_from_logical_port("Ethernet0")

        assert(instance == -1)

    @patch('ycable.ycable_utilities.y_cable_helper.logical_port_name_to_physical_port_list', MagicMock(return_value={}))
    @patch('ycable.ycable_utilities.y_cable_helper.y_cable_wrapper_get_presence', MagicMock(return_value=False))
    def test_get_ycable_physical_port_from_logical_port_physical_port_list_empty(self):

        instance = get_ycable_physical_port_from_logical_port("Ethernet0")

        assert(instance == -1)

    @patch('ycable.ycable_utilities.y_cable_helper.logical_port_name_to_physical_port_list', MagicMock(return_value=[0]))
    @patch('ycable.ycable_utilities.y_cable_helper.y_cable_wrapper_get_presence', MagicMock(return_value=True))
    def test_get_ycable_port_instance_from_logical_port(self):

        with patch('ycable.ycable_utilities.y_cable_helper.y_cable_port_instances') as patched_util:
            patched_util.get.return_value = 0
            instance = get_ycable_port_instance_from_logical_port("Ethernet0")

        assert(instance == 0)

    @patch('ycable.ycable_utilities.y_cable_helper.logical_port_name_to_physical_port_list', MagicMock(return_value=[0]))
    @patch('ycable.ycable_utilities.y_cable_helper.y_cable_wrapper_get_presence', MagicMock(return_value=False))
    def test_get_ycable_port_instance_from_logical_port_no_presence(self):
        with patch('ycable.ycable_utilities.y_cable_helper.y_cable_port_instances') as patched_util:
            patched_util.get.return_value = 0
            instance = get_ycable_port_instance_from_logical_port("Ethernet0")

        assert(instance == PORT_INSTANCE_ERROR)

    @patch('ycable.ycable_utilities.y_cable_helper.logical_port_name_to_physical_port_list', MagicMock(return_value=[0]))
    @patch('ycable.ycable_utilities.y_cable_helper.y_cable_wrapper_get_presence', MagicMock(return_value=True))
    def test_get_ycable_port_instance_from_logical_port_no_port_instance(self):

        with patch('ycable.ycable_utilities.y_cable_helper.y_cable_port_instances') as patched_util:
            def mock_get():
                pass

            patched_util.get.return_value = mock_get()
            instance = get_ycable_port_instance_from_logical_port("E")

        assert(instance == PORT_INSTANCE_ERROR)

    @patch('ycable.ycable_utilities.y_cable_helper.logical_port_name_to_physical_port_list', MagicMock(return_value=[0, 1, 2]))
    @patch('ycable.ycable_utilities.y_cable_helper.y_cable_wrapper_get_presence', MagicMock(return_value=True))
    def test_get_ycable_port_instance_from_logical_port_multiple_mapping(self):

        with patch('ycable.ycable_utilities.y_cable_helper.y_cable_port_instances') as patched_util:
            patched_util.get.return_value = 0
            instance = get_ycable_port_instance_from_logical_port("Ethernet0")

        assert(instance == -1)

    def test_update_table_mux_status_for_response_tbl(self):
        asic_index = 0
        appl_db = "TEST_DB"
        logical_port_name = "Ethernet0"
        status = "standby"

        test_table = swsscommon.Table(appl_db[asic_index], "XCVRD_TEST_TABLE")
        update_table_mux_status_for_response_tbl(
            test_table, status, logical_port_name)

        rc = test_table.get(logical_port_name)

        # Since the table class is mocked, the most we can test for is that get doesn't return None
        assert(type(rc) != None)

    def test_set_result_and_delete_port(self):

        result = "result"
        actual_result = "pass"
        appl_db = "TEST_DB"
        port = 0

        command_table = swsscommon.Table(appl_db[0], "XCVRD_COMMAND_TABLE")
        response_table = swsscommon.Table(appl_db[1], "XCVRD_RESPONSE_TABLE")

        rc = set_result_and_delete_port(
            result, actual_result, command_table, response_table, port)
        assert(rc == None)

    def test_delete_port_from_y_cable_table(self):
        logical_port_name = "Ethernet0"
        appl_db = "TEST_DB"
        y_cable_tbl = swsscommon.Table(appl_db[0], "XCVRD_Y_CBL_TABLE")

        rc = delete_port_from_y_cable_table(logical_port_name, y_cable_tbl)
        assert(rc == None)

    @patch('ycable.ycable_utilities.y_cable_helper.logical_port_name_to_physical_port_list', MagicMock(return_value=[0]))
    @patch('ycable.ycable_utilities.y_cable_helper.y_cable_wrapper_get_presence', MagicMock(return_value=True))
    def test_update_appdb_port_mux_cable_response_table_port_instance_none(self):
        asic_index = 0
        appl_db = "TEST_DB"
        logical_port_name = "Ethernet0"
        read_side = 1
        mux_response_tbl = {}
        mux_response_tbl[asic_index] = swsscommon.Table(
            appl_db[asic_index], "STATEDB_PORT_TABLE")

        with patch('ycable.ycable_utilities.y_cable_helper.y_cable_port_instances') as patched_util:
            def mock_get():
                pass

            patched_util.get.return_value = mock_get()

            rc = update_appdb_port_mux_cable_response_table(
                logical_port_name, asic_index, appl_db, read_side, mux_response_tbl)
            assert(rc == None)

    @patch('ycable.ycable_utilities.y_cable_helper.logical_port_name_to_physical_port_list', MagicMock(return_value=[0]))
    @patch('ycable.ycable_utilities.y_cable_helper.y_cable_wrapper_get_presence', MagicMock(return_value=True))
    def test_update_appdb_port_mux_cable_response_table_read_side_none(self):
        asic_index = 0
        appl_db = "TEST_DB"
        logical_port_name = "Ethernet0"
        mux_response_tbl = {}
        mux_response_tbl[asic_index] = swsscommon.Table(
            appl_db[asic_index], "STATEDB_PORT_TABLE")

        with patch('ycable.ycable_utilities.y_cable_helper.y_cable_port_instances') as patched_util:
            def mock_read_side():
                pass

            read_side = mock_read_side()

            patched_util.get.return_value = 0

            rc = update_appdb_port_mux_cable_response_table(
                logical_port_name, asic_index, appl_db, read_side, mux_response_tbl)
            assert(rc == None)

    @patch('ycable.ycable_utilities.y_cable_helper.logical_port_name_to_physical_port_list', MagicMock(return_value=[0]))
    @patch('ycable.ycable_utilities.y_cable_helper.y_cable_wrapper_get_presence', MagicMock(return_value=True))
    def test_update_appdb_port_mux_cable_response_table_active_side_none(self):
        asic_index = 0
        appl_db = "TEST_DB"
        logical_port_name = "Ethernet0"
        read_side = 1
        mux_response_tbl = {}
        mux_response_tbl[asic_index] = swsscommon.Table(
            appl_db[asic_index], "STATEDB_PORT_TABLE")

        with patch('ycable.ycable_utilities.y_cable_helper.y_cable_port_instances') as patched_util:

            class PortInstanceHelper():
                def __init__(self):
                    self.EEPROM_ERROR = -1

                # Defining function without self argument creates an exception,
                # which is what we want for this test.
                def get_mux_direction():
                    pass

            patched_util.get.return_value = PortInstanceHelper()

            rc = update_appdb_port_mux_cable_response_table(
                logical_port_name, asic_index, appl_db, read_side, mux_response_tbl)
            assert(rc == None)

    @patch('ycable.ycable_utilities.y_cable_helper.logical_port_name_to_physical_port_list', MagicMock(return_value=[0]))
    @patch('ycable.ycable_utilities.y_cable_helper.y_cable_wrapper_get_presence', MagicMock(return_value=True))
    def test_update_appdb_port_mux_cable_response_table_active_side_is_read_side(self):
        asic_index = 0
        appl_db = "TEST_DB"
        logical_port_name = "Ethernet0"
        read_side = 1
        mux_response_tbl = {}
        mux_response_tbl[asic_index] = swsscommon.Table(
            appl_db[asic_index], "STATEDB_PORT_TABLE")

        with patch('ycable.ycable_utilities.y_cable_helper.y_cable_port_instances') as patched_util:

            class PortInstanceHelper():
                def __init__(self):
                    self.EEPROM_ERROR = -1

                def get_mux_direction(self):
                    return 1

            patched_util.get.return_value = PortInstanceHelper()

            rc = update_appdb_port_mux_cable_response_table(
                logical_port_name, asic_index, appl_db, read_side, mux_response_tbl)
            assert(rc == None)

    @patch('ycable.ycable_utilities.y_cable_helper.logical_port_name_to_physical_port_list', MagicMock(return_value=[0]))
    @patch('ycable.ycable_utilities.y_cable_helper.y_cable_wrapper_get_presence', MagicMock(return_value=True))
    def test_update_appdb_port_mux_cable_response_table_active_side_not_read_side(self):
        asic_index = 0
        appl_db = "TEST_DB"
        logical_port_name = "Ethernet0"
        read_side = 2
        mux_response_tbl = {}
        mux_response_tbl[asic_index] = swsscommon.Table(
            appl_db[asic_index], "STATEDB_PORT_TABLE")

        with patch('ycable.ycable_utilities.y_cable_helper.y_cable_port_instances') as patched_util:

            class PortInstanceHelper():
                def __init__(self):
                    self.EEPROM_ERROR = -1

                def get_mux_direction(self):
                    return 1

            patched_util.get.return_value = PortInstanceHelper()

            rc = update_appdb_port_mux_cable_response_table(
                logical_port_name, asic_index, appl_db, read_side, mux_response_tbl)
            assert(rc == None)

    @patch('ycable.ycable_utilities.y_cable_helper.logical_port_name_to_physical_port_list', MagicMock(return_value=[0]))
    @patch('ycable.ycable_utilities.y_cable_helper.y_cable_wrapper_get_presence', MagicMock(return_value=True))
    def test_update_appdb_port_mux_cable_response_table_active_side_status_unknown(self):
        asic_index = 0
        appl_db = "TEST_DB"
        logical_port_name = "Ethernet0"
        read_side = 1
        mux_response_tbl = {}
        mux_response_tbl[asic_index] = swsscommon.Table(
            appl_db[asic_index], "STATEDB_PORT_TABLE")

        with patch('ycable.ycable_utilities.y_cable_helper.y_cable_port_instances') as patched_util:

            class PortInstanceHelper():
                def __init__(self):
                    self.EEPROM_ERROR = -1

                def get_mux_direction(self):
                    return 4

            patched_util.get.return_value = PortInstanceHelper()

            rc = update_appdb_port_mux_cable_response_table(
                logical_port_name, asic_index, appl_db, read_side, mux_response_tbl)
            assert(rc == None)

    @patch('ycable.ycable_utilities.y_cable_helper.logical_port_name_to_physical_port_list', MagicMock(return_value=[0]))
    @patch('ycable.ycable_utilities.y_cable_helper.y_cable_wrapper_get_presence', MagicMock(return_value=False))
    def test_update_appdb_port_mux_cable_response_table_no_presence_status_unknown(self):
        asic_index = 0
        appl_db = "TEST_DB"
        logical_port_name = "Ethernet0"
        read_side = 1
        mux_response_tbl = {}
        mux_response_tbl[asic_index] = swsscommon.Table(
            appl_db[asic_index], "STATEDB_PORT_TABLE")

        with patch('ycable.ycable_utilities.y_cable_helper.y_cable_port_instances') as patched_util:

            class PortInstanceHelper():
                def __init__(self):
                    self.EEPROM_ERROR = -1

                def get_mux_direction(self):
                    return 4

            patched_util.get.return_value = PortInstanceHelper()

            rc = update_appdb_port_mux_cable_response_table(
                logical_port_name, asic_index, appl_db, read_side, mux_response_tbl)
            assert(rc == None)

    @patch('ycable.ycable_utilities.y_cable_helper.logical_port_name_to_physical_port_list', MagicMock(return_value=[0, 1, 2]))
    def test_update_appdb_port_mux_cable_response_table_invalid_ycable_mapping(self):
        asic_index = 0
        appl_db = "TEST_DB"
        logical_port_name = "Ethernet0"
        read_side = 1
        mux_response_tbl = {}
        mux_response_tbl[asic_index] = swsscommon.Table(
            appl_db[asic_index], "STATEDB_PORT_TABLE")

        with patch('ycable.ycable_utilities.y_cable_helper.y_cable_port_instances') as patched_util:

            class PortInstanceHelper():
                def __init__(self):
                    self.EEPROM_ERROR = -1

                def get_mux_direction(self):
                    return 4

            patched_util.get.return_value = PortInstanceHelper()

            rc = update_appdb_port_mux_cable_response_table(
                logical_port_name, asic_index, appl_db, read_side, mux_response_tbl)
            assert(rc == None)

    @patch('ycable.ycable_utilities.y_cable_helper.logical_port_name_to_physical_port_list', MagicMock(return_value=[0, 1, 2]))
    @patch('ycable.ycable_utilities.y_cable_helper.y_cable_wrapper_get_presence', MagicMock(return_value=True))
    def test_read_y_cable_and_update_statedb_port_tbl_invalid_ycable_mapping(self):

        logical_port_name = "Ethernet0"
        statedb_port_tbl = {}
        asic_index = 0
        appl_db = "TEST_DB"

        statedb_port_tbl[asic_index] = swsscommon.Table(
            appl_db[asic_index], "STATEDB_PORT_TABLE")

        rc = read_y_cable_and_update_statedb_port_tbl(
            logical_port_name, statedb_port_tbl[asic_index])
        assert(rc == None)

    @patch('ycable.ycable_utilities.y_cable_helper.logical_port_name_to_physical_port_list', MagicMock(return_value=[0]))
    @patch('ycable.ycable_utilities.y_cable_helper.y_cable_wrapper_get_presence', MagicMock(return_value=True))
    @patch('ycable.ycable_utilities.y_cable_helper.y_cable_port_locks', MagicMock(return_value=[0]))
    def test_read_y_cable_and_update_statedb_port_tbl_port_instance_none(self):

        logical_port_name = "Ethernet0"
        statedb_port_tbl = {}
        asic_index = 0
        appl_db = "TEST_DB"

        statedb_port_tbl[asic_index] = swsscommon.Table(
            appl_db[asic_index], "STATEDB_PORT_TABLE")

        with patch('ycable.ycable_utilities.y_cable_helper.y_cable_port_instances') as patched_util:
            def mock_get():
                pass

            patched_util.get.return_value = mock_get()
            rc = read_y_cable_and_update_statedb_port_tbl(
                logical_port_name, statedb_port_tbl[asic_index])
            assert(rc == None)

    @patch('ycable.ycable_utilities.y_cable_helper.logical_port_name_to_physical_port_list', MagicMock(return_value=[0]))
    @patch('ycable.ycable_utilities.y_cable_helper.y_cable_wrapper_get_presence', MagicMock(return_value=False))
    @patch('ycable.ycable_utilities.y_cable_helper.y_cable_port_locks', MagicMock(return_value=[0]))
    def test_read_y_cable_and_update_statedb_port_tbl_get_presence_false(self):

        logical_port_name = "Ethernet0"
        statedb_port_tbl = {}
        asic_index = 0
        appl_db = "TEST_DB"

        statedb_port_tbl[asic_index] = swsscommon.Table(
            appl_db[asic_index], "STATEDB_PORT_TABLE")

        with patch('ycable.ycable_utilities.y_cable_helper.y_cable_port_instances') as patched_util:
            def mock_get():
                pass

            patched_util.get.return_value = mock_get()
            rc = read_y_cable_and_update_statedb_port_tbl(
                logical_port_name, statedb_port_tbl[asic_index])
            assert(rc == None)

    @patch('ycable.ycable_utilities.y_cable_helper.logical_port_name_to_physical_port_list', MagicMock(return_value=[0]))
    @patch('ycable.ycable_utilities.y_cable_helper.y_cable_wrapper_get_presence', MagicMock(return_value=True))
    @patch('ycable.ycable_utilities.y_cable_helper.y_cable_port_locks', MagicMock(return_value=[0]))
    def test_read_y_cable_and_update_statedb_port_tbl_port_instance_get_read_side_exception(self):

        logical_port_name = "Ethernet0"
        statedb_port_tbl = {}
        asic_index = 0
        appl_db = "TEST_DB"

        statedb_port_tbl[asic_index] = swsscommon.Table(
            appl_db[asic_index], "STATEDB_PORT_TABLE")

        with patch('ycable.ycable_utilities.y_cable_helper.y_cable_port_instances') as patched_util:
            class PortInstanceHelper():
                def __init__(self):
                    self.EEPROM_ERROR = -1

                # Defining function without self argument creates an exception,
                # which is what we want for this test.
                def get_read_side():
                    pass

            patched_util.get.return_value = PortInstanceHelper()
            rc = read_y_cable_and_update_statedb_port_tbl(
                logical_port_name, statedb_port_tbl[asic_index])
            assert(rc == None)

    @patch('ycable.ycable_utilities.y_cable_helper.logical_port_name_to_physical_port_list', MagicMock(return_value=[0]))
    @patch('ycable.ycable_utilities.y_cable_helper.y_cable_wrapper_get_presence', MagicMock(return_value=True))
    @patch('ycable.ycable_utilities.y_cable_helper.y_cable_port_locks', MagicMock(return_value=[0]))
    def test_read_y_cable_and_update_statedb_port_tbl_port_instance_get_mux_dir_exception(self):

        logical_port_name = "Ethernet0"
        statedb_port_tbl = {}
        asic_index = 0
        appl_db = "TEST_DB"

        statedb_port_tbl[asic_index] = swsscommon.Table(
            appl_db[asic_index], "STATEDB_PORT_TABLE")

        with patch('ycable.ycable_utilities.y_cable_helper.y_cable_port_instances') as patched_util:
            class PortInstanceHelper():
                def __init__(self):
                    self.EEPROM_ERROR = -1

                def get_read_side(self):
                    return 1

                # Defining function without self argument creates an exception,
                # which is what we want for this test.
                def get_mux_direction():
                    pass

            patched_util.get.return_value = PortInstanceHelper()
            rc = read_y_cable_and_update_statedb_port_tbl(
                logical_port_name, statedb_port_tbl[asic_index])
            assert(rc == None)

    @patch('ycable.ycable_utilities.y_cable_helper.logical_port_name_to_physical_port_list', MagicMock(return_value=[0]))
    @patch('ycable.ycable_utilities.y_cable_helper.y_cable_wrapper_get_presence', MagicMock(return_value=True))
    @patch('ycable.ycable_utilities.y_cable_helper.y_cable_port_locks', MagicMock(return_value=[0]))
    def test_read_y_cable_and_update_statedb_port_tbl_port_instance_status_active(self):

        logical_port_name = "Ethernet0"
        statedb_port_tbl = {}
        asic_index = 0
        appl_db = "TEST_DB"

        statedb_port_tbl[asic_index] = swsscommon.Table(
            appl_db[asic_index], "STATEDB_PORT_TABLE")

        with patch('ycable.ycable_utilities.y_cable_helper.y_cable_port_instances') as patched_util:
            class PortInstanceHelper():
                def __init__(self):
                    self.EEPROM_ERROR = -1

                def get_read_side(self):
                    return 1

                def get_mux_direction(self):
                    return 1

            patched_util.get.return_value = PortInstanceHelper()
            rc = read_y_cable_and_update_statedb_port_tbl(
                logical_port_name, statedb_port_tbl[asic_index])
            assert(rc == None)

    @patch('ycable.ycable_utilities.y_cable_helper.logical_port_name_to_physical_port_list', MagicMock(return_value=[0]))
    @patch('ycable.ycable_utilities.y_cable_helper.y_cable_wrapper_get_presence', MagicMock(return_value=True))
    @patch('ycable.ycable_utilities.y_cable_helper.y_cable_port_locks', MagicMock(return_value=[0]))
    def test_read_y_cable_and_update_statedb_port_tbl_port_instance_status_standby(self):

        logical_port_name = "Ethernet0"
        statedb_port_tbl = {}
        asic_index = 0
        appl_db = "TEST_DB"

        statedb_port_tbl[asic_index] = swsscommon.Table(
            appl_db[asic_index], "STATEDB_PORT_TABLE")

        with patch('ycable.ycable_utilities.y_cable_helper.y_cable_port_instances') as patched_util:
            class PortInstanceHelper():
                def __init__(self):
                    self.EEPROM_ERROR = -1

                def get_read_side(self):
                    return 1

                def get_mux_direction(self):
                    return 2

            patched_util.get.return_value = PortInstanceHelper()
            rc = read_y_cable_and_update_statedb_port_tbl(
                logical_port_name, statedb_port_tbl[asic_index])
            assert(rc == None)

    @patch('ycable.ycable_utilities.y_cable_helper.logical_port_name_to_physical_port_list', MagicMock(return_value=[0]))
    @patch('ycable.ycable_utilities.y_cable_helper.y_cable_wrapper_get_presence', MagicMock(return_value=True))
    @patch('ycable.ycable_utilities.y_cable_helper.y_cable_port_locks', MagicMock(return_value=[0]))
    def test_read_y_cable_and_update_statedb_port_tbl_port_instance_status_unknown(self):

        logical_port_name = "Ethernet0"
        statedb_port_tbl = {}
        asic_index = 0
        appl_db = "TEST_DB"

        statedb_port_tbl[asic_index] = swsscommon.Table(
            appl_db[asic_index], "STATEDB_PORT_TABLE")

        with patch('ycable.ycable_utilities.y_cable_helper.y_cable_port_instances') as patched_util:
            class PortInstanceHelper():
                def __init__(self):
                    self.EEPROM_ERROR = -1

                def get_read_side(self):
                    return 1

                def get_mux_direction(self):
                    return 0

            patched_util.get.return_value = PortInstanceHelper()
            rc = read_y_cable_and_update_statedb_port_tbl(
                logical_port_name, statedb_port_tbl[asic_index])
            assert(rc == None)

    @patch('ycable.ycable_utilities.y_cable_helper.logical_port_name_to_physical_port_list', MagicMock(return_value=[0]))
    @patch('ycable.ycable_utilities.y_cable_helper.y_cable_wrapper_get_presence', MagicMock(return_value=True))
    @patch('ycable.ycable_utilities.y_cable_helper.y_cable_port_locks', MagicMock(return_value=[0]))
    def test_create_tables_and_insert_mux_unknown_entries(self):

        state_db = {}
        asic_index = 0
        logical_port_name = "Ethernet0"

        y_cable_tbl = {}
        static_tbl = {}
        mux_tbl = {}
        test_db = "TEST_DB"
        status = True
        fvs = [('state', "auto"), ('read_side', 1)]
        y_cable_tbl[asic_index] = swsscommon.Table(
            test_db[asic_index], "Y_CABLE_TABLE")
        y_cable_tbl[asic_index].get.return_value = (status, fvs)
        static_tbl[asic_index] = swsscommon.Table(
            test_db[asic_index], "STATIC_TABLE")
        static_tbl[asic_index].get.return_value = (status, fvs)

        rc = create_tables_and_insert_mux_unknown_entries(
            state_db, y_cable_tbl, static_tbl, mux_tbl, asic_index, logical_port_name)
        assert(rc == None)

    @patch('ycable.ycable_utilities.y_cable_helper.logical_port_name_to_physical_port_list', MagicMock(return_value=[0]))
    @patch('ycable.ycable_utilities.y_cable_helper.y_cable_wrapper_get_presence', MagicMock(return_value=True))
    @patch('ycable.ycable_utilities.y_cable_helper.y_cable_port_locks', MagicMock(return_value=[0]))
    def test_check_identifier_presence_and_update_mux_table_entry_status_false(self):

        asic_index = 0
        logical_port_name = "Ethernet0"
        status = False
        fvs = [('state', "manual")]
        state_db = {}
        test_db = "TEST_DB"
        y_cable_tbl = {}
        static_tbl = {}
        mux_tbl = {}
        port_tbl = {}
        y_cable_presence = True

        y_cable_tbl[asic_index] = swsscommon.Table(
            test_db[asic_index], swsscommon.STATE_HW_MUX_CABLE_TABLE_NAME)
        static_tbl[asic_index] = swsscommon.Table(
            test_db[asic_index], MUX_CABLE_STATIC_INFO_TABLE)
        mux_tbl[asic_index] = swsscommon.Table(
            test_db[asic_index], MUX_CABLE_INFO_TABLE)
        port_tbl[asic_index] = swsscommon.Table(
            test_db[asic_index], "PORT_INFO_TABLE")
        port_tbl[asic_index].get.return_value = (status, fvs)

        rc = check_identifier_presence_and_update_mux_table_entry(
            state_db, port_tbl, y_cable_tbl, static_tbl, mux_tbl, asic_index, logical_port_name, y_cable_presence)
        assert(rc == None)

    @patch('ycable.ycable_utilities.y_cable_helper.logical_port_name_to_physical_port_list', MagicMock(return_value=[0]))
    @patch('ycable.ycable_utilities.y_cable_helper.y_cable_wrapper_get_presence', MagicMock(return_value=True))
    @patch('ycable.ycable_utilities.y_cable_helper.y_cable_port_locks', MagicMock(return_value=[0]))
    def test_check_identifier_presence_and_update_mux_table_entry_state_absent(self):

        asic_index = 0
        logical_port_name = "Ethernet0"
        status = True
        fvs = [('badstate', "auto")]
        state_db = {}
        test_db = "TEST_DB"
        y_cable_tbl = {}
        static_tbl = {}
        mux_tbl = {}
        port_tbl = {}
        y_cable_presence = True

        y_cable_tbl[asic_index] = swsscommon.Table(
            test_db[asic_index], swsscommon.STATE_HW_MUX_CABLE_TABLE_NAME)
        static_tbl[asic_index] = swsscommon.Table(
            test_db[asic_index], MUX_CABLE_STATIC_INFO_TABLE)
        mux_tbl[asic_index] = swsscommon.Table(
            test_db[asic_index], MUX_CABLE_INFO_TABLE)
        port_tbl[asic_index] = swsscommon.Table(
            test_db[asic_index], "PORT_INFO_TABLE")
        port_tbl[asic_index].get.return_value = (status, fvs)

        rc = check_identifier_presence_and_update_mux_table_entry(
            state_db, port_tbl, y_cable_tbl, static_tbl, mux_tbl, asic_index, logical_port_name, y_cable_presence)
        assert(rc == None)

    @patch('ycable.ycable_utilities.y_cable_helper.logical_port_name_to_physical_port_list', MagicMock(return_value=[0]))
    @patch('ycable.ycable_utilities.y_cable_helper.y_cable_wrapper_get_presence', MagicMock(return_value=True))
    @patch('ycable.ycable_utilities.y_cable_helper.y_cable_port_locks', MagicMock(return_value=[0]))
    def test_check_identifier_presence_and_update_mux_table_entry_bad_state_value(self):

        asic_index = 0
        logical_port_name = "Ethernet0"
        status = True
        fvs = [('state', "badvalue")]
        state_db = {}
        test_db = "TEST_DB"
        y_cable_tbl = {}
        static_tbl = {}
        mux_tbl = {}
        port_tbl = {}
        y_cable_presence = True

        y_cable_tbl[asic_index] = swsscommon.Table(
            test_db[asic_index], swsscommon.STATE_HW_MUX_CABLE_TABLE_NAME)
        static_tbl[asic_index] = swsscommon.Table(
            test_db[asic_index], MUX_CABLE_STATIC_INFO_TABLE)
        mux_tbl[asic_index] = swsscommon.Table(
            test_db[asic_index], MUX_CABLE_INFO_TABLE)
        port_tbl[asic_index] = swsscommon.Table(
            test_db[asic_index], "PORT_INFO_TABLE")
        port_tbl[asic_index].get.return_value = (status, fvs)

        rc = check_identifier_presence_and_update_mux_table_entry(
            state_db, port_tbl, y_cable_tbl, static_tbl, mux_tbl, asic_index, logical_port_name, y_cable_presence)
        assert(rc == None)

    @patch('ycable.ycable_utilities.y_cable_helper.logical_port_name_to_physical_port_list', MagicMock(return_value=[0]))
    @patch('ycable.ycable_utilities.y_cable_helper.y_cable_wrapper_get_presence', MagicMock(return_value=False))
    @patch('ycable.ycable_utilities.y_cable_helper.y_cable_port_locks', MagicMock(return_value=[0]))
    def test_check_identifier_presence_and_update_mux_table_entry_no_presence(self):

        asic_index = 0
        logical_port_name = "Ethernet0"
        status = True
        fvs = [('state', "auto"), ('read_side', 1)]
        state_db = {}
        test_db = "TEST_DB"
        y_cable_tbl = {}
        static_tbl = {}
        mux_tbl = {}
        port_tbl = {}
        y_cable_presence = True

        y_cable_tbl[asic_index] = swsscommon.Table(
            test_db[asic_index], swsscommon.STATE_HW_MUX_CABLE_TABLE_NAME)
        static_tbl[asic_index] = swsscommon.Table(
            test_db[asic_index], MUX_CABLE_STATIC_INFO_TABLE)
        mux_tbl[asic_index] = swsscommon.Table(
            test_db[asic_index], MUX_CABLE_INFO_TABLE)
        port_tbl[asic_index] = swsscommon.Table(
            test_db[asic_index], "PORT_INFO_TABLE")
        port_tbl[asic_index].get.return_value = (status, fvs)

        rc = check_identifier_presence_and_update_mux_table_entry(
            state_db, port_tbl, y_cable_tbl, static_tbl, mux_tbl, asic_index, logical_port_name, y_cable_presence)
        assert(rc == None)

    @patch('ycable.ycable_utilities.y_cable_helper.logical_port_name_to_physical_port_list', MagicMock(return_value=[0]))
    @patch('ycable.ycable_utilities.y_cable_helper.y_cable_wrapper_get_presence', MagicMock(return_value=True))
    @patch('ycable.ycable_utilities.y_cable_helper.y_cable_port_locks', MagicMock(return_value=[0]))
    def test_check_identifier_presence_and_update_mux_table_entry_no_port_info(self):

        asic_index = 0
        logical_port_name = "Ethernet0"
        status = True
        fvs = [('state', "auto"), ('read_side', 1)]
        state_db = {}
        test_db = "TEST_DB"
        y_cable_tbl = {}
        static_tbl = {}
        mux_tbl = {}
        port_tbl = {}
        y_cable_presence = True

        y_cable_tbl[asic_index] = swsscommon.Table(
            test_db[asic_index], swsscommon.STATE_HW_MUX_CABLE_TABLE_NAME)
        static_tbl[asic_index] = swsscommon.Table(
            test_db[asic_index], MUX_CABLE_STATIC_INFO_TABLE)
        mux_tbl[asic_index] = swsscommon.Table(
            test_db[asic_index], MUX_CABLE_INFO_TABLE)
        port_tbl[asic_index] = swsscommon.Table(
            test_db[asic_index], "PORT_INFO_TABLE")
        port_tbl[asic_index].get.return_value = (status, fvs)

        with patch('ycable.ycable_utilities.y_cable_helper.y_cable_platform_sfputil') as patched_util:
            patched_util.get_transceiver_info_dict.return_value = None

            rc = check_identifier_presence_and_update_mux_table_entry(
                state_db, port_tbl, y_cable_tbl, static_tbl, mux_tbl, asic_index, logical_port_name, y_cable_presence)
            assert(rc == None)

    @patch('ycable.ycable_utilities.y_cable_helper.logical_port_name_to_physical_port_list', MagicMock(return_value=[0, 1, 2]))
    @patch('ycable.ycable_utilities.y_cable_helper.y_cable_wrapper_get_presence', MagicMock(return_value=True))
    @patch('ycable.ycable_utilities.y_cable_helper.y_cable_port_locks', MagicMock(return_value=[0]))
    def test_check_identifier_presence_and_update_mux_table_entry_multiple_port_instances(self):

        asic_index = 0
        logical_port_name = "Ethernet0"
        status = True
        fvs = [('state', "auto"), ('read_side', 1)]
        state_db = {}
        test_db = "TEST_DB"
        y_cable_tbl = {}
        static_tbl = {}
        mux_tbl = {}
        port_tbl = {}
        y_cable_presence = True

        y_cable_tbl[asic_index] = swsscommon.Table(
            test_db[asic_index], swsscommon.STATE_HW_MUX_CABLE_TABLE_NAME)
        static_tbl[asic_index] = swsscommon.Table(
            test_db[asic_index], MUX_CABLE_STATIC_INFO_TABLE)
        mux_tbl[asic_index] = swsscommon.Table(
            test_db[asic_index], MUX_CABLE_INFO_TABLE)
        port_tbl[asic_index] = swsscommon.Table(
            test_db[asic_index], "PORT_INFO_TABLE")
        port_tbl[asic_index].get.return_value = (status, fvs)

        with patch('ycable.ycable_utilities.y_cable_helper.y_cable_platform_sfputil') as patched_util:
            patched_util.get_transceiver_info_dict.return_value = {
                'manufacturer': 'Microsoft', 'model': 'simulated'}

            rc = check_identifier_presence_and_update_mux_table_entry(
                state_db, port_tbl, y_cable_tbl, static_tbl, mux_tbl, asic_index, logical_port_name, y_cable_presence)
            assert(rc == None)

    @patch('ycable.ycable_utilities.y_cable_helper.logical_port_name_to_physical_port_list', MagicMock(return_value=[0]))
    @patch('ycable.ycable_utilities.y_cable_helper.y_cable_wrapper_get_presence', MagicMock(return_value=True))
    @patch('ycable.ycable_utilities.y_cable_helper.y_cable_port_locks', MagicMock(return_value=[0]))
    def test_check_identifier_presence_and_update_mux_table_entry_no_vendor_port_info(self):

        asic_index = 0
        logical_port_name = "Ethernet0"
        status = True
        fvs = [('state', "auto"), ('read_side', 1)]
        state_db = {}
        test_db = "TEST_DB"
        y_cable_tbl = {}
        static_tbl = {}
        mux_tbl = {}
        port_tbl = {}
        y_cable_presence = True

        y_cable_tbl[asic_index] = swsscommon.Table(
            test_db[asic_index], swsscommon.STATE_HW_MUX_CABLE_TABLE_NAME)
        static_tbl[asic_index] = swsscommon.Table(
            test_db[asic_index], MUX_CABLE_STATIC_INFO_TABLE)
        mux_tbl[asic_index] = swsscommon.Table(
            test_db[asic_index], MUX_CABLE_INFO_TABLE)
        port_tbl[asic_index] = swsscommon.Table(
            test_db[asic_index], "PORT_INFO_TABLE")
        port_tbl[asic_index].get.return_value = (status, fvs)

        with patch('ycable.ycable_utilities.y_cable_helper.y_cable_platform_sfputil') as patched_util:
            patched_util.get_transceiver_info_dict.return_value = {
                'bad_manufacturer': 'Microsoft', 'model': 'simulated'}

            rc = check_identifier_presence_and_update_mux_table_entry(
                state_db, port_tbl, y_cable_tbl, static_tbl, mux_tbl, asic_index, logical_port_name, y_cable_presence)
            assert(rc == None)

    @patch('ycable.ycable_utilities.y_cable_helper.logical_port_name_to_physical_port_list', MagicMock(return_value=[0]))
    @patch('ycable.ycable_utilities.y_cable_helper.y_cable_wrapper_get_presence', MagicMock(return_value=True))
    @patch('ycable.ycable_utilities.y_cable_helper.y_cable_port_locks', MagicMock(return_value=[0]))
    def test_check_identifier_presence_and_update_mux_table_entry_no_model_port_info(self):

        asic_index = 0
        logical_port_name = "Ethernet0"
        status = True
        fvs = [('state', "auto"), ('read_side', 1)]
        state_db = {}
        test_db = "TEST_DB"
        y_cable_tbl = {}
        static_tbl = {}
        mux_tbl = {}
        port_tbl = {}
        y_cable_presence = True

        y_cable_tbl[asic_index] = swsscommon.Table(
            test_db[asic_index], swsscommon.STATE_HW_MUX_CABLE_TABLE_NAME)
        static_tbl[asic_index] = swsscommon.Table(
            test_db[asic_index], MUX_CABLE_STATIC_INFO_TABLE)
        mux_tbl[asic_index] = swsscommon.Table(
            test_db[asic_index], MUX_CABLE_INFO_TABLE)
        port_tbl[asic_index] = swsscommon.Table(
            test_db[asic_index], "PORT_INFO_TABLE")
        port_tbl[asic_index].get.return_value = (status, fvs)

        with patch('ycable.ycable_utilities.y_cable_helper.y_cable_platform_sfputil') as patched_util:
            patched_util.get_transceiver_info_dict.return_value = {
                'manufacturer': 'Microsoft', 'bad_model': 'simulated'}

            rc = check_identifier_presence_and_update_mux_table_entry(
                state_db, port_tbl, y_cable_tbl, static_tbl, mux_tbl, asic_index, logical_port_name, y_cable_presence)
            assert(rc == None)

    @patch('ycable.ycable_utilities.y_cable_helper.logical_port_name_to_physical_port_list', MagicMock(return_value=[0]))
    @patch('ycable.ycable_utilities.y_cable_helper.y_cable_wrapper_get_presence', MagicMock(return_value=True))
    @patch('ycable.ycable_utilities.y_cable_helper.y_cable_port_locks', MagicMock(return_value=[0]))
    def test_check_identifier_presence_and_update_mux_table_entry_invalid_vendor_port_info(self):

        asic_index = 0
        logical_port_name = "Ethernet0"
        status = True
        fvs = [('state', "auto"), ('read_side', 1)]
        state_db = {}
        test_db = "TEST_DB"
        y_cable_tbl = {}
        static_tbl = {}
        mux_tbl = {}
        port_tbl = {}
        y_cable_presence = True

        y_cable_tbl[asic_index] = swsscommon.Table(
            test_db[asic_index], swsscommon.STATE_HW_MUX_CABLE_TABLE_NAME)
        static_tbl[asic_index] = swsscommon.Table(
            test_db[asic_index], MUX_CABLE_STATIC_INFO_TABLE)
        mux_tbl[asic_index] = swsscommon.Table(
            test_db[asic_index], MUX_CABLE_INFO_TABLE)
        port_tbl[asic_index] = swsscommon.Table(
            test_db[asic_index], "PORT_INFO_TABLE")
        port_tbl[asic_index].get.return_value = (status, fvs)

        with patch('ycable.ycable_utilities.y_cable_helper.y_cable_platform_sfputil') as patched_util:
            patched_util.get_transceiver_info_dict.return_value = {
                'manufacturer': 'not_Microsoft', 'model': 'simulated'}

            rc = check_identifier_presence_and_update_mux_table_entry(
                state_db, port_tbl, y_cable_tbl, static_tbl, mux_tbl, asic_index, logical_port_name,  y_cable_presence)
            assert(rc == None)

    @patch('ycable.ycable_utilities.y_cable_helper.logical_port_name_to_physical_port_list', MagicMock(return_value=[0]))
    @patch('ycable.ycable_utilities.y_cable_helper.y_cable_wrapper_get_presence', MagicMock(return_value=True))
    @patch('ycable.ycable_utilities.y_cable_helper.y_cable_port_locks', MagicMock(return_value=[0]))
    def test_check_identifier_presence_and_update_mux_table_entry_invalid_model_port_info(self):

        asic_index = 0
        logical_port_name = "Ethernet0"
        status = True
        fvs = [('state', "auto"), ('read_side', 1)]

        state_db = {}
        test_db = "TEST_DB"
        y_cable_tbl = {}
        static_tbl = {}
        mux_tbl = {}
        port_tbl = {}
        y_cable_presence = True

        y_cable_tbl[asic_index] = swsscommon.Table(
            test_db[asic_index], swsscommon.STATE_HW_MUX_CABLE_TABLE_NAME)
        static_tbl[asic_index] = swsscommon.Table(
            test_db[asic_index], MUX_CABLE_STATIC_INFO_TABLE)
        mux_tbl[asic_index] = swsscommon.Table(
            test_db[asic_index], MUX_CABLE_INFO_TABLE)
        port_tbl[asic_index] = swsscommon.Table(
            test_db[asic_index], "PORT_INFO_TABLE")
        port_tbl[asic_index].get.return_value = (status, fvs)

        with patch('ycable.ycable_utilities.y_cable_helper.y_cable_platform_sfputil') as patched_util:
            patched_util.get_transceiver_info_dict.return_value = {
                'manufacturer': 'Microsoft', 'model': 'bad_model1'}

            rc = check_identifier_presence_and_update_mux_table_entry(
                state_db, port_tbl, y_cable_tbl, static_tbl, mux_tbl, asic_index, logical_port_name,  y_cable_presence)
            assert(rc == None)

    @patch('ycable.ycable_utilities.y_cable_helper.logical_port_name_to_physical_port_list', MagicMock(return_value=[0]))
    @patch('ycable.ycable_utilities.y_cable_helper.y_cable_wrapper_get_presence', MagicMock(return_value=True))
    @patch('ycable.ycable_utilities.y_cable_helper.y_cable_port_locks', MagicMock(return_value=[0]))
    def test_check_identifier_presence_and_update_mux_table_entry_module_dir_none(self):

        asic_index = 0
        logical_port_name = "Ethernet0"
        status = True
        fvs = [('state', "auto"), ('read_side', 1)]

        state_db = {}
        test_db = "TEST_DB"
        y_cable_tbl = {}
        static_tbl = {}
        mux_tbl = {}
        port_tbl = {}
        y_cable_presence = True

        y_cable_tbl[asic_index] = swsscommon.Table(
            test_db[asic_index], swsscommon.STATE_HW_MUX_CABLE_TABLE_NAME)
        static_tbl[asic_index] = swsscommon.Table(
            test_db[asic_index], MUX_CABLE_STATIC_INFO_TABLE)
        mux_tbl[asic_index] = swsscommon.Table(
            test_db[asic_index], MUX_CABLE_INFO_TABLE)
        port_tbl[asic_index] = swsscommon.Table(
            test_db[asic_index], "PORT_INFO_TABLE")
        port_tbl[asic_index].get.return_value = (status, fvs)

        with patch('ycable.ycable_utilities.y_cable_helper.y_cable_platform_sfputil') as patched_util:
            patched_util.get_transceiver_info_dict.return_value = {
                'manufacturer': 'not_Microsoft', 'model': 'simulated'}

            with patch('sonic_y_cable.y_cable_vendor_mapping.mapping') as mock_mapping:
                mock_mapping.get.return_value = None

                rc = check_identifier_presence_and_update_mux_table_entry(
                    state_db, port_tbl, y_cable_tbl, static_tbl, mux_tbl, asic_index, logical_port_name,  y_cable_presence)
                assert(rc == None)

    @patch('ycable.ycable_utilities.y_cable_helper.logical_port_name_to_physical_port_list', MagicMock(return_value=[0]))
    @patch('ycable.ycable_utilities.y_cable_helper.y_cable_wrapper_get_presence', MagicMock(return_value=True))
    @patch('ycable.ycable_utilities.y_cable_helper.y_cable_port_locks', MagicMock(return_value=[0]))
    @patch('sonic_y_cable.y_cable_vendor_mapping.mapping.get', MagicMock(return_value={"Microsoft": {"module": "test_module"}}))
    def test_check_identifier_presence_and_update_mux_table_entry_module_none(self):

        asic_index = 0
        logical_port_name = "Ethernet0"
        status = True
        fvs = [('state', "auto"), ('read_side', 1)]

        state_db = {}
        test_db = "TEST_DB"
        y_cable_tbl = {}
        static_tbl = {}
        mux_tbl = {}
        port_tbl = {}
        y_cable_presence = True

        y_cable_tbl[asic_index] = swsscommon.Table(
            test_db[asic_index], swsscommon.STATE_HW_MUX_CABLE_TABLE_NAME)
        static_tbl[asic_index] = swsscommon.Table(
            test_db[asic_index], MUX_CABLE_STATIC_INFO_TABLE)
        mux_tbl[asic_index] = swsscommon.Table(
            test_db[asic_index], MUX_CABLE_INFO_TABLE)
        port_tbl[asic_index] = swsscommon.Table(
            test_db[asic_index], "PORT_INFO_TABLE")
        port_tbl[asic_index].get.return_value = (status, fvs)

        with patch('ycable.ycable_utilities.y_cable_helper.y_cable_platform_sfputil') as patched_util:
            patched_util.get_transceiver_info_dict.return_value = {
                'manufacturer': 'not_Microsoft', 'model': 'model1'}

            rc = check_identifier_presence_and_update_mux_table_entry(
                state_db, port_tbl, y_cable_tbl, static_tbl, mux_tbl, asic_index, logical_port_name,  y_cable_presence)
            assert(rc == None)

    @patch('ycable.ycable_utilities.y_cable_helper.logical_port_name_to_physical_port_list', MagicMock(return_value=[0]))
    @patch('ycable.ycable_utilities.y_cable_helper.y_cable_wrapper_get_presence', MagicMock(return_value=True))
    @patch('ycable.ycable_utilities.y_cable_helper.y_cable_port_locks', MagicMock(return_value=[0]))
    @patch('sonic_y_cable.y_cable_vendor_mapping.mapping.get', MagicMock(return_value={"simulated": "microsoft.y_cable_simulated"}))
    def test_check_identifier_presence_and_update_mux_table_entry_module_microsoft(self):

        asic_index = 0
        logical_port_name = "Ethernet0"
        status = True
        fvs = [('state', "auto"), ('read_side', 1)]

        state_db = {}
        test_db = "TEST_DB"
        y_cable_tbl = {}
        static_tbl = {}
        mux_tbl = {}
        port_tbl = {}
        y_cable_presence = [True]

        y_cable_tbl[asic_index] = swsscommon.Table(
            test_db[asic_index], swsscommon.STATE_HW_MUX_CABLE_TABLE_NAME)
        static_tbl[asic_index] = swsscommon.Table(
            test_db[asic_index], MUX_CABLE_STATIC_INFO_TABLE)
        mux_tbl[asic_index] = swsscommon.Table(
            test_db[asic_index], MUX_CABLE_INFO_TABLE)
        port_tbl[asic_index] = swsscommon.Table(
            test_db[asic_index], "PORT_INFO_TABLE")
        port_tbl[asic_index].get.return_value = (status, fvs)

        with patch('ycable.ycable_utilities.y_cable_helper.y_cable_platform_sfputil') as patched_util:
            patched_util.get_transceiver_info_dict.return_value = {
                'manufacturer': 'microsoft', 'model': 'simulated'}

            sys.modules['builtins.getattr'] = MagicMock()
            rc = check_identifier_presence_and_update_mux_table_entry(
                state_db, port_tbl, y_cable_tbl, static_tbl, mux_tbl, asic_index, logical_port_name,  y_cable_presence)
            assert(rc == None)

    @patch('ycable.ycable_utilities.y_cable_helper.logical_port_name_to_physical_port_list', MagicMock(return_value=[0]))
    @patch('ycable.ycable_utilities.y_cable_helper.y_cable_wrapper_get_presence', MagicMock(return_value=True))
    @patch('ycable.ycable_utilities.y_cable_helper.y_cable_port_locks', MagicMock(return_value=[0]))
    @patch('sonic_y_cable.y_cable_vendor_mapping.mapping.get', MagicMock(return_value={"simulated": "microsoft.y_cable_simulated"}))
    def test_check_identifier_presence_and_update_mux_table_entry_module_microsoft_y_cable_presence_false(self):

        asic_index = 0
        logical_port_name = "Ethernet0"
        status = True
        fvs = [('state', "auto"), ('read_side', 1)]

        state_db = {}
        test_db = "TEST_DB"
        y_cable_tbl = {}
        static_tbl = {}
        mux_tbl = {}
        port_tbl = {}
        y_cable_presence = [False]
        y_cable_tbl[asic_index] = swsscommon.Table(
            test_db[asic_index], swsscommon.STATE_HW_MUX_CABLE_TABLE_NAME)
        static_tbl[asic_index] = swsscommon.Table(
            test_db[asic_index], MUX_CABLE_STATIC_INFO_TABLE)

        port_tbl[asic_index] = swsscommon.Table(
            test_db[asic_index], "PORT_INFO_TABLE")
        port_tbl[asic_index].get.return_value = (status, fvs)

        with patch('ycable.ycable_utilities.y_cable_helper.y_cable_platform_sfputil') as patched_util:
            patched_util.get_transceiver_info_dict.return_value = {
                'manufacturer': 'microsoft', 'model': 'simulated'}

            sys.modules['builtins.getattr'] = MagicMock()
            rc = check_identifier_presence_and_update_mux_table_entry(
                state_db, port_tbl, y_cable_tbl, static_tbl, mux_tbl, asic_index, logical_port_name,  y_cable_presence)
            assert(rc == None)

    @patch('ycable.ycable_utilities.y_cable_helper.logical_port_name_to_physical_port_list', MagicMock(return_value=[0]))
    @patch('ycable.ycable_utilities.y_cable_helper.y_cable_port_locks', MagicMock(return_value=[0]))
    def test_check_identifier_presence_and_delete_mux_table_entry(self):

        asic_index = 0
        logical_port_name = "Ethernet0"

        state_db = {}
        test_db = "TEST_DB"
        static_tbl = {}
        mux_tbl = {}
        port_tbl = {}
        y_cable_presence = [True]
        delete_change_event = [True]
        fvs = [('state', "auto"), ('read_side', 1)]
        asic_index = 0
        status = True
        y_cable_tbl = {}
        y_cable_tbl[asic_index] = swsscommon.Table(
            test_db[asic_index], "PORT_INFO_TABLE")
        y_cable_tbl[asic_index].get.return_value = (status, fvs)
        static_tbl[asic_index] = swsscommon.Table(
            test_db[asic_index], "STATIC_TABLE")
        static_tbl[asic_index].get.return_value = (status, fvs)
        mux_tbl[asic_index] = swsscommon.Table(
            test_db[asic_index], "MUX_TABLE")
        mux_tbl[asic_index].get.return_value = (status, fvs)

        port_tbl[asic_index] = swsscommon.Table(
            test_db[asic_index], "PORT_INFO_TABLE")
        port_tbl[asic_index].get.return_value = (status, fvs)

        with patch('ycable.ycable_utilities.y_cable_helper.y_cable_port_instances') as port_instance:
            rc = check_identifier_presence_and_delete_mux_table_entry(
                state_db, port_tbl, asic_index, logical_port_name, y_cable_presence,  delete_change_event, y_cable_tbl, static_tbl, mux_tbl)
            assert(rc == None)

    @patch('ycable.ycable_utilities.y_cable_helper.y_cable_platform_chassis')
    @patch('ycable.ycable_utilities.y_cable_helper.y_cable_platform_sfputil')
    @patch('swsscommon.swsscommon.Table')
    @patch('ycable.ycable_utilities.y_cable_helper.process_loopback_interface_and_get_read_side',MagicMock(return_value=0))
    def test_init_ports_status_for_y_cable(self, platform_chassis, platform_sfp, mock_swsscommon_table):

        platform_sfp = MagicMock()
        platform_chassis = MagicMock()

        mock_logical_port_name = [""]

        def mock_get_asic_id(mock_logical_port_name):
            return 0

        y_cable_presence = [True]

        mock_table = MagicMock()
        mock_table.getKeys = MagicMock(return_value=['Ethernet0', 'Ethernet4'])
        mock_swsscommon_table.return_value = mock_table
        state_db = {}
        test_db = "TEST_DB"
        static_tbl = {}
        mux_tbl = {}
        port_tbl = {}
        port_table_keys = {}
        loopback_keys = {}
        grpc_config = {}
        hw_mux_cable_tbl, hw_mux_cable_tbl_peer = {}, {}
        y_cable_presence = [True]
        delete_change_event = [True]
        fvs = [('state', "auto"), ('read_side', 1)]
        asic_index = 0
        status = True
        y_cable_tbl = {}
        y_cable_tbl[asic_index] = swsscommon.Table(
            test_db[asic_index], "PORT_INFO_TABLE")
        y_cable_tbl[asic_index].get.return_value = (status, fvs)
        static_tbl[asic_index] = swsscommon.Table(
            test_db[asic_index], "STATIC_TABLE")
        static_tbl[asic_index].get.return_value = (status, fvs)
        mux_tbl[asic_index] = swsscommon.Table(
            test_db[asic_index], "MUX_TABLE")
        mux_tbl[asic_index].get.return_value = (status, fvs)

        port_tbl[asic_index] = swsscommon.Table(
            test_db[asic_index], "PORT_INFO_TABLE")
        port_tbl[asic_index].get.return_value = (status, fvs)
        grpc_config[asic_index] = swsscommon.Table(
            test_db[asic_index], "GRPC_CONFIG")
        grpc_config[asic_index].get.return_value = (status, fvs)

        rc = init_ports_status_for_y_cable(platform_sfp, platform_chassis, y_cable_presence,  state_db, port_tbl, y_cable_tbl, static_tbl, mux_tbl, port_table_keys, loopback_keys, hw_mux_cable_tbl, hw_mux_cable_tbl_peer, grpc_config, stop_event=threading.Event())

        assert(rc == None)

    @patch('ycable.ycable_utilities.y_cable_helper.logical_port_name_to_physical_port_list', MagicMock(return_value=[0]))
    @patch('ycable.ycable_utilities.y_cable_helper.y_cable_port_locks', MagicMock(return_value=[0]))
    @patch('ycable.ycable_utilities.y_cable_helper.check_mux_cable_port_type', MagicMock(return_value=(True,"active-active")))
    @patch('ycable.ycable_utilities.y_cable_helper.check_identifier_presence_and_setup_channel', MagicMock(return_value=(None)))
    @patch('swsscommon.swsscommon.Table')
    def test_change_ports_status_for_y_cable_change_event(self, mock_swsscommon_table):

        mock_logical_port_name = [""]

        def mock_get_asic_id(mock_logical_port_name):
            return 0

        y_cable_presence = [True]
        logical_port_dict = {'Ethernet0': '1'}

        mock_table = MagicMock()
        mock_table.getKeys = MagicMock(return_value=['Ethernet0', 'Ethernet4'])
        mock_table.get = MagicMock(
            side_effect=[(True, (('index', 1), )), (True, (('index', 2), ))])
        mock_swsscommon_table.return_value = mock_table
        port_tbl, port_table_keys, loopback_tbl, loopback_keys, hw_mux_cable_tbl, hw_mux_cable_tbl_peer, y_cable_tbl, static_tbl, mux_tbl, grpc_client, fwd_state_response_tbl = {}, {}, {}, {}, {}, {}, {}, {}, {}, {}, {}
        port_table_keys[0] = ['Ethernet0']
        with patch('ycable.ycable_utilities.y_cable_helper.y_cable_platform_sfputil') as patched_util:

            patched_util.get_asic_id_for_logical_port.return_value = 0

            rc = change_ports_status_for_y_cable_change_event(
                logical_port_dict,  y_cable_presence, port_tbl, port_table_keys, loopback_tbl, loopback_keys, hw_mux_cable_tbl, hw_mux_cable_tbl_peer, y_cable_tbl, static_tbl, mux_tbl, grpc_client, fwd_state_response_tbl, stop_event=threading.Event())

            assert(rc == None)

    @patch('ycable.ycable_utilities.y_cable_helper.logical_port_name_to_physical_port_list', MagicMock(return_value=[0]))
    @patch('ycable.ycable_utilities.y_cable_helper.y_cable_port_locks', MagicMock(return_value=[0]))
    @patch('ycable.ycable_utilities.y_cable_helper.check_mux_cable_port_type', MagicMock(return_value=(True,"active-active")))
    @patch('ycable.ycable_utilities.y_cable_helper.check_identifier_presence_and_setup_channel', MagicMock(return_value=(None)))
    @patch('swsscommon.swsscommon.Table')
    def test_change_ports_status_for_y_cable_change_event_sfp_removed(self, mock_swsscommon_table):

        mock_logical_port_name = [""]

        def mock_get_asic_id(mock_logical_port_name):
            return 0

        y_cable_presence = [True]
        logical_port_dict = {'Ethernet0': '1'}

        mock_table = MagicMock()
        mock_table.getKeys = MagicMock(return_value=['Ethernet0', 'Ethernet4'])
        mock_table.get = MagicMock(
            side_effect=[(True, (('index', 1), )), (True, (('index', 2), ))])
        mock_swsscommon_table.return_value = mock_table
        port_tbl, port_table_keys, loopback_tbl, loopback_keys, hw_mux_cable_tbl, hw_mux_cable_tbl_peer, y_cable_tbl, static_tbl, mux_tbl, grpc_client, fwd_state_response_tbl = {}, {}, {}, {}, {}, {}, {}, {}, {}, {}, {}
        port_table_keys[0] = ['Ethernet0']

        with patch('ycable.ycable_utilities.y_cable_helper.y_cable_platform_sfputil') as patched_util:

            patched_util.get_asic_id_for_logical_port.return_value = 0
            rc = change_ports_status_for_y_cable_change_event(
                logical_port_dict,  y_cable_presence,  port_tbl, port_table_keys, loopback_tbl, loopback_keys, hw_mux_cable_tbl, hw_mux_cable_tbl_peer, y_cable_tbl, static_tbl, mux_tbl, grpc_client, fwd_state_response_tbl,stop_event=threading.Event())

            assert(rc == None)

    @patch('ycable.ycable_utilities.y_cable_helper.logical_port_name_to_physical_port_list', MagicMock(return_value=[0]))
    @patch('ycable.ycable_utilities.y_cable_helper.y_cable_port_locks', MagicMock(return_value=[0]))
    @patch('swsscommon.swsscommon.Table')
    def test_change_ports_status_for_y_cable_change_event_sfp_unknown(self, mock_swsscommon_table):

        mock_logical_port_name = [""]

        def mock_get_asic_id(mock_logical_port_name):
            return 0

        y_cable_presence = [True]
        logical_port_dict = {'Ethernet0': '2'}

        mock_table = MagicMock()
        mock_table.getKeys = MagicMock(return_value=['Ethernet0', 'Ethernet4'])
        mock_table.get = MagicMock(
            side_effect=[(True, (('index', 1), )), (True, (('index', 2), ))])
        mock_swsscommon_table.return_value = mock_table
        port_tbl, port_table_keys, loopback_tbl, loopback_keys, hw_mux_cable_tbl, hw_mux_cable_tbl_peer, y_cable_tbl, static_tbl, mux_tbl, grpc_client, fwd_state_response_tbl = {}, {}, {}, {}, {}, {}, {}, {}, {}, {}, {}
        port_table_keys[0] = ['Ethernet0']
        with patch('ycable.ycable_utilities.y_cable_helper.y_cable_platform_sfputil') as patched_util:

            patched_util.get_asic_id_for_logical_port.return_value = 0
            rc = change_ports_status_for_y_cable_change_event(
                logical_port_dict,  y_cable_presence,port_tbl, port_table_keys, loopback_tbl, loopback_keys, hw_mux_cable_tbl, hw_mux_cable_tbl_peer, y_cable_tbl, static_tbl, mux_tbl, grpc_client, fwd_state_response_tbl, stop_event=threading.Event())

            assert(rc == None)

    @patch('swsscommon.swsscommon.Table')
    @patch('ycable.ycable_utilities.y_cable_helper.y_cable_port_locks', MagicMock(return_value=[0]))
    @patch('ycable.ycable_utilities.y_cable_helper.logical_port_name_to_physical_port_list', MagicMock(return_value=[0]))
    def test_delete_ports_status_for_y_cable(self, mock_swsscommon_table):

        mock_table = MagicMock()
        mock_table.getKeys = MagicMock(return_value=['Ethernet0', 'Ethernet4'])
        mock_table.get = MagicMock(
            side_effect=[(True, (('index', 1), )), (True, (('index', 2), ))])
        mock_swsscommon_table.return_value = mock_table

        mock_logical_port_name = [""]
        state_db = {}
        test_db = "TEST_DB"
        static_tbl = {}
        mux_tbl = {}
        port_tbl = {}
        fvs = [('state', "auto"), ('read_side', 1)]
        asic_index = 0
        status = True
        y_cable_tbl = {}
        grpc_config = {}
        y_cable_tbl[asic_index] = swsscommon.Table(
            test_db[asic_index], "PORT_INFO_TABLE")
        y_cable_tbl[asic_index].get.return_value = (status, fvs)
        static_tbl[asic_index] = swsscommon.Table(
            test_db[asic_index], "STATIC_TABLE")
        static_tbl[asic_index].get.return_value = (status, fvs)
        mux_tbl[asic_index] = swsscommon.Table(
            test_db[asic_index], "MUX_TABLE")
        mux_tbl[asic_index].get.return_value = (status, fvs)

        port_tbl[asic_index] = swsscommon.Table(
            test_db[asic_index], "PORT_INFO_TABLE")
        port_tbl[asic_index].get.return_value = (status, fvs)
        grpc_config[asic_index] = swsscommon.Table(
            test_db[asic_index], "GRPC_CONFIG")


        with patch('ycable.ycable_utilities.y_cable_helper.y_cable_platform_sfputil') as patched_util:

            patched_util.logical.return_value = ['Ethernet0', 'Ethernet4']
            patched_util.get_asic_id_for_logical_port.return_value = 0

            rc = delete_ports_status_for_y_cable(y_cable_tbl, static_tbl, mux_tbl, port_tbl, grpc_config)

            mock_swsscommon_table.assert_called()

    def test_check_identifier_presence_and_update_mux_info_entry(self):
        asic_index = 0
        logical_port_name = "Ethernet0"

        state_db = {}
        test_db = "TEST_DB"
        status = True
        mux_tbl = {}
        y_cable_tbl = {}
        static_tbl = {}
        fvs = [('state', "auto"), ('read_side', 1)]
        y_cable_tbl[asic_index] = swsscommon.Table(
            test_db[asic_index], "Y_CABLE_TABLE")
        y_cable_tbl[asic_index].get.return_value = (status, fvs)
        static_tbl[asic_index] = swsscommon.Table(
            test_db[asic_index], "STATIC_TABLE")
        static_tbl[asic_index].get.return_value = (status, fvs)


        mux_tbl[asic_index] = swsscommon.Table(
            test_db[asic_index], MUX_CABLE_INFO_TABLE)

        with patch('ycable.ycable_utilities.y_cable_helper.y_cable_platform_sfputil') as patched_util:

            patched_util.logical.return_value = ['Ethernet0', 'Ethernet4']
            rc = check_identifier_presence_and_update_mux_info_entry(
                state_db, mux_tbl, asic_index, logical_port_name, y_cable_tbl, static_tbl)

            assert(rc == None)

    @patch('ycable.ycable_utilities.y_cable_helper.y_cable_port_instances')
    @patch('swsscommon.swsscommon.Table')
    def test_get_firmware_dict(self, port_instance, mock_swsscommon_table):

        port_instance = MagicMock()
        port_instance.FIRMWARE_DOWNLOAD_STATUS_INPROGRESS = 1
        port_instance.download_firmware_status = 1

        test_db = "TEST_DB"
        physical_port = 1
        target = "simulated_target"
        side = "a"
        mux_info_dict = {}
        logical_port_name = "Ethernet0"
        status = True
        fvs = [('state', "auto"), ('read_side', 1)]
        mux_tbl = {}
        asic_index = 0
        mux_tbl[asic_index] = swsscommon.Table(
            test_db[asic_index], "PORT_INFO_TABLE")
        mux_tbl[asic_index].get.return_value = (status, fvs)

        with patch('ycable.ycable_utilities.y_cable_helper.y_cable_platform_sfputil') as patched_util:

            patched_util.get_asic_id_for_logical_port.return_value = 0


            rc = get_firmware_dict(
                physical_port, port_instance, target, side, mux_info_dict, logical_port_name, mux_tbl)

            assert(mux_info_dict['version_a_active'] == None)
            assert(mux_info_dict['version_a_inactive'] == None)
            assert(mux_info_dict['version_a_next'] == None)

    @patch('ycable.ycable_utilities.y_cable_helper.y_cable_port_instances')
    def test_get_firmware_dict_asic_error(self, port_instance):

        port_instance = MagicMock()
        port_instance.FIRMWARE_DOWNLOAD_STATUS_INPROGRESS = 1
        port_instance.download_firmware_status = 1

        physical_port = 1
        target = "simulated_target"
        side = "a"
        mux_info_dict = {}
        logical_port_name = "Ethernet0"
        test_db = "TEST_DB"
        status = True
        fvs = [('state', "auto"), ('read_side', 1)]
        mux_tbl = {}
        asic_index = 0
        mux_tbl[asic_index] = swsscommon.Table(
            test_db[asic_index], "PORT_INFO_TABLE")
        mux_tbl[asic_index].get.return_value = (status, fvs)

        with patch('ycable.ycable_utilities.y_cable_helper.y_cable_platform_sfputil') as patched_util:

            patched_util.get_asic_id_for_logical_port.return_value = 0

            status = True
            fvs = [('state', "auto"), ('read_side', 1)]
            Table = MagicMock()
            Table.get.return_value = (status, fvs)
            swsscommon.Table.return_value.get.return_value = (
                False, {"read_side": "2"})

            rc = get_firmware_dict(
                physical_port, port_instance, target, side, mux_info_dict, logical_port_name, mux_tbl)

            assert(mux_info_dict['version_a_active'] == "N/A")
            assert(mux_info_dict['version_a_inactive'] == "N/A")
            assert(mux_info_dict['version_a_next'] == "N/A")

    @patch('ycable.ycable_utilities.y_cable_helper.y_cable_port_locks', MagicMock(return_value=[0]))
    @patch('ycable.ycable_utilities.y_cable_helper.y_cable_port_instances')
    def test_get_firmware_dict_download_status_failed_exception(self, port_instance):

        port_instance = MagicMock()
        port_instance.FIRMWARE_DOWNLOAD_STATUS_FAILED = -1
        port_instance.download_firmware_status = -1
        port_instance.get_firmware_version = MagicMock(
            side_effect=NotImplementedError)

        physical_port = 1
        target = "simulated_target"
        side = "a"
        mux_info_dict = {}
        logical_port_name = "Ethernet0"
        test_db = "TEST_DB"
        status = True
        fvs = [('state', "auto"), ('read_side', 1)]
        mux_tbl = {}
        asic_index = 0
        mux_tbl[asic_index] = swsscommon.Table(
            test_db[asic_index], "PORT_INFO_TABLE")
        mux_tbl[asic_index].get.return_value = (status, fvs)

        with patch('ycable.ycable_utilities.y_cable_helper.y_cable_platform_sfputil') as patched_util:

            patched_util.get_asic_id_for_logical_port.return_value = 0

            status = True
            fvs = [('state', "auto"), ('read_side', 1)]
            Table = MagicMock()
            Table.get.return_value = (status, fvs)

            rc = get_firmware_dict(
                physical_port, port_instance, target, side, mux_info_dict, logical_port_name, mux_tbl)

            assert(mux_info_dict['version_a_active'] == "N/A")
            assert(mux_info_dict['version_a_inactive'] == "N/A")
            assert(mux_info_dict['version_a_next'] == "N/A")

    @patch('ycable.ycable_utilities.y_cable_helper.y_cable_port_locks', MagicMock(return_value=[0]))
    @patch('ycable.ycable_utilities.y_cable_helper.y_cable_port_instances')
    def test_get_firmware_dict_download_status_failed(self, port_instance):

        port_instance = MagicMock()
        port_instance.FIRMWARE_DOWNLOAD_STATUS_FAILED = -1
        port_instance.download_firmware_status = -1
        port_instance.get_firmware_version = MagicMock(
            return_value={"version_active": "2021", "version_inactive": "2020", "version_next": "2022"})

        physical_port = 1
        target = "simulated_target"
        side = "a"
        mux_info_dict = {}
        logical_port_name = "Ethernet0"
        test_db = "TEST_DB"
        status = True
        fvs = [('state', "auto"), ('read_side', 1)]
        mux_tbl = {}
        asic_index = 0
        mux_tbl[asic_index] = swsscommon.Table(
            test_db[asic_index], "PORT_INFO_TABLE")
        mux_tbl[asic_index].get.return_value = (status, fvs)

        with patch('ycable.ycable_utilities.y_cable_helper.y_cable_platform_sfputil') as patched_util:

            patched_util.get_asic_id_for_logical_port.return_value = 0

            status = True
            fvs = [('state', "auto"), ('read_side', 1)]
            Table = MagicMock()
            Table.get.return_value = (status, fvs)

            rc = get_firmware_dict(
                physical_port, port_instance, target, side, mux_info_dict, logical_port_name, mux_tbl)

            assert(mux_info_dict['version_a_active'] == "2021")
            assert(mux_info_dict['version_a_inactive'] == "2020")
            assert(mux_info_dict['version_a_next'] == "2022")

    @patch('ycable.ycable_utilities.y_cable_helper.y_cable_port_locks', MagicMock(return_value=[0]))
    @patch('ycable.ycable_utilities.y_cable_helper.y_cable_platform_sfputil')
    def test_get_muxcable_info(self, platform_sfputil):
        physical_port = 20

        logical_port_name = "Ethernet20"
        swsscommon.Table.return_value.get.return_value = (
            True, {"read_side": "1"})
        platform_sfputil.get_asic_id_for_logical_port = 0
        asic_index = 0
        y_cable_tbl = {}
        mux_tbl = {}
        test_db = "TEST_DB"
        status = True
        fvs = [('state', "auto"), ('read_side', 1)]
        y_cable_tbl[asic_index] = swsscommon.Table(
            test_db[asic_index], "Y_CABLE_TABLE")
        y_cable_tbl[asic_index].get.return_value = (status, fvs)

        with patch('ycable.ycable_utilities.y_cable_helper.y_cable_port_instances') as patched_util:

            class PortInstanceHelper():
                def __init__(self):
                    self.EEPROM_ERROR = -1
                    self.TARGET_NIC = 1
                    self.TARGET_TOR_A = 1
                    self.TARGET_TOR_B = 1
                    self.FIRMWARE_DOWNLOAD_STATUS_INPROGRESS = 1
                    self.FIRMWARE_DOWNLOAD_STATUS_FAILED = 2
                    self.download_firmware_status = 0
                    self.MUX_TOGGLE_STATUS_INPROGRESS = 1
                    self.MUX_TOGGLE_STATUS_FAILED = 2
                    self.MUX_TOGGLE_STATUS_NOT_INITIATED_OR_FINISHED = 2
                    self.mux_toggle_status = 0
                    self.SWITCH_COUNT_MANUAL = "manual"
                    self.SWITCH_COUNT_AUTO = "auto"

                def get_active_linked_tor_side(self):
                    return 1

                def get_mux_direction(self):
                    return 1

                def get_switch_count_total(self, switch_count):
                    return 1

                def get_eye_heights(self, tgt_tor):
                    return 500

                def is_link_active(self, tgt_nic):
                    return True

                def get_local_temperature(self):
                    return 22.75

                def get_local_voltage(self):
                    return 0.5

                def get_nic_voltage(self):
                    return 2.7

                def get_nic_temperature(self):
                    return 20

            patched_util.get.return_value = PortInstanceHelper()

            with patch('ycable.ycable_utilities.y_cable_helper.y_cable_platform_sfputil') as patched_util:
                patched_util.get_asic_id_for_logical_port.return_value = 0

                rc = get_muxcable_info(physical_port, logical_port_name, mux_tbl, asic_index, y_cable_tbl)

                assert(rc['tor_active'] == 'active')
                assert(rc['mux_direction'] == 'self')
                assert(rc['internal_voltage'] == 0.5)

    @patch('ycable.ycable_utilities.y_cable_helper.y_cable_port_locks', MagicMock(return_value=[0]))
    @patch('ycable.ycable_utilities.y_cable_helper.y_cable_platform_sfputil')
    def test_get_muxcable_info_peer_side(self, platform_sfputil):
        physical_port = 20

        logical_port_name = "Ethernet20"
        platform_sfputil.get_asic_id_for_logical_port = 0
        swsscommon.Table.return_value.get.return_value = (
            True, {"read_side": "2"})
        asic_index = 0
        y_cable_tbl = {}
        mux_tbl = {}
        test_db = "TEST_DB"
        status = True
        fvs = [('state', "auto"), ('read_side', 2)]
        y_cable_tbl[asic_index] = swsscommon.Table(
            test_db[asic_index], "Y_CABLE_TABLE")
        y_cable_tbl[asic_index].get.return_value = (status, fvs)


        with patch('ycable.ycable_utilities.y_cable_helper.y_cable_port_instances') as patched_util:

            class PortInstanceHelper():
                def __init__(self):
                    self.EEPROM_ERROR = -1
                    self.TARGET_NIC = 1
                    self.TARGET_TOR_A = 1
                    self.TARGET_TOR_B = 1
                    self.FIRMWARE_DOWNLOAD_STATUS_INPROGRESS = 1
                    self.FIRMWARE_DOWNLOAD_STATUS_FAILED = 2
                    self.download_firmware_status = 0
                    self.MUX_TOGGLE_STATUS_INPROGRESS = 1
                    self.MUX_TOGGLE_STATUS_FAILED = 2
                    self.MUX_TOGGLE_STATUS_NOT_INITIATED_OR_FINISHED = 2
                    self.mux_toggle_status = 0
                    self.SWITCH_COUNT_MANUAL = "manual"
                    self.SWITCH_COUNT_AUTO = "auto"

                def get_active_linked_tor_side(self):
                    return 1

                def get_mux_direction(self):
                    return 1

                def get_switch_count_total(self, switch_count):
                    return 1

                def get_eye_heights(self, tgt_tor):
                    return 500

                def is_link_active(self, tgt_nic):
                    return True

                def get_local_temperature(self):
                    return 22.75

                def get_local_voltage(self):
                    return 0.5

                def get_nic_voltage(self):
                    return 2.7

                def get_nic_temperature(self):
                    return 20

            patched_util.get.return_value = PortInstanceHelper()

            with patch('ycable.ycable_utilities.y_cable_helper.y_cable_platform_sfputil') as patched_util:
                patched_util.get_asic_id_for_logical_port.return_value = 0

                rc = get_muxcable_info(physical_port, logical_port_name, mux_tbl, asic_index, y_cable_tbl)

                assert(rc['tor_active'] == 'standby')
                assert(rc['mux_direction'] == 'peer')
                assert(rc['internal_voltage'] == 0.5)

    @patch('ycable.ycable_utilities.y_cable_helper.y_cable_platform_sfputil')
    @patch('ycable.ycable_utilities.y_cable_helper.y_cable_port_locks', MagicMock(return_value=[0]))
    def test_get_muxcable_info_exceptions(self, platform_sfputil):
        physical_port = 20

        logical_port_name = "Ethernet20"
        platform_sfputil.get_asic_id_for_logical_port = 0
        asic_index = 0
        y_cable_tbl = {}
        mux_tbl = {}
        test_db = "TEST_DB"
        status = True
        fvs = [('state', "auto"), ('read_side', 1)]
        y_cable_tbl[asic_index] = swsscommon.Table(
            test_db[asic_index], "Y_CABLE_TABLE")
        y_cable_tbl[asic_index].get.return_value = (status, fvs)


        with patch('ycable.ycable_utilities.y_cable_helper.y_cable_port_instances') as patched_util:

            class PortInstanceHelper():
                def __init__(self):
                    self.EEPROM_ERROR = -1
                    self.TARGET_NIC = 1
                    self.TARGET_TOR_A = 1
                    self.TARGET_TOR_B = 1
                    self.FIRMWARE_DOWNLOAD_STATUS_INPROGRESS = 1
                    self.FIRMWARE_DOWNLOAD_STATUS_FAILED = 2
                    self.download_firmware_status = 0
                    self.MUX_TOGGLE_STATUS_INPROGRESS = 1
                    self.MUX_TOGGLE_STATUS_FAILED = 2
                    self.MUX_TOGGLE_STATUS_NOT_INITIATED_OR_FINISHED = 2
                    self.mux_toggle_status = 0
                    self.SWITCH_COUNT_MANUAL = "manual"
                    self.SWITCH_COUNT_AUTO = "auto"

                def get_active_linked_tor_side():
                    return 1

                def get_mux_direction():
                    return 1

                def get_switch_count_total(self, switch_count):
                    return 1

                def get_eye_heights(tgt_tor):
                    return 500

                def is_link_active(self, tgt_nic):
                    return True

                def get_local_temperature():
                    return 22.75

                def get_local_voltage():
                    return 0.5

                def get_nic_voltage():
                    return 2.7

                def get_nic_temperature():
                    return 20

            patched_util.get.return_value = PortInstanceHelper()

            with patch('ycable.ycable_utilities.y_cable_helper.y_cable_platform_sfputil') as patched_util:
                patched_util.get_asic_id_for_logical_port.return_value = 0

                rc = get_muxcable_info(physical_port, logical_port_name, mux_tbl, asic_index, y_cable_tbl)

                assert(rc['tor_active'] == 'unknown')
                assert(rc['mux_direction'] == 'unknown')
                assert(rc['self_eye_height_lane1'] == 'N/A')

    @patch('ycable.ycable_utilities.y_cable_helper.y_cable_platform_sfputil')
    @patch('ycable.ycable_utilities.y_cable_helper.y_cable_port_locks', MagicMock(return_value=[0]))
    def test_get_muxcable_info_true_exceptions_peer_side(self, platform_sfputil):
        physical_port = 20

        logical_port_name = "Ethernet20"
        platform_sfputil.get_asic_id_for_logical_port = 0
        swsscommon.Table.return_value.get.return_value = (
            True, {"read_side": "2"})
        asic_index = 0
        y_cable_tbl = {}
        mux_tbl = {}
        test_db = "TEST_DB"
        status = True
        fvs = [('state', "auto"), ('read_side', 2)]
        y_cable_tbl[asic_index] = swsscommon.Table(
            test_db[asic_index], "Y_CABLE_TABLE")
        y_cable_tbl[asic_index].get.return_value = (status, fvs)


        with patch('ycable.ycable_utilities.y_cable_helper.y_cable_port_instances') as patched_util:

            class PortInstanceHelper():
                def __init__(self):
                    self.EEPROM_ERROR = -1
                    self.TARGET_NIC = 1
                    self.TARGET_TOR_A = 1
                    self.TARGET_TOR_B = 1
                    self.FIRMWARE_DOWNLOAD_STATUS_INPROGRESS = 1
                    self.FIRMWARE_DOWNLOAD_STATUS_FAILED = 2
                    self.download_firmware_status = 0
                    self.MUX_TOGGLE_STATUS_INPROGRESS = 1
                    self.MUX_TOGGLE_STATUS_NOT_INITIATED_OR_FINISHED = 2
                    self.MUX_TOGGLE_STATUS_FAILED = 2
                    self.mux_toggle_status = 0
                    self.SWITCH_COUNT_MANUAL = "manual"
                    self.SWITCH_COUNT_AUTO = "auto"

                def get_active_linked_tor_side(self):
                    raise NotImplementedError

                def get_mux_direction(self):
                    raise NotImplementedError

                def get_switch_count_total(self, switch_count):
                    raise NotImplementedError

                def get_eye_heights(self, tgt_tor):
                    raise NotImplementedError

                def is_link_active(self, tgt_nic):
                    return False

                def get_local_temperature(self):
                    raise NotImplementedError

                def get_local_voltage(self):
                    raise NotImplementedError

                def get_nic_voltage(self):
                    raise NotImplementedError

                def get_nic_temperature(self):
                    raise NotImplementedError

            patched_util.get.return_value = PortInstanceHelper()

            with patch('ycable.ycable_utilities.y_cable_helper.y_cable_platform_sfputil') as patched_util:
                patched_util.get_asic_id_for_logical_port.return_value = 0

                rc = get_muxcable_info(physical_port, logical_port_name, mux_tbl, asic_index, y_cable_tbl)

                assert(rc['tor_active'] == 'unknown')
                assert(rc['mux_direction'] == 'unknown')
                assert(rc['self_eye_height_lane1'] == 'N/A')

    @patch('ycable.ycable_utilities.y_cable_helper.y_cable_platform_sfputil')
    @patch('ycable.ycable_utilities.y_cable_helper.y_cable_port_locks', MagicMock(return_value=[0]))
    def test_get_muxcable_info_true_exceptions(self, platform_sfputil):
        physical_port = 20

        logical_port_name = "Ethernet20"
        platform_sfputil.get_asic_id_for_logical_port = 0
        asic_index = 0
        y_cable_tbl = {}
        mux_tbl = {}
        test_db = "TEST_DB"
        status = True
        fvs = [('state', "auto"), ('read_side', 1)]
        y_cable_tbl[asic_index] = swsscommon.Table(
            test_db[asic_index], "Y_CABLE_TABLE")
        y_cable_tbl[asic_index].get.return_value = (status, fvs)


        with patch('ycable.ycable_utilities.y_cable_helper.y_cable_port_instances') as patched_util:

            class PortInstanceHelper():
                def __init__(self):
                    self.EEPROM_ERROR = -1
                    self.TARGET_NIC = 1
                    self.TARGET_TOR_A = 1
                    self.TARGET_TOR_B = 1
                    self.FIRMWARE_DOWNLOAD_STATUS_INPROGRESS = 1
                    self.FIRMWARE_DOWNLOAD_STATUS_FAILED = 2
                    self.download_firmware_status = 0
                    self.MUX_TOGGLE_STATUS_INPROGRESS = 1
                    self.MUX_TOGGLE_STATUS_FAILED = 2
                    self.MUX_TOGGLE_STATUS_NOT_INITIATED_OR_FINISHED = 2
                    self.mux_toggle_status = 0
                    self.SWITCH_COUNT_MANUAL = "manual"
                    self.SWITCH_COUNT_AUTO = "auto"

                def get_active_linked_tor_side(self):
                    raise NotImplementedError

                def get_mux_direction(self):
                    raise NotImplementedError

                def get_switch_count_total(self, switch_count):
                    raise NotImplementedError

                def get_eye_heights(self, tgt_tor):
                    raise NotImplementedError

                def is_link_active(self, tgt_nic):
                    return False

                def get_local_temperature(self):
                    raise NotImplementedError

                def get_local_voltage(self):
                    raise NotImplementedError

                def get_nic_voltage(self):
                    raise NotImplementedError

                def get_nic_temperature(self):
                    raise NotImplementedError

            patched_util.get.return_value = PortInstanceHelper()

            with patch('ycable.ycable_utilities.y_cable_helper.y_cable_platform_sfputil') as patched_util:
                patched_util.get_asic_id_for_logical_port.return_value = 0

                rc = get_muxcable_info(physical_port, logical_port_name, mux_tbl, asic_index, y_cable_tbl)

                assert(rc['tor_active'] == 'unknown')
                assert(rc['mux_direction'] == 'unknown')
                assert(rc['self_eye_height_lane1'] == 'N/A')

    @patch('ycable.ycable_utilities.y_cable_helper.y_cable_platform_sfputil')
    @patch('ycable.ycable_utilities.y_cable_helper.y_cable_port_locks', MagicMock(return_value=[0]))
    def test_get_muxcable_info_exceptions_peer_side(self, platform_sfputil):
        physical_port = 20

        logical_port_name = "Ethernet20"
        platform_sfputil.get_asic_id_for_logical_port = 0
        swsscommon.Table.return_value.get.return_value = (
            True, {"read_side": "2"})
        asic_index = 0
        y_cable_tbl = {}
        mux_tbl = {}
        test_db = "TEST_DB"
        status = True
        fvs = [('state', "auto"), ('read_side', 2)]
        y_cable_tbl[asic_index] = swsscommon.Table(
            test_db[asic_index], "Y_CABLE_TABLE")
        y_cable_tbl[asic_index].get.return_value = (status, fvs)


        with patch('ycable.ycable_utilities.y_cable_helper.y_cable_port_instances') as patched_util:

            class PortInstanceHelper():
                def __init__(self):
                    self.EEPROM_ERROR = -1
                    self.TARGET_NIC = 1
                    self.TARGET_TOR_A = 1
                    self.TARGET_TOR_B = 1
                    self.FIRMWARE_DOWNLOAD_STATUS_INPROGRESS = 1
                    self.FIRMWARE_DOWNLOAD_STATUS_FAILED = 2
                    self.download_firmware_status = 0
                    self.MUX_TOGGLE_STATUS_INPROGRESS = 1
                    self.MUX_TOGGLE_STATUS_NOT_INITIATED_OR_FINISHED = 2
                    self.mux_toggle_status = 0
                    self.SWITCH_COUNT_MANUAL = "manual"
                    self.SWITCH_COUNT_AUTO = "auto"

                def get_active_linked_tor_side():
                    return 1

                def get_mux_direction():
                    return 1

                def get_switch_count_total(self, switch_count):
                    return 1

                def get_eye_heights(tgt_tor):
                    return 500

                def is_link_active(self, tgt_nic):
                    return True

                def get_local_temperature():
                    return 22.75

                def get_local_voltage():
                    return 0.5

                def get_nic_voltage():
                    return 2.7

                def get_nic_temperature():
                    return 20

            patched_util.get.return_value = PortInstanceHelper()

            with patch('ycable.ycable_utilities.y_cable_helper.y_cable_platform_sfputil') as patched_util:
                patched_util.get_asic_id_for_logical_port.return_value = 0

                rc = get_muxcable_info(physical_port, logical_port_name, mux_tbl, asic_index, y_cable_tbl)

                assert(rc['tor_active'] == 'unknown')
                assert(rc['mux_direction'] == 'unknown')
                assert(rc['self_eye_height_lane1'] == 'N/A')

    @patch('ycable.ycable_utilities.y_cable_helper.y_cable_platform_sfputil')
    @patch('ycable.ycable_utilities.y_cable_helper.y_cable_port_locks', MagicMock(return_value=[0]))
    def test_get_muxcable_static_info(self, platform_sfputil):
        physical_port = 0

        asic_index = 0
        logical_port_name = "Ethernet0"
        test_db = "TEST_DB"
        y_cable_tbl = {}
        status = True
        fvs = [('state', "auto"), ('read_side', 2)]

        y_cable_tbl[asic_index] = swsscommon.Table(
            test_db[asic_index], "Y_CABLE_TABLE")
        y_cable_tbl[asic_index].get.return_value = (status, fvs)
        platform_sfputil.get_asic_id_for_logical_port = 0
        swsscommon.Table.return_value.get.return_value = (
            True, {"read_side": "1"})
        with patch('ycable.ycable_utilities.y_cable_helper.y_cable_port_instances') as patched_util:
            class PortInstanceHelper():
                def __init__(self):
                    self.EEPROM_ERROR = -1
                    self.TARGET_NIC = 0
                    self.TARGET_TOR_A = 1
                    self.TARGET_TOR_B = 2
                    self.FIRMWARE_DOWNLOAD_STATUS_INPROGRESS = 1
                    self.download_firmware_status = 1
                    self.MUX_TOGGLE_STATUS_INPROGRESS = 1
                    self.MUX_TOGGLE_STATUS_FAILED = 2
                    self.MUX_TOGGLE_STATUS_NOT_INITIATED_OR_FINISHED = 2
                    self.mux_toggle_status = 0
                    self.SWITCH_COUNT_MANUAL = "manual"
                    self.SWITCH_COUNT_AUTO = "auto"

                def get_target_cursor_values(self, i, tgt):
                    if (tgt == self.TARGET_NIC):
                        return ([1, 7, 7, 1, 0])
                    elif (tgt == self.TARGET_TOR_A):
                        return ([17, 17, 17, 17, 17])
                    elif (tgt == self.TARGET_TOR_B):
                        return ([-17, -17, -17, -17, -17])

            patched_util.get.return_value = PortInstanceHelper()

            with patch('ycable.ycable_utilities.y_cable_helper.y_cable_platform_sfputil') as patched_util:
                patched_util.get_asic_id_for_logical_port.return_value = 0
                rc = get_muxcable_static_info(physical_port, logical_port_name, y_cable_tbl)

                assert (rc['read_side'] == 'tor1')
                assert (rc['nic_lane1_precursor1'] == 1)
                assert (rc['nic_lane1_precursor2'] == 7)
                assert (rc['nic_lane1_maincursor'] == 7)
                assert (rc['nic_lane1_postcursor1'] == 1)
                assert (rc['nic_lane1_postcursor2'] == 0)

                assert (rc['nic_lane2_precursor1'] == 1)
                assert (rc['nic_lane2_precursor2'] == 7)
                assert (rc['nic_lane2_maincursor'] == 7)
                assert (rc['nic_lane2_postcursor1'] == 1)
                assert (rc['nic_lane2_postcursor2'] == 0)

                assert (rc['tor_self_lane1_precursor1'] == 17)
                assert (rc['tor_self_lane1_precursor2'] == 17)
                assert (rc['tor_self_lane1_maincursor'] == 17)
                assert (rc['tor_self_lane1_postcursor1'] == 17)
                assert (rc['tor_self_lane1_postcursor2'] == 17)

                assert (rc['tor_self_lane2_precursor1'] == 17)
                assert (rc['tor_self_lane2_precursor2'] == 17)
                assert (rc['tor_self_lane2_maincursor'] == 17)
                assert (rc['tor_self_lane2_postcursor1'] == 17)
                assert (rc['tor_self_lane2_postcursor2'] == 17)

                assert (rc['tor_peer_lane1_precursor1'] == -17)
                assert (rc['tor_peer_lane1_precursor2'] == -17)
                assert (rc['tor_peer_lane1_maincursor'] == -17)
                assert (rc['tor_peer_lane1_postcursor1'] == -17)
                assert (rc['tor_peer_lane1_postcursor2'] == -17)

                assert (rc['tor_peer_lane2_precursor1'] == -17)
                assert (rc['tor_peer_lane2_precursor2'] == -17)
                assert (rc['tor_peer_lane2_maincursor'] == -17)
                assert (rc['tor_peer_lane2_postcursor1'] == -17)
                assert (rc['tor_peer_lane2_postcursor2'] == -17)

    @patch('ycable.ycable_utilities.y_cable_helper.y_cable_platform_sfputil')
    @patch('ycable.ycable_utilities.y_cable_helper.y_cable_port_locks', MagicMock(return_value=[0]))
    def test_get_muxcable_static_info_read_side_peer(self, platform_sfputil):
        physical_port = 0

        asic_index = 0
        logical_port_name = "Ethernet0"

        test_db = "TEST_DB"
        status = True
        y_cable_tbl = {}
        fvs = [('state', "auto"), ('read_side', 2)]

        y_cable_tbl[asic_index] = swsscommon.Table(
            test_db[asic_index], "Y_CABLE_TABLE")
        y_cable_tbl[asic_index].get.return_value = (status, fvs)
        #swsscommon.Table = MagicMock()
        # this patch is already done as global instance
        platform_sfputil.get_asic_id_for_logical_port = 0
        swsscommon.Table.return_value.get.return_value = (
            True, {"read_side": "2"})
        with patch('ycable.ycable_utilities.y_cable_helper.y_cable_port_instances') as patched_util:
            class PortInstanceHelper():
                def __init__(self):
                    self.EEPROM_ERROR = -1
                    self.TARGET_NIC = 0
                    self.TARGET_TOR_A = 1
                    self.TARGET_TOR_B = 2
                    self.FIRMWARE_DOWNLOAD_STATUS_INPROGRESS = 1
                    self.download_firmware_status = 1
                    self.MUX_TOGGLE_STATUS_INPROGRESS = 1
                    self.MUX_TOGGLE_STATUS_FAILED = 2
                    self.MUX_TOGGLE_STATUS_NOT_INITIATED_OR_FINISHED = 2
                    self.mux_toggle_status = 0
                    self.SWITCH_COUNT_MANUAL = "manual"
                    self.SWITCH_COUNT_AUTO = "auto"

                def get_target_cursor_values(self, i, tgt):
                    if (tgt == self.TARGET_NIC):
                        return ([1, 7, 7, 1, 0])
                    elif (tgt == self.TARGET_TOR_A):
                        return ([-17, -17, -17, -17, -17])
                    elif (tgt == self.TARGET_TOR_B):
                        return ([-17, -17, -17, -17, -17])

            patched_util.get.return_value = PortInstanceHelper()

            with patch('ycable.ycable_utilities.y_cable_helper.y_cable_platform_sfputil') as patched_util:
                patched_util.get_asic_id_for_logical_port.return_value = 0
                rc = get_muxcable_static_info(physical_port, logical_port_name, y_cable_tbl)

                assert (rc['read_side'] == 'tor2')
                assert (rc['nic_lane1_precursor1'] == 1)
                assert (rc['nic_lane1_precursor2'] == 7)
                assert (rc['nic_lane1_maincursor'] == 7)
                assert (rc['nic_lane1_postcursor1'] == 1)
                assert (rc['nic_lane1_postcursor2'] == 0)

                assert (rc['nic_lane2_precursor1'] == 1)
                assert (rc['nic_lane2_precursor2'] == 7)
                assert (rc['nic_lane2_maincursor'] == 7)
                assert (rc['nic_lane2_postcursor1'] == 1)
                assert (rc['nic_lane2_postcursor2'] == 0)

                assert (rc['tor_self_lane1_precursor1'] == -17)
                assert (rc['tor_self_lane1_precursor2'] == -17)
                assert (rc['tor_self_lane1_maincursor'] == -17)
                assert (rc['tor_self_lane1_postcursor1'] == -17)
                assert (rc['tor_self_lane1_postcursor2'] == -17)

                assert (rc['tor_self_lane2_precursor1'] == -17)
                assert (rc['tor_self_lane2_precursor2'] == -17)
                assert (rc['tor_self_lane2_maincursor'] == -17)
                assert (rc['tor_self_lane2_postcursor1'] == -17)
                assert (rc['tor_self_lane2_postcursor2'] == -17)

                assert (rc['tor_peer_lane1_precursor1'] == -17)
                assert (rc['tor_peer_lane1_precursor2'] == -17)
                assert (rc['tor_peer_lane1_maincursor'] == -17)
                assert (rc['tor_peer_lane1_postcursor1'] == -17)
                assert (rc['tor_peer_lane1_postcursor2'] == -17)

                assert (rc['tor_peer_lane2_precursor1'] == -17)
                assert (rc['tor_peer_lane2_precursor2'] == -17)
                assert (rc['tor_peer_lane2_maincursor'] == -17)
                assert (rc['tor_peer_lane2_postcursor1'] == -17)
                assert (rc['tor_peer_lane2_postcursor2'] == -17)

    @patch('ycable.ycable_utilities.y_cable_helper.y_cable_platform_sfputil')
    @patch('ycable.ycable_utilities.y_cable_helper.y_cable_port_locks', MagicMock(return_value=[0]))
    def test_get_muxcable_static_info_read_side_peer_exceptions(self, platform_sfputil):
        physical_port = 0

        asic_index = 0
        logical_port_name = "Ethernet0"
        test_db = "TEST_DB"
        y_cable_tbl = {}

        status = True
        fvs = [('state', "auto"), ('read_side', 2)]

        y_cable_tbl[asic_index] = swsscommon.Table(
            test_db[asic_index], "Y_CABLE_TABLE")
        y_cable_tbl[asic_index].get.return_value = (status, fvs)
        #swsscommon.Table = MagicMock()
        # this patch is already done as global instance
        platform_sfputil.get_asic_id_for_logical_port = 0
        swsscommon.Table.return_value.get.return_value = (
            True, {"read_side": "2"})
        with patch('ycable.ycable_utilities.y_cable_helper.y_cable_port_instances') as patched_util:
            class PortInstanceHelper():
                def __init__(self):
                    self.EEPROM_ERROR = -1
                    self.TARGET_NIC = 0
                    self.TARGET_TOR_A = 1
                    self.TARGET_TOR_B = 2
                    self.FIRMWARE_DOWNLOAD_STATUS_INPROGRESS = 1
                    self.download_firmware_status = 1
                    self.MUX_TOGGLE_STATUS_INPROGRESS = 1
                    self.MUX_TOGGLE_STATUS_FAILED = 2
                    self.MUX_TOGGLE_STATUS_NOT_INITIATED_OR_FINISHED = 2
                    self.mux_toggle_status = 0
                    self.SWITCH_COUNT_MANUAL = "manual"
                    self.SWITCH_COUNT_AUTO = "auto"

                def get_target_cursor_values(self, i, tgt):
                    raise NotImplementedError

            patched_util.get.return_value = PortInstanceHelper()

            with patch('ycable.ycable_utilities.y_cable_helper.y_cable_platform_sfputil') as patched_util:
                patched_util.get_asic_id_for_logical_port.return_value = 0
                rc = get_muxcable_static_info(physical_port, logical_port_name, y_cable_tbl)

                assert (rc['read_side'] == 'tor2')
                assert (rc['nic_lane1_precursor1'] == "N/A")

    @patch('ycable.ycable_utilities.y_cable_helper.y_cable_port_instances')
    @patch('swsscommon.swsscommon.Table')
    def test_task_download_firmware_worker(self, port_instance, mock_swsscommon_table):
        port = "Ethernet0"
        physical_port = 0
        file_full_path = "/path/to/file"

        def mock_download_fw(filepath):
            return 0

        port_instance.download_firmware = mock_download_fw

        mock_table = MagicMock()
        mock_swsscommon_table.return_value = mock_table

        xcvrd_down_fw_rsp_tbl = mock_swsscommon_table
        xcvrd_down_fw_cmd_sts_tbl = mock_swsscommon_table

        rc = {}

        task_download_firmware_worker(port, physical_port, port_instance, file_full_path,
                                      xcvrd_down_fw_rsp_tbl, xcvrd_down_fw_cmd_sts_tbl, rc)

        assert(rc[0] == 0)

    def test_set_show_firmware_fields(self):

        mux_info_dict = {}
        xcvrd_show_fw_res_tbl = Table("STATE_DB", "XCVRD_SHOW_FW_RES")
        mux_info_dict['version_self_active'] = '0.8'
        mux_info_dict['version_self_inactive'] = '0.7'
        mux_info_dict['version_self_next'] = '0.7'
        mux_info_dict['version_peer_active'] = '0.8'
        mux_info_dict['version_peer_inactive'] = '0.7'
        mux_info_dict['version_peer_next'] = '0.7'
        mux_info_dict['version_nic_active'] = '0.8'
        mux_info_dict['version_nic_inactive'] = '0.7'
        mux_info_dict['version_nic_next'] = '0.7'
        rc = set_show_firmware_fields(
            "Ethernet0", mux_info_dict, xcvrd_show_fw_res_tbl)

        assert(rc == 0)

    @patch('sonic_py_common.device_info.get_paths_to_platform_and_hwsku_dirs', MagicMock(return_value=('/tmp', None)))
    @patch('swsscommon.swsscommon.WarmStart', MagicMock())
    @patch('ycable.ycable.platform_sfputil', MagicMock())
    @patch('ycable.ycable.DaemonYcable.load_platform_util', MagicMock())
    def test_DaemonYcable_init_deinit(self):
        ycable = DaemonYcable(SYSLOG_IDENTIFIER)
        ycable.init()
        ycable.deinit()

    @patch('ycable.ycable_utilities.y_cable_helper.y_cable_port_instances')
    @patch('swsscommon.swsscommon.Table')
    @patch('ycable.ycable_utilities.y_cable_helper.gather_arg_from_db_and_check_for_type', MagicMock(return_value=(0, "enable", {"mode_value": "0",
                                                                                                                                 "lane_mask": "0",
                                                                                                                                 "direction": "0"})))
    def test_handle_config_prbs_cmd_arg_tbl_notification_no_port(self, port_instance, mock_swsscommon_table):

        mock_table = MagicMock()
        mock_swsscommon_table.return_value = mock_table

        xcvrd_config_prbs_cmd_arg_tbl = mock_swsscommon_table
        xcvrd_config_prbs_cmd_sts_tbl = mock_swsscommon_table
        xcvrd_config_prbs_rsp_tbl = mock_swsscommon_table
        asic_index = 0
        port = "Ethernet0"
        fvp = {"config_prbs": True}

        rc = handle_config_prbs_cmd_arg_tbl_notification(
            fvp, xcvrd_config_prbs_cmd_arg_tbl, xcvrd_config_prbs_cmd_sts_tbl, xcvrd_config_prbs_rsp_tbl, asic_index, port)
        assert(rc == -1)

    @patch('swsscommon.swsscommon.Table')
    @patch('ycable.ycable_utilities.y_cable_helper.gather_arg_from_db_and_check_for_type', MagicMock(return_value=(0, "enable", {"mode_value": "0",
                                                                                                                                 "lane_mask": "0",
                                                                                                                                 "direction": "0"})))
    @patch('ycable.ycable_utilities.y_cable_helper.get_ycable_physical_port_from_logical_port', MagicMock(return_value=(0)))
    def test_handle_config_prbs_cmd_arg_tbl_notification_no_instance(self, mock_swsscommon_table):

        mock_table = MagicMock()
        mock_swsscommon_table.return_value = mock_table

        xcvrd_config_prbs_cmd_arg_tbl = mock_swsscommon_table
        xcvrd_config_prbs_cmd_sts_tbl = mock_swsscommon_table
        xcvrd_config_prbs_rsp_tbl = mock_swsscommon_table
        asic_index = 0
        port = "Ethernet0"
        fvp = {"config_prbs": True}

        rc = handle_config_prbs_cmd_arg_tbl_notification(
            fvp, xcvrd_config_prbs_cmd_arg_tbl, xcvrd_config_prbs_cmd_sts_tbl, xcvrd_config_prbs_rsp_tbl, asic_index, port)
        assert(rc == -1)

    @patch('ycable.ycable_utilities.y_cable_helper.y_cable_port_instances')
    @patch('swsscommon.swsscommon.Table')
    @patch('ycable.ycable_utilities.y_cable_helper.get_ycable_port_instance_from_logical_port')
    @patch('ycable.ycable_utilities.y_cable_helper.gather_arg_from_db_and_check_for_type', MagicMock(return_value=(0, "enable", {"mode_value": "0",
                                                                                                                                 "lane_mask": "0",
                                                                                                                                 "direction": "0"})))
    @patch('ycable.ycable_utilities.y_cable_helper.get_ycable_physical_port_from_logical_port', MagicMock(return_value=(0)))
    @patch('ycable.ycable_utilities.y_cable_helper.y_cable_port_locks', MagicMock(return_value=[0]))
    def test_handle_config_prbs_cmd_arg_tbl_notification_with_instance_enable(self, port_instance, mock_swsscommon_table, port_instance_helper):

        mock_table = MagicMock()
        mock_swsscommon_table.return_value = mock_table

        xcvrd_config_prbs_cmd_arg_tbl = mock_swsscommon_table
        xcvrd_config_prbs_cmd_sts_tbl = mock_swsscommon_table
        xcvrd_config_prbs_rsp_tbl = mock_swsscommon_table
        port_instance = MagicMock()
        port_instance.FIRMWARE_DOWNLOAD_STATUS_INPROGRESS = 1
        port_instance.PRBS_DIRECTION_BOTH = 2
        port_instance.enable_prbs_mode.return_value = True
        port_instance.disable_prbs_mode.return_value = True
        port_instance_helper = port_instance

        asic_index = 0
        port = "Ethernet0"
        fvp = {"config_prbs": True}

        rc = handle_config_prbs_cmd_arg_tbl_notification(
            fvp, xcvrd_config_prbs_cmd_arg_tbl, xcvrd_config_prbs_cmd_sts_tbl, xcvrd_config_prbs_rsp_tbl, asic_index, port)
        assert(rc == None)

    @patch('ycable.ycable_utilities.y_cable_helper.y_cable_port_instances')
    @patch('swsscommon.swsscommon.Table')
    @patch('ycable.ycable_utilities.y_cable_helper.get_ycable_port_instance_from_logical_port')
    @patch('ycable.ycable_utilities.y_cable_helper.gather_arg_from_db_and_check_for_type', MagicMock(return_value=(0, "disable", {"mode_value": "0",
                                                                                                                                  "lane_mask": "0",
                                                                                                                                  "direction": "0"})))
    @patch('ycable.ycable_utilities.y_cable_helper.get_ycable_physical_port_from_logical_port', MagicMock(return_value=(0)))
    @patch('ycable.ycable_utilities.y_cable_helper.y_cable_port_locks', MagicMock(return_value=[0]))
    def test_handle_config_prbs_cmd_arg_tbl_notification_with_instance_disable(self, port_instance, mock_swsscommon_table, port_instance_helper):

        mock_table = MagicMock()
        mock_swsscommon_table.return_value = mock_table

        xcvrd_config_prbs_cmd_arg_tbl = mock_swsscommon_table
        xcvrd_config_prbs_cmd_sts_tbl = mock_swsscommon_table
        xcvrd_config_prbs_rsp_tbl = mock_swsscommon_table
        port_instance = MagicMock()
        port_instance.FIRMWARE_DOWNLOAD_STATUS_INPROGRESS = 1
        port_instance.PRBS_DIRECTION_BOTH = 2
        port_instance.enable_prbs_mode.return_value = True
        port_instance.disable_prbs_mode.return_value = True
        port_instance_helper = port_instance

        asic_index = 0
        port = "Ethernet0"
        fvp = {"config_prbs": True}

        rc = handle_config_prbs_cmd_arg_tbl_notification(
            fvp, xcvrd_config_prbs_cmd_arg_tbl, xcvrd_config_prbs_cmd_sts_tbl, xcvrd_config_prbs_rsp_tbl, asic_index, port)
        assert(rc == None)

    @patch('ycable.ycable_utilities.y_cable_helper.y_cable_port_instances')
    @patch('swsscommon.swsscommon.Table')
    @patch('ycable.ycable_utilities.y_cable_helper.get_ycable_port_instance_from_logical_port')
    @patch('ycable.ycable_utilities.y_cable_helper.gather_arg_from_db_and_check_for_type', MagicMock(return_value=(0, "reset", {"mode_value": "0",
                                                                                                                                "lane_mask": "0",
                                                                                                                                "direction": "0"})))
    @patch('ycable.ycable_utilities.y_cable_helper.get_ycable_physical_port_from_logical_port', MagicMock(return_value=(0)))
    @patch('ycable.ycable_utilities.y_cable_helper.y_cable_port_locks', MagicMock(return_value=[0]))
    def test_handle_config_prbs_cmd_arg_tbl_notification_with_instance_reset(self, port_instance, mock_swsscommon_table, port_instance_helper):

        mock_table = MagicMock()
        mock_swsscommon_table.return_value = mock_table

        xcvrd_config_prbs_cmd_arg_tbl = mock_swsscommon_table
        xcvrd_config_prbs_cmd_sts_tbl = mock_swsscommon_table
        xcvrd_config_prbs_rsp_tbl = mock_swsscommon_table
        port_instance = MagicMock()
        port_instance.FIRMWARE_DOWNLOAD_STATUS_INPROGRESS = 1
        port_instance.PRBS_DIRECTION_BOTH = 2
        port_instance.enable_prbs_mode.return_value = True
        port_instance.disable_prbs_mode.return_value = True
        port_instance.reset.return_value = True
        port_instance_helper = port_instance

        asic_index = 0
        port = "Ethernet0"
        fvp = {"config_prbs": True}

        rc = handle_config_prbs_cmd_arg_tbl_notification(
            fvp, xcvrd_config_prbs_cmd_arg_tbl, xcvrd_config_prbs_cmd_sts_tbl, xcvrd_config_prbs_rsp_tbl, asic_index, port)
        assert(rc == None)

    @patch('ycable.ycable_utilities.y_cable_helper.y_cable_port_instances')
    @patch('swsscommon.swsscommon.Table')
    @patch('ycable.ycable_utilities.y_cable_helper.get_ycable_port_instance_from_logical_port')
    @patch('ycable.ycable_utilities.y_cable_helper.gather_arg_from_db_and_check_for_type', MagicMock(return_value=(0, "anlt", {"mode": "0",
                                                                                                                               "lane_mask": "0",
                                                                                                                               "direction": "0"})))
    @patch('ycable.ycable_utilities.y_cable_helper.get_ycable_physical_port_from_logical_port', MagicMock(return_value=(0)))
    @patch('ycable.ycable_utilities.y_cable_helper.y_cable_port_locks', MagicMock(return_value=[0]))
    def test_handle_config_prbs_cmd_arg_tbl_notification_with_instance_anlt_enable(self, port_instance, mock_swsscommon_table, port_instance_helper):

        mock_table = MagicMock()
        mock_swsscommon_table.return_value = mock_table

        xcvrd_config_prbs_cmd_arg_tbl = mock_swsscommon_table
        xcvrd_config_prbs_cmd_sts_tbl = mock_swsscommon_table
        xcvrd_config_prbs_rsp_tbl = mock_swsscommon_table
        port_instance = MagicMock()
        port_instance.FIRMWARE_DOWNLOAD_STATUS_INPROGRESS = 1
        port_instance.PRBS_DIRECTION_BOTH = 2
        port_instance.enable_prbs_mode.return_value = True
        port_instance.disable_prbs_mode.return_value = True
        port_instance.reset.return_value = True
        port_instance.set_anlt.return_value = True
        port_instance_helper = port_instance

        asic_index = 0
        port = "Ethernet0"
        fvp = {"config_prbs": True}

        rc = handle_config_prbs_cmd_arg_tbl_notification(
            fvp, xcvrd_config_prbs_cmd_arg_tbl, xcvrd_config_prbs_cmd_sts_tbl, xcvrd_config_prbs_rsp_tbl, asic_index, port)
        assert(rc == None)

    @patch('ycable.ycable_utilities.y_cable_helper.y_cable_port_instances')
    @patch('swsscommon.swsscommon.Table')
    @patch('ycable.ycable_utilities.y_cable_helper.get_ycable_port_instance_from_logical_port')
    @patch('ycable.ycable_utilities.y_cable_helper.gather_arg_from_db_and_check_for_type', MagicMock(return_value=(0, "anlt", {"modex": "0",
                                                                                                                               "lane_mask": "0",
                                                                                                                               "direction": "0"})))
    @patch('ycable.ycable_utilities.y_cable_helper.get_ycable_physical_port_from_logical_port', MagicMock(return_value=(0)))
    @patch('ycable.ycable_utilities.y_cable_helper.y_cable_port_locks', MagicMock(return_value=[0]))
    def test_handle_config_prbs_cmd_arg_tbl_notification_with_instance_anlt_disable(self, port_instance, mock_swsscommon_table, port_instance_helper):

        mock_table = MagicMock()
        mock_swsscommon_table.return_value = mock_table

        xcvrd_config_prbs_cmd_arg_tbl = mock_swsscommon_table
        xcvrd_config_prbs_cmd_sts_tbl = mock_swsscommon_table
        xcvrd_config_prbs_rsp_tbl = mock_swsscommon_table
        port_instance = MagicMock()
        port_instance.FIRMWARE_DOWNLOAD_STATUS_INPROGRESS = 1
        port_instance.PRBS_DIRECTION_BOTH = 2
        port_instance.enable_prbs_mode.return_value = True
        port_instance.disable_prbs_mode.return_value = True
        port_instance.reset.return_value = True
        port_instance.set_anlt.return_value = True
        port_instance_helper = port_instance

        asic_index = 0
        port = "Ethernet0"
        fvp = {"config_prbs": True}

        rc = handle_config_prbs_cmd_arg_tbl_notification(
            fvp, xcvrd_config_prbs_cmd_arg_tbl, xcvrd_config_prbs_cmd_sts_tbl, xcvrd_config_prbs_rsp_tbl, asic_index, port)
        assert(rc == -1)

    @patch('ycable.ycable_utilities.y_cable_helper.y_cable_port_instances')
    @patch('swsscommon.swsscommon.Table')
    @patch('ycable.ycable_utilities.y_cable_helper.get_ycable_port_instance_from_logical_port')
    @patch('ycable.ycable_utilities.y_cable_helper.gather_arg_from_db_and_check_for_type', MagicMock(return_value=(0, "fec", {"mode": "0",
                                                                                                                              "lane_mask": "0",
                                                                                                                              "direction": "0"})))
    @patch('ycable.ycable_utilities.y_cable_helper.get_ycable_physical_port_from_logical_port', MagicMock(return_value=(0)))
    @patch('ycable.ycable_utilities.y_cable_helper.y_cable_port_locks', MagicMock(return_value=[0]))
    def test_handle_config_prbs_cmd_arg_tbl_notification_with_instance_fec_enable(self, port_instance, mock_swsscommon_table, port_instance_helper):

        mock_table = MagicMock()
        mock_swsscommon_table.return_value = mock_table

        xcvrd_config_prbs_cmd_arg_tbl = mock_swsscommon_table
        xcvrd_config_prbs_cmd_sts_tbl = mock_swsscommon_table
        xcvrd_config_prbs_rsp_tbl = mock_swsscommon_table
        port_instance = MagicMock()
        port_instance.FIRMWARE_DOWNLOAD_STATUS_INPROGRESS = 1
        port_instance.PRBS_DIRECTION_BOTH = 2
        port_instance.enable_prbs_mode.return_value = True
        port_instance.disable_prbs_mode.return_value = True
        port_instance.reset.return_value = True
        port_instance.set_fec_mode.return_value = True
        port_instance_helper = port_instance

        asic_index = 0
        port = "Ethernet0"
        fvp = {"config_prbs": True}

        rc = handle_config_prbs_cmd_arg_tbl_notification(
            fvp, xcvrd_config_prbs_cmd_arg_tbl, xcvrd_config_prbs_cmd_sts_tbl, xcvrd_config_prbs_rsp_tbl, asic_index, port)
        assert(rc == None)

    @patch('ycable.ycable_utilities.y_cable_helper.y_cable_port_instances')
    @patch('swsscommon.swsscommon.Table')
    @patch('ycable.ycable_utilities.y_cable_helper.get_ycable_port_instance_from_logical_port')
    @patch('ycable.ycable_utilities.y_cable_helper.gather_arg_from_db_and_check_for_type', MagicMock(return_value=(0, "fec", {"modex": "0",
                                                                                                                              "lane_mask": "0",
                                                                                                                              "direction": "0"})))
    @patch('ycable.ycable_utilities.y_cable_helper.get_ycable_physical_port_from_logical_port', MagicMock(return_value=(0)))
    @patch('ycable.ycable_utilities.y_cable_helper.y_cable_port_locks', MagicMock(return_value=[0]))
    def test_handle_config_prbs_cmd_arg_tbl_notification_with_instance_fec_disable(self, port_instance, mock_swsscommon_table, port_instance_helper):

        mock_table = MagicMock()
        mock_swsscommon_table.return_value = mock_table

        xcvrd_config_prbs_cmd_arg_tbl = mock_swsscommon_table
        xcvrd_config_prbs_cmd_sts_tbl = mock_swsscommon_table
        xcvrd_config_prbs_rsp_tbl = mock_swsscommon_table
        port_instance = MagicMock()
        port_instance.FIRMWARE_DOWNLOAD_STATUS_INPROGRESS = 1
        port_instance.PRBS_DIRECTION_BOTH = 2
        port_instance.enable_prbs_mode.return_value = True
        port_instance.disable_prbs_mode.return_value = True
        port_instance.reset.return_value = True
        port_instance.set_fec_mode.return_value = True
        port_instance_helper = port_instance

        asic_index = 0
        port = "Ethernet0"
        fvp = {"config_prbs": True}

        rc = handle_config_prbs_cmd_arg_tbl_notification(
            fvp, xcvrd_config_prbs_cmd_arg_tbl, xcvrd_config_prbs_cmd_sts_tbl, xcvrd_config_prbs_rsp_tbl, asic_index, port)
        assert(rc == -1)

    @patch('ycable.ycable_utilities.y_cable_helper.y_cable_port_instances')
    @patch('swsscommon.swsscommon.Table')
    @patch('ycable.ycable_utilities.y_cable_helper.get_ycable_port_instance_from_logical_port')
    @patch('ycable.ycable_utilities.y_cable_helper.gather_arg_from_db_and_check_for_type', MagicMock(return_value=(0, "fec", {"modex": "0",
                                                                                                                              "lane_mask": "0",
                                                                                                                              "direction": "0"})))
    @patch('ycable.ycable_utilities.y_cable_helper.get_ycable_physical_port_from_logical_port', MagicMock(return_value=(0)))
    @patch('ycable.ycable_utilities.y_cable_helper.y_cable_port_locks', MagicMock(return_value=[0]))
    def test_handle_config_prbs_cmd_arg_tbl_notification_else_value(self, port_instance, mock_swsscommon_table, port_instance_helper):

        mock_table = MagicMock()
        mock_swsscommon_table.return_value = mock_table

        xcvrd_config_prbs_cmd_arg_tbl = mock_swsscommon_table
        xcvrd_config_prbs_cmd_sts_tbl = mock_swsscommon_table
        xcvrd_config_prbs_rsp_tbl = mock_swsscommon_table
        port_instance = MagicMock()
        port_instance.FIRMWARE_DOWNLOAD_STATUS_INPROGRESS = 1
        port_instance.PRBS_DIRECTION_BOTH = 2
        port_instance.enable_prbs_mode.return_value = True
        port_instance.disable_prbs_mode.return_value = True
        port_instance.reset.return_value = True
        port_instance.set_fec_mode.return_value = True
        port_instance_helper = port_instance

        asic_index = 0
        port = "Ethernet0"
        fvp = {"config_abc": True}

        rc = handle_config_prbs_cmd_arg_tbl_notification(
            fvp, xcvrd_config_prbs_cmd_arg_tbl, xcvrd_config_prbs_cmd_sts_tbl, xcvrd_config_prbs_rsp_tbl, asic_index, port)
        assert(rc == None)

    @patch('ycable.ycable_utilities.y_cable_helper.y_cable_port_instances')
    @patch('swsscommon.swsscommon.Table')
    @patch('ycable.ycable_utilities.y_cable_helper.get_ycable_port_instance_from_logical_port')
    @patch('ycable.ycable_utilities.y_cable_helper.gather_arg_from_db_and_check_for_type', MagicMock(return_value=(0, "fec", {"modex": "0",
                                                                                                                              "lane_mask": "0",
                                                                                                                              "direction": "0"})))
    @patch('ycable.ycable_utilities.y_cable_helper.get_ycable_physical_port_from_logical_port', MagicMock(return_value=(0)))
    @patch('ycable.ycable_utilities.y_cable_helper.y_cable_port_locks', MagicMock(return_value=[0]))
    def test_handle_config_loop_cmd_arg_tbl_notification_else_value(self, port_instance, mock_swsscommon_table, port_instance_helper):

        mock_table = MagicMock()
        mock_swsscommon_table.return_value = mock_table

        xcvrd_config_loop_cmd_arg_tbl = mock_swsscommon_table
        xcvrd_config_loop_cmd_sts_tbl = mock_swsscommon_table
        xcvrd_config_loop_rsp_tbl = mock_swsscommon_table
        port_instance = MagicMock()
        port_instance.FIRMWARE_DOWNLOAD_STATUS_INPROGRESS = 1
        port_instance.PRBS_DIRECTION_BOTH = 2
        port_instance.enable_prbs_mode.return_value = True
        port_instance.disable_prbs_mode.return_value = True
        port_instance.reset.return_value = True
        port_instance.set_fec_mode.return_value = True
        port_instance_helper = port_instance

        asic_index = 0
        port = "Ethernet0"
        fvp = {"config_abc": True}

        rc = handle_config_loop_cmd_arg_tbl_notification(
            fvp, xcvrd_config_loop_cmd_arg_tbl, xcvrd_config_loop_cmd_sts_tbl, xcvrd_config_loop_rsp_tbl, asic_index, port)
        assert(rc == None)

    @patch('ycable.ycable_utilities.y_cable_helper.y_cable_port_instances')
    @patch('swsscommon.swsscommon.Table')
    @patch('ycable.ycable_utilities.y_cable_helper.get_ycable_port_instance_from_logical_port')
    @patch('ycable.ycable_utilities.y_cable_helper.gather_arg_from_db_and_check_for_type', MagicMock(return_value=(0, "fec", {"modex": "0",
                                                                                                                              "lane_mask": "0",
                                                                                                                              "direction": "0"})))
    @patch('ycable.ycable_utilities.y_cable_helper.get_ycable_physical_port_from_logical_port', MagicMock(return_value=(0)))
    @patch('ycable.ycable_utilities.y_cable_helper.y_cable_port_locks', MagicMock(return_value=[0]))
    def test_handle_config_loop_cmd_arg_tbl_notification_else_value(self, port_instance, mock_swsscommon_table, port_instance_helper):

        mock_table = MagicMock()
        mock_swsscommon_table.return_value = mock_table

        xcvrd_config_loop_cmd_arg_tbl = mock_swsscommon_table
        xcvrd_config_loop_cmd_sts_tbl = mock_swsscommon_table
        xcvrd_config_loop_rsp_tbl = mock_swsscommon_table
        port_instance = MagicMock()
        port_instance.FIRMWARE_DOWNLOAD_STATUS_INPROGRESS = 1
        port_instance.PRBS_DIRECTION_BOTH = 2
        port_instance.enable_prbs_mode.return_value = True
        port_instance.disable_prbs_mode.return_value = True
        port_instance.reset.return_value = True
        port_instance.set_fec_mode.return_value = True
        port_instance_helper = port_instance

        asic_index = 0
        port = "Ethernet0"
        fvp = {"config_loop": True}

        rc = handle_config_loop_cmd_arg_tbl_notification(
            fvp, xcvrd_config_loop_cmd_arg_tbl, xcvrd_config_loop_cmd_sts_tbl, xcvrd_config_loop_rsp_tbl, asic_index, port)
        assert(rc == None)

    @patch('ycable.ycable_utilities.y_cable_helper.y_cable_port_instances')
    @patch('swsscommon.swsscommon.Table')
    @patch('ycable.ycable_utilities.y_cable_helper.get_ycable_port_instance_from_logical_port')
    @patch('ycable.ycable_utilities.y_cable_helper.gather_arg_from_db_and_check_for_type', MagicMock(return_value=(0, "fec", {"modex": "0",
                                                                                                                              "lane_mask": "0",
                                                                                                                              "direction": "0"})))
    def test_handle_config_loop_cmd_arg_tbl_notification_no_port(self, port_instance, mock_swsscommon_table, port_instance_helper):

        mock_table = MagicMock()
        mock_swsscommon_table.return_value = mock_table

        xcvrd_config_loop_cmd_arg_tbl = mock_swsscommon_table
        xcvrd_config_loop_cmd_sts_tbl = mock_swsscommon_table
        xcvrd_config_loop_rsp_tbl = mock_swsscommon_table
        port_instance = MagicMock()
        port_instance.FIRMWARE_DOWNLOAD_STATUS_INPROGRESS = 1
        port_instance.PRBS_DIRECTION_BOTH = 2
        port_instance.enable_prbs_mode.return_value = True
        port_instance.disable_prbs_mode.return_value = True
        port_instance.reset.return_value = True
        port_instance.set_fec_mode.return_value = True
        port_instance_helper = port_instance

        asic_index = 0
        port = "Ethernet0"
        fvp = {"config_loop": True}

        rc = handle_config_loop_cmd_arg_tbl_notification(
            fvp, xcvrd_config_loop_cmd_arg_tbl, xcvrd_config_loop_cmd_sts_tbl, xcvrd_config_loop_rsp_tbl, asic_index, port)
        assert(rc == -1)

    @patch('ycable.ycable_utilities.y_cable_helper.y_cable_port_instances')
    @patch('swsscommon.swsscommon.Table')
    @patch('ycable.ycable_utilities.y_cable_helper.gather_arg_from_db_and_check_for_type', MagicMock(return_value=(0, "fec", {"modex": "0",
                                                                                                                              "lane_mask": "0",
                                                                                                                              "direction": "0"})))
    @patch('ycable.ycable_utilities.y_cable_helper.get_ycable_physical_port_from_logical_port', MagicMock(return_value=(0)))
    @patch('ycable.ycable_utilities.y_cable_helper.y_cable_port_locks', MagicMock(return_value=[0]))
    def test_handle_config_loop_cmd_arg_tbl_notification_no_instance(self, port_instance, mock_swsscommon_table):

        mock_table = MagicMock()
        mock_swsscommon_table.return_value = mock_table

        xcvrd_config_loop_cmd_arg_tbl = mock_swsscommon_table
        xcvrd_config_loop_cmd_sts_tbl = mock_swsscommon_table
        xcvrd_config_loop_rsp_tbl = mock_swsscommon_table
        port_instance = MagicMock()
        port_instance.FIRMWARE_DOWNLOAD_STATUS_INPROGRESS = 1
        port_instance.PRBS_DIRECTION_BOTH = 2
        port_instance.enable_prbs_mode.return_value = True
        port_instance.disable_prbs_mode.return_value = True
        port_instance.reset.return_value = True
        port_instance.set_fec_mode.return_value = True
        port_instance_helper = port_instance

        asic_index = 0
        port = "Ethernet0"
        fvp = {"config_loop": True}

        rc = handle_config_loop_cmd_arg_tbl_notification(
            fvp, xcvrd_config_loop_cmd_arg_tbl, xcvrd_config_loop_cmd_sts_tbl, xcvrd_config_loop_rsp_tbl, asic_index, port)
        assert(rc == -1)

    @patch('ycable.ycable_utilities.y_cable_helper.y_cable_port_instances')
    @patch('swsscommon.swsscommon.Table')
    @patch('ycable.ycable_utilities.y_cable_helper.get_ycable_port_instance_from_logical_port')
    @patch('ycable.ycable_utilities.y_cable_helper.gather_arg_from_db_and_check_for_type', MagicMock(return_value=(0, "enable", {"enable": "0",
                                                                                                                                 "lane_mask": "0",
                                                                                                                                 "mode_value": "0",
                                                                                                                                 "direction": "0"})))
    @patch('ycable.ycable_utilities.y_cable_helper.get_ycable_physical_port_from_logical_port', MagicMock(return_value=(0)))
    @patch('ycable.ycable_utilities.y_cable_helper.y_cable_port_locks', MagicMock(return_value=[0]))
    def test_handle_config_loop_cmd_arg_tbl_notification_enable(self, port_instance, mock_swsscommon_table, port_instance_helper):

        mock_table = MagicMock()
        mock_swsscommon_table.return_value = mock_table

        xcvrd_config_loop_cmd_arg_tbl = mock_swsscommon_table
        xcvrd_config_loop_cmd_sts_tbl = mock_swsscommon_table
        xcvrd_config_loop_rsp_tbl = mock_swsscommon_table
        port_instance = MagicMock()
        port_instance.FIRMWARE_DOWNLOAD_STATUS_INPROGRESS = 1
        port_instance.PRBS_DIRECTION_BOTH = 2
        port_instance.enable_loopback_mode.return_value = True
        port_instance.disable_loopback_mode.return_value = True
        port_instance.reset.return_value = True
        port_instance.set_fec_mode.return_value = True
        port_instance_helper = port_instance

        asic_index = 0
        port = "Ethernet0"
        fvp = {"config_loop": True}

        rc = handle_config_loop_cmd_arg_tbl_notification(
            fvp, xcvrd_config_loop_cmd_arg_tbl, xcvrd_config_loop_cmd_sts_tbl, xcvrd_config_loop_rsp_tbl, asic_index, port)
        assert(rc == None)

    @patch('ycable.ycable_utilities.y_cable_helper.y_cable_port_instances')
    @patch('swsscommon.swsscommon.Table')
    @patch('ycable.ycable_utilities.y_cable_helper.get_ycable_port_instance_from_logical_port')
    @patch('ycable.ycable_utilities.y_cable_helper.gather_arg_from_db_and_check_for_type', MagicMock(return_value=(0, "disable", {"disable": "0",
                                                                                                                                  "lane_mask": "0",
                                                                                                                                  "mode_value": "0",
                                                                                                                                  "direction": "0"})))
    @patch('ycable.ycable_utilities.y_cable_helper.get_ycable_physical_port_from_logical_port', MagicMock(return_value=(0)))
    @patch('ycable.ycable_utilities.y_cable_helper.y_cable_port_locks', MagicMock(return_value=[0]))
    def test_handle_config_loop_cmd_arg_tbl_notification_disable(self, port_instance, mock_swsscommon_table, port_instance_helper):

        mock_table = MagicMock()
        mock_swsscommon_table.return_value = mock_table

        xcvrd_config_loop_cmd_arg_tbl = mock_swsscommon_table
        xcvrd_config_loop_cmd_sts_tbl = mock_swsscommon_table
        xcvrd_config_loop_rsp_tbl = mock_swsscommon_table
        port_instance = MagicMock()
        port_instance.FIRMWARE_DOWNLOAD_STATUS_INPROGRESS = 1
        port_instance.PRBS_DIRECTION_BOTH = 2
        port_instance.enable_loopback_mode.return_value = True
        port_instance.disable_loopback_mode.return_value = True
        port_instance.reset.return_value = True
        port_instance.set_fec_mode.return_value = True
        port_instance_helper = port_instance

        asic_index = 0
        port = "Ethernet0"
        fvp = {"config_loop": True}

        rc = handle_config_loop_cmd_arg_tbl_notification(
            fvp, xcvrd_config_loop_cmd_arg_tbl, xcvrd_config_loop_cmd_sts_tbl, xcvrd_config_loop_rsp_tbl, asic_index, port)
        assert(rc == None)

    @patch('ycable.ycable_utilities.y_cable_helper.y_cable_port_instances')
    @patch('swsscommon.swsscommon.Table')
    @patch('ycable.ycable_utilities.y_cable_helper.get_ycable_port_instance_from_logical_port')
    @patch('ycable.ycable_utilities.y_cable_helper.gather_arg_from_db_and_check_for_type', MagicMock(return_value=(0, "fec", {"modex": "0",
                                                                                                                              "lane_mask": "0",
                                                                                                                              "direction": "0"})))
    @patch('ycable.ycable_utilities.y_cable_helper.get_ycable_physical_port_from_logical_port', MagicMock(return_value=(0)))
    @patch('ycable.ycable_utilities.y_cable_helper.y_cable_port_locks', MagicMock(return_value=[0]))
    def test_handle_show_event_cmd_arg_tbl_notification_else_value(self, port_instance, mock_swsscommon_table, port_instance_helper):

        mock_table = MagicMock()
        mock_swsscommon_table.return_value = mock_table

        xcvrd_show_event_cmd_sts_tbl = mock_swsscommon_table
        xcvrd_show_event_rsp_tbl = mock_swsscommon_table
        xcvrd_show_event_res_tbl = mock_swsscommon_table
        port_instance = MagicMock()
        port_instance.FIRMWARE_DOWNLOAD_STATUS_INPROGRESS = 1
        port_instance.PRBS_DIRECTION_BOTH = 2
        port_instance.enable_prbs_mode.return_value = True
        port_instance.disable_prbs_mode.return_value = True
        port_instance.reset.return_value = True
        port_instance.set_fec_mode.return_value = True
        port_instance_helper = port_instance

        asic_index = 0
        port = "Ethernet0"
        fvp = {"config_loop": True}

        rc = handle_show_event_cmd_arg_tbl_notification(
            fvp, xcvrd_show_event_cmd_sts_tbl, xcvrd_show_event_rsp_tbl, xcvrd_show_event_res_tbl, asic_index, port)
        assert(rc == None)

    @patch('ycable.ycable_utilities.y_cable_helper.y_cable_port_instances')
    @patch('swsscommon.swsscommon.Table')
    @patch('ycable.ycable_utilities.y_cable_helper.get_ycable_port_instance_from_logical_port')
    @patch('ycable.ycable_utilities.y_cable_helper.gather_arg_from_db_and_check_for_type', MagicMock(return_value=(0, "fec", {"modex": "0",
                                                                                                                              "lane_mask": "0",
                                                                                                                              "direction": "0"})))
    @patch('ycable.ycable_utilities.y_cable_helper.get_ycable_physical_port_from_logical_port', MagicMock(return_value=(0)))
    @patch('ycable.ycable_utilities.y_cable_helper.y_cable_port_locks', MagicMock(return_value=[0]))
    def test_handle_show_event_cmd_arg_tbl_notification_get_log(self, port_instance, mock_swsscommon_table, port_instance_helper):

        mock_table = MagicMock()
        mock_swsscommon_table.return_value = mock_table

        xcvrd_show_event_cmd_sts_tbl = mock_swsscommon_table
        xcvrd_show_event_rsp_tbl = mock_swsscommon_table
        xcvrd_show_event_res_tbl = mock_swsscommon_table
        port_instance = MagicMock()
        port_instance.get_event_log.return_value = ["log 1", "log 2"]

        asic_index = 0
        port = "Ethernet0"
        fvp = {"show_event": True}

        rc = handle_show_event_cmd_arg_tbl_notification(
            fvp, xcvrd_show_event_cmd_sts_tbl, xcvrd_show_event_rsp_tbl, xcvrd_show_event_res_tbl, asic_index, port)
        assert(rc == None)

    @patch('ycable.ycable_utilities.y_cable_helper.y_cable_port_instances')
    @patch('swsscommon.swsscommon.Table')
    @patch('ycable.ycable_utilities.y_cable_helper.get_ycable_port_instance_from_logical_port')
    @patch('ycable.ycable_utilities.y_cable_helper.gather_arg_from_db_and_check_for_type', MagicMock(return_value=(0, "fec", {"modex": "0",
                                                                                                                              "lane_mask": "0",
                                                                                                                              "direction": "0"})))
    @patch('ycable.ycable_utilities.y_cable_helper.get_ycable_physical_port_from_logical_port', MagicMock(return_value=(0)))
    @patch('ycable.ycable_utilities.y_cable_helper.y_cable_port_locks', MagicMock(return_value=[0]))
    def test_handle_show_event_cmd_arg_tbl_notification_get_actual_log(self, port_instance, mock_swsscommon_table, port_instance_helper):

        mock_table = MagicMock()
        mock_swsscommon_table.return_value = mock_table

        xcvrd_show_event_cmd_sts_tbl = mock_swsscommon_table
        xcvrd_show_event_rsp_tbl = mock_swsscommon_table
        xcvrd_show_event_res_tbl = mock_swsscommon_table
        port_instance = MagicMock()
        port_instance.get_event_log.return_value = ["log 1", "log 2"]
        port_instance_helper.return_value = port_instance
        asic_index = 0
        port = "Ethernet0"
        fvp = {"show_event": True}

        rc = handle_show_event_cmd_arg_tbl_notification(
            fvp, xcvrd_show_event_cmd_sts_tbl, xcvrd_show_event_rsp_tbl, xcvrd_show_event_res_tbl, asic_index, port)
        assert(rc == None)

    @patch('ycable.ycable_utilities.y_cable_helper.y_cable_port_instances')
    @patch('swsscommon.swsscommon.Table')
    @patch('ycable.ycable_utilities.y_cable_helper.get_ycable_port_instance_from_logical_port')
    @patch('ycable.ycable_utilities.y_cable_helper.gather_arg_from_db_and_check_for_type', MagicMock(return_value=(0, "fec", {"modex": "0",
                                                                                                                              "lane_mask": "0",
                                                                                                                              "direction": "0"})))
    @patch('ycable.ycable_utilities.y_cable_helper.get_ycable_physical_port_from_logical_port', MagicMock(return_value=(0)))
    @patch('ycable.ycable_utilities.y_cable_helper.y_cable_port_locks', MagicMock(return_value=[0]))
    def test_handle_show_event_cmd_arg_tbl_notification_get_no_log(self, port_instance, mock_swsscommon_table, port_instance_helper):

        mock_table = MagicMock()
        mock_swsscommon_table.return_value = mock_table

        xcvrd_show_event_cmd_sts_tbl = mock_swsscommon_table
        xcvrd_show_event_rsp_tbl = mock_swsscommon_table
        xcvrd_show_event_res_tbl = mock_swsscommon_table
        port_instance = MagicMock()
        port_instance.get_event_log.return_value = Exception(
            NotImplementedError)

        asic_index = 0
        port = "Ethernet0"
        fvp = {"show_event": True}

        rc = handle_show_event_cmd_arg_tbl_notification(
            fvp, xcvrd_show_event_cmd_sts_tbl, xcvrd_show_event_rsp_tbl, xcvrd_show_event_res_tbl, asic_index, port)
        assert(rc == None)

    @patch('ycable.ycable_utilities.y_cable_helper.y_cable_port_instances')
    @patch('swsscommon.swsscommon.Table')
    @patch('ycable.ycable_utilities.y_cable_helper.get_ycable_port_instance_from_logical_port')
    @patch('ycable.ycable_utilities.y_cable_helper.gather_arg_from_db_and_check_for_type', MagicMock(return_value=(0, "fec", {"modex": "0",
                                                                                                                              "lane_mask": "0",
                                                                                                                              "direction": "0"})))
    @patch('ycable.ycable_utilities.y_cable_helper.y_cable_port_locks', MagicMock(return_value=[0]))
    def test_handle_show_event_cmd_arg_tbl_notification_no_port(self, port_instance, mock_swsscommon_table, port_instance_helper):

        mock_table = MagicMock()
        mock_swsscommon_table.return_value = mock_table

        xcvrd_show_event_cmd_sts_tbl = mock_swsscommon_table
        xcvrd_show_event_rsp_tbl = mock_swsscommon_table
        xcvrd_show_event_res_tbl = mock_swsscommon_table
        port_instance = MagicMock()
        port_instance.get_event_log.return_value = ["log 1", "log 2"]
        port_instance_helper = port_instance

        asic_index = 0
        port = "Ethernet0"
        fvp = {"show_event": True}

        rc = handle_show_event_cmd_arg_tbl_notification(
            fvp, xcvrd_show_event_cmd_sts_tbl, xcvrd_show_event_rsp_tbl, xcvrd_show_event_res_tbl, asic_index, port)
        assert(rc == -1)

    @patch('ycable.ycable_utilities.y_cable_helper.y_cable_port_instances')
    @patch('swsscommon.swsscommon.Table')
    @patch('ycable.ycable_utilities.y_cable_helper.gather_arg_from_db_and_check_for_type', MagicMock(return_value=(0, "fec", {"modex": "0",
                                                                                                                              "lane_mask": "0",
                                                                                                                              "direction": "0"})))
    @patch('ycable.ycable_utilities.y_cable_helper.y_cable_port_locks', MagicMock(return_value=[0]))
    @patch('ycable.ycable_utilities.y_cable_helper.get_ycable_physical_port_from_logical_port', MagicMock(return_value=(0)))
    def test_handle_show_event_cmd_arg_tbl_notification_no_instance(self, port_instance, mock_swsscommon_table):

        mock_table = MagicMock()
        mock_swsscommon_table.return_value = mock_table

        xcvrd_show_event_cmd_sts_tbl = mock_swsscommon_table
        xcvrd_show_event_rsp_tbl = mock_swsscommon_table
        xcvrd_show_event_res_tbl = mock_swsscommon_table
        port_instance = MagicMock()
        port_instance.get_event_log.return_value = ["log 1", "log 2"]

        asic_index = 0
        port = "Ethernet0"
        fvp = {"show_event": True}

        rc = handle_show_event_cmd_arg_tbl_notification(
            fvp, xcvrd_show_event_cmd_sts_tbl, xcvrd_show_event_rsp_tbl, xcvrd_show_event_res_tbl, asic_index, port)
        assert(rc == -1)

    @patch('ycable.ycable_utilities.y_cable_helper.y_cable_port_instances')
    @patch('swsscommon.swsscommon.Table')
    @patch('ycable.ycable_utilities.y_cable_helper.get_ycable_port_instance_from_logical_port')
    @patch('ycable.ycable_utilities.y_cable_helper.gather_arg_from_db_and_check_for_type', MagicMock(return_value=(0, "fec", {"modex": "0",
                                                                                                                              "lane_mask": "0",
                                                                                                                              "direction": "0"})))
    @patch('ycable.ycable_utilities.y_cable_helper.get_ycable_physical_port_from_logical_port', MagicMock(return_value=(0)))
    @patch('ycable.ycable_utilities.y_cable_helper.y_cable_port_locks', MagicMock(return_value=[0]))
    def test_handle_get_fec_cmd_arg_tbl_notification_no_status(self, port_instance, mock_swsscommon_table, port_instance_helper):

        mock_table = MagicMock()
        mock_swsscommon_table.return_value = mock_table

        xcvrd_show_fec_rsp_tbl = mock_swsscommon_table
        xcvrd_show_fec_cmd_sts_tbl = mock_swsscommon_table
        xcvrd_show_fec_res_tbl = mock_swsscommon_table
        port_instance = MagicMock()

        asic_index = 0
        port = "Ethernet0"
        fvp = {"show_event": True}

        rc = handle_get_fec_cmd_arg_tbl_notification(
            fvp, xcvrd_show_fec_rsp_tbl, xcvrd_show_fec_cmd_sts_tbl, xcvrd_show_fec_res_tbl, asic_index, port)
        assert(rc == None)

    @patch('ycable.ycable_utilities.y_cable_helper.y_cable_port_instances')
    @patch('swsscommon.swsscommon.Table')
    @patch('ycable.ycable_utilities.y_cable_helper.get_ycable_port_instance_from_logical_port')
    @patch('ycable.ycable_utilities.y_cable_helper.y_cable_port_locks', MagicMock(return_value=[0]))
    def test_handle_get_fec_cmd_arg_tbl_notification_no_port(self, port_instance, mock_swsscommon_table, port_instance_helper):

        mock_table = MagicMock()
        mock_swsscommon_table.return_value = mock_table

        xcvrd_show_fec_rsp_tbl = mock_swsscommon_table
        xcvrd_show_fec_cmd_sts_tbl = mock_swsscommon_table
        xcvrd_show_fec_res_tbl = mock_swsscommon_table
        port_instance = MagicMock()

        asic_index = 0
        port = "Ethernet0"
        fvp = {"get_fec": True}

        rc = handle_get_fec_cmd_arg_tbl_notification(
            fvp, xcvrd_show_fec_rsp_tbl, xcvrd_show_fec_cmd_sts_tbl, xcvrd_show_fec_res_tbl, asic_index, port)
        assert(rc == -1)

    @patch('ycable.ycable_utilities.y_cable_helper.y_cable_port_instances')
    @patch('swsscommon.swsscommon.Table')
    @patch('ycable.ycable_utilities.y_cable_helper.get_ycable_physical_port_from_logical_port', MagicMock(return_value=(0)))
    @patch('ycable.ycable_utilities.y_cable_helper.y_cable_port_locks', MagicMock(return_value=[0]))
    def test_handle_get_fec_cmd_arg_tbl_notification_no_instance(self, port_instance, mock_swsscommon_table):

        mock_table = MagicMock()
        mock_swsscommon_table.return_value = mock_table

        xcvrd_show_fec_rsp_tbl = mock_swsscommon_table
        xcvrd_show_fec_cmd_sts_tbl = mock_swsscommon_table
        xcvrd_show_fec_res_tbl = mock_swsscommon_table
        port_instance = MagicMock()
        port_instance_helper = port_instance

        asic_index = 0
        port = "Ethernet0"
        fvp = {"get_fec": True}

        rc = handle_get_fec_cmd_arg_tbl_notification(
            fvp, xcvrd_show_fec_rsp_tbl, xcvrd_show_fec_cmd_sts_tbl, xcvrd_show_fec_res_tbl, asic_index, port)
        assert(rc == -1)

    @patch('ycable.ycable_utilities.y_cable_helper.y_cable_port_instances')
    @patch('swsscommon.swsscommon.Table')
    @patch('ycable.ycable_utilities.y_cable_helper.get_ycable_port_instance_from_logical_port')
    @patch('ycable.ycable_utilities.y_cable_helper.get_ycable_physical_port_from_logical_port', MagicMock(return_value=(0)))
    @patch('ycable.ycable_utilities.y_cable_helper.y_cable_port_locks', MagicMock(return_value=[0]))
    def test_handle_get_fec_cmd_arg_tbl_notification_get_result(self, port_instance, mock_swsscommon_table, port_instance_helper):

        mock_table = MagicMock()
        mock_swsscommon_table.return_value = mock_table

        xcvrd_show_fec_rsp_tbl = mock_swsscommon_table
        xcvrd_show_fec_cmd_sts_tbl = mock_swsscommon_table
        xcvrd_show_fec_res_tbl = mock_swsscommon_table
        port_instance = MagicMock()
        port_instance.get_fec_mode.return_value = 0
        port_instance.get_anlt.return_value = 0
        port_instance.get_speed.return_value = 0

        asic_index = 0
        port = "Ethernet0"
        fvp = {"get_fec": True}

        rc = handle_get_fec_cmd_arg_tbl_notification(
            fvp, xcvrd_show_fec_rsp_tbl, xcvrd_show_fec_cmd_sts_tbl, xcvrd_show_fec_res_tbl, asic_index, port)
        assert(rc == None)

    @patch('ycable.ycable_utilities.y_cable_helper.y_cable_port_instances')
    @patch('swsscommon.swsscommon.Table')
    @patch('ycable.ycable_utilities.y_cable_helper.get_ycable_port_instance_from_logical_port')
    @patch('ycable.ycable_utilities.y_cable_helper.gather_arg_from_db_and_check_for_type', MagicMock(return_value=(0, "fec", {"modex": "0",
                                                                                                                              "lane_mask": "0",
                                                                                                                              "direction": "0"})))
    @patch('ycable.ycable_utilities.y_cable_helper.get_ycable_physical_port_from_logical_port', MagicMock(return_value=(0)))
    @patch('ycable.ycable_utilities.y_cable_helper.y_cable_port_locks', MagicMock(return_value=[0]))
    def test_handle_get_fec_cmd_arg_tbl_notification_no_status(self, port_instance, mock_swsscommon_table, port_instance_helper):

        mock_table = MagicMock()
        mock_swsscommon_table.return_value = mock_table

        xcvrd_show_ber_cmd_arg_tbl = mock_swsscommon_table
        xcvrd_show_ber_rsp_tbl = mock_swsscommon_table
        xcvrd_show_ber_cmd_sts_tbl = mock_swsscommon_table
        xcvrd_show_ber_res_tbl = mock_swsscommon_table
        port_instance = MagicMock()

        asic_index = 0
        port = "Ethernet0"
        fvp = {"show_event": True}

        rc = handle_show_ber_cmd_arg_tbl_notification(
            fvp, xcvrd_show_ber_cmd_arg_tbl, xcvrd_show_ber_rsp_tbl, xcvrd_show_ber_cmd_sts_tbl, xcvrd_show_ber_res_tbl, asic_index, port)
        assert(rc == None)

    @patch('ycable.ycable_utilities.y_cable_helper.y_cable_port_instances')
    @patch('swsscommon.swsscommon.Table')
    @patch('ycable.ycable_utilities.y_cable_helper.get_ycable_port_instance_from_logical_port')
    @patch('ycable.ycable_utilities.y_cable_helper.gather_arg_from_db_and_check_for_type', MagicMock(return_value=(0, "fec", {"modex": "0",
                                                                                                                              "lane_mask": "0",
                                                                                                                              "direction": "0"})))
    @patch('ycable.ycable_utilities.y_cable_helper.y_cable_port_locks', MagicMock(return_value=[0]))
    def test_handle_get_fec_cmd_arg_tbl_notification_no_port(self, port_instance, mock_swsscommon_table, port_instance_helper):

        mock_table = MagicMock()
        mock_swsscommon_table.return_value = mock_table

        xcvrd_show_ber_cmd_arg_tbl = mock_swsscommon_table
        xcvrd_show_ber_rsp_tbl = mock_swsscommon_table
        xcvrd_show_ber_cmd_sts_tbl = mock_swsscommon_table
        xcvrd_show_ber_res_tbl = mock_swsscommon_table
        port_instance = MagicMock()

        asic_index = 0
        port = "Ethernet0"
        fvp = {"get_ber": True}

        rc = handle_show_ber_cmd_arg_tbl_notification(
            fvp, xcvrd_show_ber_cmd_arg_tbl, xcvrd_show_ber_rsp_tbl, xcvrd_show_ber_cmd_sts_tbl, xcvrd_show_ber_res_tbl, asic_index, port)
        assert(rc == -1)

    @patch('ycable.ycable_utilities.y_cable_helper.y_cable_port_instances')
    @patch('swsscommon.swsscommon.Table')
    @patch('ycable.ycable_utilities.y_cable_helper.gather_arg_from_db_and_check_for_type', MagicMock(return_value=(0, "fec", {"modex": "0",
                                                                                                                              "lane_mask": "0",
                                                                                                                              "direction": "0"})))
    @patch('ycable.ycable_utilities.y_cable_helper.get_ycable_physical_port_from_logical_port', MagicMock(return_value=(0)))
    @patch('ycable.ycable_utilities.y_cable_helper.y_cable_port_locks', MagicMock(return_value=[0]))
    def test_handle_get_fec_cmd_arg_tbl_notification_no_instance(self, port_instance, mock_swsscommon_table):

        mock_table = MagicMock()
        mock_swsscommon_table.return_value = mock_table

        xcvrd_show_ber_cmd_arg_tbl = mock_swsscommon_table
        xcvrd_show_ber_rsp_tbl = mock_swsscommon_table
        xcvrd_show_ber_cmd_sts_tbl = mock_swsscommon_table
        xcvrd_show_ber_res_tbl = mock_swsscommon_table
        port_instance = MagicMock()

        asic_index = 0
        port = "Ethernet0"
        fvp = {"get_ber": True}
        
        rc = handle_show_ber_cmd_arg_tbl_notification(
            fvp, xcvrd_show_ber_cmd_arg_tbl, xcvrd_show_ber_rsp_tbl, xcvrd_show_ber_cmd_sts_tbl, xcvrd_show_ber_res_tbl, asic_index, port)
        assert(rc == -1)

    @patch('ycable.ycable_utilities.y_cable_helper.y_cable_port_instances')
    @patch('swsscommon.swsscommon.Table')
    @patch('ycable.ycable_utilities.y_cable_helper.get_ycable_port_instance_from_logical_port')
    @patch('ycable.ycable_utilities.y_cable_helper.gather_arg_from_db_and_check_for_type', MagicMock(return_value=(0, "ber", {"modex": "0",
                                                                                                                              "lane_mask": "0",
                                                                                                                              "direction": "0"})))
    @patch('ycable.ycable_utilities.y_cable_helper.get_ycable_physical_port_from_logical_port', MagicMock(return_value=(0)))
    @patch('ycable.ycable_utilities.y_cable_helper.y_cable_port_locks', MagicMock(return_value=[0]))
    def test_handle_get_fec_cmd_arg_tbl_notification_get_ber(self, port_instance, mock_swsscommon_table, port_instance_helper):

        mock_table = MagicMock()
        mock_swsscommon_table.return_value = mock_table

        xcvrd_show_ber_cmd_arg_tbl = mock_swsscommon_table
        xcvrd_show_ber_rsp_tbl = mock_swsscommon_table
        xcvrd_show_ber_cmd_sts_tbl = mock_swsscommon_table
        xcvrd_show_ber_res_tbl = mock_swsscommon_table
        port_instance = MagicMock()
        port_instance.get_ber_info.return_value = ["100", "200"]

        asic_index = 0
        port = "Ethernet0"
        fvp = {"get_ber": True}

        rc = handle_show_ber_cmd_arg_tbl_notification(
            fvp, xcvrd_show_ber_cmd_arg_tbl, xcvrd_show_ber_rsp_tbl, xcvrd_show_ber_cmd_sts_tbl, xcvrd_show_ber_res_tbl, asic_index, port)
        assert(rc == None)

    @patch('ycable.ycable_utilities.y_cable_helper.y_cable_port_instances')
    @patch('swsscommon.swsscommon.Table')
    @patch('ycable.ycable_utilities.y_cable_helper.get_ycable_port_instance_from_logical_port')
    @patch('ycable.ycable_utilities.y_cable_helper.gather_arg_from_db_and_check_for_type', MagicMock(return_value=(None, "ber", {"modex": "0",
                                                                                                                              "lane_mask": "0",
                                                                                                                              "direction": "0"})))
    @patch('ycable.ycable_utilities.y_cable_helper.get_ycable_physical_port_from_logical_port', MagicMock(return_value=(0)))
    @patch('ycable.ycable_utilities.y_cable_helper.y_cable_port_locks', MagicMock(return_value=[0]))
    def test_handle_get_fec_cmd_arg_tbl_notification_get_ber_no_target(self, port_instance, mock_swsscommon_table, port_instance_helper):

        mock_table = MagicMock()
        mock_swsscommon_table.return_value = mock_table

        xcvrd_show_ber_cmd_arg_tbl = mock_swsscommon_table
        xcvrd_show_ber_rsp_tbl = mock_swsscommon_table
        xcvrd_show_ber_cmd_sts_tbl = mock_swsscommon_table
        xcvrd_show_ber_res_tbl = mock_swsscommon_table
        port_instance = MagicMock()
        port_instance.get_ber_info.return_value = ["100", "200"]

        asic_index = 0
        port = "Ethernet0"
        fvp = {"get_ber": True}

        rc = handle_show_ber_cmd_arg_tbl_notification(
            fvp, xcvrd_show_ber_cmd_arg_tbl, xcvrd_show_ber_rsp_tbl, xcvrd_show_ber_cmd_sts_tbl, xcvrd_show_ber_res_tbl, asic_index, port)
        assert(rc == -1)

    #@patch('ycable.ycable_utilities.y_cable_helper.y_cable_port_instances')
    @patch('swsscommon.swsscommon.Table')
    #@patch('ycable.ycable_utilities.y_cable_helper.get_ycable_port_instance_from_logical_port')
    @patch('ycable.ycable_utilities.y_cable_helper.gather_arg_from_db_and_check_for_type', MagicMock(return_value=(0, "ber", {"modex": "0",
                                                                                                                              "lane_mask": "0",
                                                                                                                              "direction": "0"})))
    @patch('ycable.ycable_utilities.y_cable_helper.logical_port_name_to_physical_port_list', MagicMock(return_value=[0]))
    @patch('ycable.ycable_utilities.y_cable_helper.y_cable_wrapper_get_presence', MagicMock(return_value=True))
    @patch('ycable.ycable_utilities.y_cable_helper.get_ycable_physical_port_from_logical_port', MagicMock(return_value=(0)))
    @patch('ycable.ycable_utilities.y_cable_helper.y_cable_port_locks', MagicMock(return_value=[0]))
    def test_handle_get_fec_cmd_arg_tbl_notification_get_ber_with_exception(self, mock_swsscommon_table):

        mock_table = MagicMock()
        mock_swsscommon_table.return_value = mock_table

        xcvrd_show_ber_cmd_arg_tbl = mock_swsscommon_table
        xcvrd_show_ber_rsp_tbl = mock_swsscommon_table
        xcvrd_show_ber_cmd_sts_tbl = mock_swsscommon_table
        xcvrd_show_ber_res_tbl = mock_swsscommon_table

        with patch('ycable.ycable_utilities.y_cable_helper.y_cable_port_instances') as patched_util:
            class PortInstanceHelper():
                def __init__(self):
                    self.EEPROM_ERROR = -1

                def get_ber_info(self):
                    raise NotImplementedError


            patched_util.get.return_value = PortInstanceHelper()
            asic_index = 0
            port = "Ethernet0"
            fvp = {"get_ber": True}

            rc = handle_show_ber_cmd_arg_tbl_notification(
                fvp, xcvrd_show_ber_cmd_arg_tbl, xcvrd_show_ber_rsp_tbl, xcvrd_show_ber_cmd_sts_tbl, xcvrd_show_ber_res_tbl, asic_index, port)
            assert(rc == None)


    #@patch('ycable.ycable_utilities.y_cable_helper.y_cable_port_instances')
    @patch('swsscommon.swsscommon.Table')
    #@patch('ycable.ycable_utilities.y_cable_helper.get_ycable_port_instance_from_logical_port')
    @patch('ycable.ycable_utilities.y_cable_helper.gather_arg_from_db_and_check_for_type', MagicMock(return_value=(None, "ber", {"modex": "0",
                                                                                                                              "lane_mask": "0",
                                                                                                                              "direction": "0"})))
    @patch('ycable.ycable_utilities.y_cable_helper.logical_port_name_to_physical_port_list', MagicMock(return_value=[0]))
    @patch('ycable.ycable_utilities.y_cable_helper.y_cable_wrapper_get_presence', MagicMock(return_value=True))
    @patch('ycable.ycable_utilities.y_cable_helper.get_ycable_physical_port_from_logical_port', MagicMock(return_value=(0)))
    @patch('ycable.ycable_utilities.y_cable_helper.y_cable_port_locks', MagicMock(return_value=[0]))
    def test_handle_get_fec_cmd_arg_tbl_notification_get_ber_with_no_target(self, mock_swsscommon_table):

        mock_table = MagicMock()
        mock_swsscommon_table.return_value = mock_table

        xcvrd_show_ber_cmd_arg_tbl = mock_swsscommon_table
        xcvrd_show_ber_rsp_tbl = mock_swsscommon_table
        xcvrd_show_ber_cmd_sts_tbl = mock_swsscommon_table
        xcvrd_show_ber_res_tbl = mock_swsscommon_table

        with patch('ycable.ycable_utilities.y_cable_helper.y_cable_port_instances') as patched_util:
            class PortInstanceHelper():
                def __init__(self):
                    self.EEPROM_ERROR = -1

                def get_ber_info(self):
                    raise NotImplementedError


            patched_util.get.return_value = PortInstanceHelper()
            asic_index = 0
            port = "Ethernet0"
            fvp = {"get_ber": True}

            rc = handle_show_ber_cmd_arg_tbl_notification(
                fvp, xcvrd_show_ber_cmd_arg_tbl, xcvrd_show_ber_rsp_tbl, xcvrd_show_ber_cmd_sts_tbl, xcvrd_show_ber_res_tbl, asic_index, port)
            assert(rc == -1)


    #@patch('ycable.ycable_utilities.y_cable_helper.y_cable_port_instances')
    @patch('swsscommon.swsscommon.Table')
    #@patch('ycable.ycable_utilities.y_cable_helper.get_ycable_port_instance_from_logical_port')
    @patch('ycable.ycable_utilities.y_cable_helper.gather_arg_from_db_and_check_for_type', MagicMock(return_value=(0, "eye", {"modex": "0",
                                                                                                                              "lane_mask": "0",
                                                                                                                              "direction": "0"})))
    @patch('ycable.ycable_utilities.y_cable_helper.logical_port_name_to_physical_port_list', MagicMock(return_value=[0]))
    @patch('ycable.ycable_utilities.y_cable_helper.y_cable_wrapper_get_presence', MagicMock(return_value=True))
    @patch('ycable.ycable_utilities.y_cable_helper.get_ycable_physical_port_from_logical_port', MagicMock(return_value=(0)))
    @patch('ycable.ycable_utilities.y_cable_helper.y_cable_port_locks', MagicMock(return_value=[0]))
    def test_handle_get_fec_cmd_arg_tbl_notification_get_eye_with_with_correct_values(self, mock_swsscommon_table):

        mock_table = MagicMock()
        mock_swsscommon_table.return_value = mock_table

        xcvrd_show_ber_cmd_arg_tbl = mock_swsscommon_table
        xcvrd_show_ber_rsp_tbl = mock_swsscommon_table
        xcvrd_show_ber_cmd_sts_tbl = mock_swsscommon_table
        xcvrd_show_ber_res_tbl = mock_swsscommon_table

        with patch('ycable.ycable_utilities.y_cable_helper.y_cable_port_instances') as patched_util:
            class PortInstanceHelper():
                def __init__(self):
                    self.EEPROM_ERROR = -1

                def get_eye_heights(self, target):
                    return [1, 2, 3]


            patched_util.get.return_value = PortInstanceHelper()
            asic_index = 0
            port = "Ethernet0"
            fvp = {"get_ber": True}

            rc = handle_show_ber_cmd_arg_tbl_notification(
                fvp, xcvrd_show_ber_cmd_arg_tbl, xcvrd_show_ber_rsp_tbl, xcvrd_show_ber_cmd_sts_tbl, xcvrd_show_ber_res_tbl, asic_index, port)
            assert(rc == None)


    #@patch('ycable.ycable_utilities.y_cable_helper.y_cable_port_instances')
    @patch('swsscommon.swsscommon.Table')
    #@patch('ycable.ycable_utilities.y_cable_helper.get_ycable_port_instance_from_logical_port')
    @patch('ycable.ycable_utilities.y_cable_helper.gather_arg_from_db_and_check_for_type', MagicMock(return_value=(0, "eye", {"modex": "0",
                                                                                                                              "lane_mask": "0",
                                                                                                                              "direction": "0"})))
    @patch('ycable.ycable_utilities.y_cable_helper.logical_port_name_to_physical_port_list', MagicMock(return_value=[0]))
    @patch('ycable.ycable_utilities.y_cable_helper.y_cable_wrapper_get_presence', MagicMock(return_value=True))
    @patch('ycable.ycable_utilities.y_cable_helper.get_ycable_physical_port_from_logical_port', MagicMock(return_value=(0)))
    @patch('ycable.ycable_utilities.y_cable_helper.y_cable_port_locks', MagicMock(return_value=[0]))
    def test_handle_get_fec_cmd_arg_tbl_notification_get_eye_with_with_exception(self, mock_swsscommon_table):

        mock_table = MagicMock()
        mock_swsscommon_table.return_value = mock_table

        xcvrd_show_ber_cmd_arg_tbl = mock_swsscommon_table
        xcvrd_show_ber_rsp_tbl = mock_swsscommon_table
        xcvrd_show_ber_cmd_sts_tbl = mock_swsscommon_table
        xcvrd_show_ber_res_tbl = mock_swsscommon_table

        with patch('ycable.ycable_utilities.y_cable_helper.y_cable_port_instances') as patched_util:
            class PortInstanceHelper():
                def __init__(self):
                    self.EEPROM_ERROR = -1

                def get_eye_heights(self, target):
                    raise NotImplementedError


            patched_util.get.return_value = PortInstanceHelper()
            asic_index = 0
            port = "Ethernet0"
            fvp = {"get_ber": True}

            rc = handle_show_ber_cmd_arg_tbl_notification(
                fvp, xcvrd_show_ber_cmd_arg_tbl, xcvrd_show_ber_rsp_tbl, xcvrd_show_ber_cmd_sts_tbl, xcvrd_show_ber_res_tbl, asic_index, port)
            assert(rc == None)

    #@patch('ycable.ycable_utilities.y_cable_helper.y_cable_port_instances')
    @patch('swsscommon.swsscommon.Table')
    #@patch('ycable.ycable_utilities.y_cable_helper.get_ycable_port_instance_from_logical_port')
    @patch('ycable.ycable_utilities.y_cable_helper.gather_arg_from_db_and_check_for_type', MagicMock(return_value=(None, "eye", {"modex": "0",
                                                                                                                              "lane_mask": "0",
                                                                                                                              "direction": "0"})))
    @patch('ycable.ycable_utilities.y_cable_helper.logical_port_name_to_physical_port_list', MagicMock(return_value=[0]))
    @patch('ycable.ycable_utilities.y_cable_helper.y_cable_wrapper_get_presence', MagicMock(return_value=True))
    @patch('ycable.ycable_utilities.y_cable_helper.get_ycable_physical_port_from_logical_port', MagicMock(return_value=(0)))
    @patch('ycable.ycable_utilities.y_cable_helper.y_cable_port_locks', MagicMock(return_value=[0]))
    def test_handle_get_fec_cmd_arg_tbl_notification_get_eye_with_with_no_target(self, mock_swsscommon_table):

        mock_table = MagicMock()
        mock_swsscommon_table.return_value = mock_table

        xcvrd_show_ber_cmd_arg_tbl = mock_swsscommon_table
        xcvrd_show_ber_rsp_tbl = mock_swsscommon_table
        xcvrd_show_ber_cmd_sts_tbl = mock_swsscommon_table
        xcvrd_show_ber_res_tbl = mock_swsscommon_table

        with patch('ycable.ycable_utilities.y_cable_helper.y_cable_port_instances') as patched_util:
            class PortInstanceHelper():
                def __init__(self):
                    self.EEPROM_ERROR = -1

                def get_eye_heights(self, target):
                    return [1, 2, 3]


            patched_util.get.return_value = PortInstanceHelper()
            asic_index = 0
            port = "Ethernet0"
            fvp = {"get_ber": True}

            rc = handle_show_ber_cmd_arg_tbl_notification(
                fvp, xcvrd_show_ber_cmd_arg_tbl, xcvrd_show_ber_rsp_tbl, xcvrd_show_ber_cmd_sts_tbl, xcvrd_show_ber_res_tbl, asic_index, port)
            assert(rc == -1)



    #@patch('ycable.ycable_utilities.y_cable_helper.y_cable_port_instances')
    @patch('swsscommon.swsscommon.Table')
    #@patch('ycable.ycable_utilities.y_cable_helper.get_ycable_port_instance_from_logical_port')
    @patch('ycable.ycable_utilities.y_cable_helper.gather_arg_from_db_and_check_for_type', MagicMock(return_value=(0, "fec_stats", {"modex": "0",
                                                                                                                              "lane_mask": "0",
                                                                                                                              "direction": "0"})))
    @patch('ycable.ycable_utilities.y_cable_helper.logical_port_name_to_physical_port_list', MagicMock(return_value=[0]))
    @patch('ycable.ycable_utilities.y_cable_helper.y_cable_wrapper_get_presence', MagicMock(return_value=True))
    @patch('ycable.ycable_utilities.y_cable_helper.get_ycable_physical_port_from_logical_port', MagicMock(return_value=(0)))
    @patch('ycable.ycable_utilities.y_cable_helper.y_cable_port_locks', MagicMock(return_value=[0]))
    def test_handle_get_fec_cmd_arg_tbl_notification_get_fec_stats_with_with_correct_values(self, mock_swsscommon_table):

        mock_table = MagicMock()
        mock_swsscommon_table.return_value = mock_table

        xcvrd_show_ber_cmd_arg_tbl = mock_swsscommon_table
        xcvrd_show_ber_rsp_tbl = mock_swsscommon_table
        xcvrd_show_ber_cmd_sts_tbl = mock_swsscommon_table
        xcvrd_show_ber_res_tbl = mock_swsscommon_table

        with patch('ycable.ycable_utilities.y_cable_helper.y_cable_port_instances') as patched_util:
            class PortInstanceHelper():
                def __init__(self):
                    self.EEPROM_ERROR = -1

                def get_fec_stats(self, target):
                    return {1:"1"}


            patched_util.get.return_value = PortInstanceHelper()
            asic_index = 0
            port = "Ethernet0"
            fvp = {"get_ber": True}

            rc = handle_show_ber_cmd_arg_tbl_notification(
                fvp, xcvrd_show_ber_cmd_arg_tbl, xcvrd_show_ber_rsp_tbl, xcvrd_show_ber_cmd_sts_tbl, xcvrd_show_ber_res_tbl, asic_index, port)
            assert(rc == None)


    #@patch('ycable.ycable_utilities.y_cable_helper.y_cable_port_instances')
    @patch('swsscommon.swsscommon.Table')
    #@patch('ycable.ycable_utilities.y_cable_helper.get_ycable_port_instance_from_logical_port')
    @patch('ycable.ycable_utilities.y_cable_helper.gather_arg_from_db_and_check_for_type', MagicMock(return_value=(0, "fec_stats", {"modex": "0",
                                                                                                                              "lane_mask": "0",
                                                                                                                              "direction": "0"})))
    @patch('ycable.ycable_utilities.y_cable_helper.logical_port_name_to_physical_port_list', MagicMock(return_value=[0]))
    @patch('ycable.ycable_utilities.y_cable_helper.y_cable_wrapper_get_presence', MagicMock(return_value=True))
    @patch('ycable.ycable_utilities.y_cable_helper.get_ycable_physical_port_from_logical_port', MagicMock(return_value=(0)))
    @patch('ycable.ycable_utilities.y_cable_helper.y_cable_port_locks', MagicMock(return_value=[0]))
    def test_handle_get_fec_cmd_arg_tbl_notification_get_fec_stats_with_with_exception(self, mock_swsscommon_table):

        mock_table = MagicMock()
        mock_swsscommon_table.return_value = mock_table

        xcvrd_show_ber_cmd_arg_tbl = mock_swsscommon_table
        xcvrd_show_ber_rsp_tbl = mock_swsscommon_table
        xcvrd_show_ber_cmd_sts_tbl = mock_swsscommon_table
        xcvrd_show_ber_res_tbl = mock_swsscommon_table

        with patch('ycable.ycable_utilities.y_cable_helper.y_cable_port_instances') as patched_util:
            class PortInstanceHelper():
                def __init__(self):
                    self.EEPROM_ERROR = -1

                def get_fec_stats(self, target):
                    raise NotImplementedError


            patched_util.get.return_value = PortInstanceHelper()
            asic_index = 0
            port = "Ethernet0"
            fvp = {"get_ber": True}

            rc = handle_show_ber_cmd_arg_tbl_notification(
                fvp, xcvrd_show_ber_cmd_arg_tbl, xcvrd_show_ber_rsp_tbl, xcvrd_show_ber_cmd_sts_tbl, xcvrd_show_ber_res_tbl, asic_index, port)
            assert(rc == None)

    #@patch('ycable.ycable_utilities.y_cable_helper.y_cable_port_instances')
    @patch('swsscommon.swsscommon.Table')
    #@patch('ycable.ycable_utilities.y_cable_helper.get_ycable_port_instance_from_logical_port')
    @patch('ycable.ycable_utilities.y_cable_helper.gather_arg_from_db_and_check_for_type', MagicMock(return_value=(None, "fec_stats", {"modex": "0",
                                                                                                                              "lane_mask": "0",
                                                                                                                              "direction": "0"})))
    @patch('ycable.ycable_utilities.y_cable_helper.logical_port_name_to_physical_port_list', MagicMock(return_value=[0]))
    @patch('ycable.ycable_utilities.y_cable_helper.y_cable_wrapper_get_presence', MagicMock(return_value=True))
    @patch('ycable.ycable_utilities.y_cable_helper.get_ycable_physical_port_from_logical_port', MagicMock(return_value=(0)))
    @patch('ycable.ycable_utilities.y_cable_helper.y_cable_port_locks', MagicMock(return_value=[0]))
    def test_handle_get_fec_cmd_arg_tbl_notification_get_fec_stats_with_with_no_target(self, mock_swsscommon_table):

        mock_table = MagicMock()
        mock_swsscommon_table.return_value = mock_table

        xcvrd_show_ber_cmd_arg_tbl = mock_swsscommon_table
        xcvrd_show_ber_rsp_tbl = mock_swsscommon_table
        xcvrd_show_ber_cmd_sts_tbl = mock_swsscommon_table
        xcvrd_show_ber_res_tbl = mock_swsscommon_table

        with patch('ycable.ycable_utilities.y_cable_helper.y_cable_port_instances') as patched_util:
            class PortInstanceHelper():
                def __init__(self):
                    self.EEPROM_ERROR = -1

                def get_eye_heights(self, target):
                    return [1, 2, 3]


            patched_util.get.return_value = PortInstanceHelper()
            asic_index = 0
            port = "Ethernet0"
            fvp = {"get_ber": True}

            rc = handle_show_ber_cmd_arg_tbl_notification(
                fvp, xcvrd_show_ber_cmd_arg_tbl, xcvrd_show_ber_rsp_tbl, xcvrd_show_ber_cmd_sts_tbl, xcvrd_show_ber_res_tbl, asic_index, port)
            assert(rc == -1)


    #@patch('ycable.ycable_utilities.y_cable_helper.y_cable_port_instances')
    @patch('swsscommon.swsscommon.Table')
    #@patch('ycable.ycable_utilities.y_cable_helper.get_ycable_port_instance_from_logical_port')
    @patch('ycable.ycable_utilities.y_cable_helper.gather_arg_from_db_and_check_for_type', MagicMock(return_value=(0, "pcs_stats", {"modex": "0",
                                                                                                                              "lane_mask": "0",
                                                                                                                              "direction": "0"})))
    @patch('ycable.ycable_utilities.y_cable_helper.logical_port_name_to_physical_port_list', MagicMock(return_value=[0]))
    @patch('ycable.ycable_utilities.y_cable_helper.y_cable_wrapper_get_presence', MagicMock(return_value=True))
    @patch('ycable.ycable_utilities.y_cable_helper.get_ycable_physical_port_from_logical_port', MagicMock(return_value=(0)))
    @patch('ycable.ycable_utilities.y_cable_helper.y_cable_port_locks', MagicMock(return_value=[0]))
    def test_handle_get_fec_cmd_arg_tbl_notification_get_pcs_stats_with_with_correct_values(self, mock_swsscommon_table):

        mock_table = MagicMock()
        mock_swsscommon_table.return_value = mock_table

        xcvrd_show_ber_cmd_arg_tbl = mock_swsscommon_table
        xcvrd_show_ber_rsp_tbl = mock_swsscommon_table
        xcvrd_show_ber_cmd_sts_tbl = mock_swsscommon_table
        xcvrd_show_ber_res_tbl = mock_swsscommon_table

        with patch('ycable.ycable_utilities.y_cable_helper.y_cable_port_instances') as patched_util:
            class PortInstanceHelper():
                def __init__(self):
                    self.EEPROM_ERROR = -1

                def get_pcs_stats(self, target):
                    return {1:"1"}


            patched_util.get.return_value = PortInstanceHelper()
            asic_index = 0
            port = "Ethernet0"
            fvp = {"get_ber": True}

            rc = handle_show_ber_cmd_arg_tbl_notification(
                fvp, xcvrd_show_ber_cmd_arg_tbl, xcvrd_show_ber_rsp_tbl, xcvrd_show_ber_cmd_sts_tbl, xcvrd_show_ber_res_tbl, asic_index, port)
            assert(rc == None)


    #@patch('ycable.ycable_utilities.y_cable_helper.y_cable_port_instances')
    @patch('swsscommon.swsscommon.Table')
    #@patch('ycable.ycable_utilities.y_cable_helper.get_ycable_port_instance_from_logical_port')
    @patch('ycable.ycable_utilities.y_cable_helper.gather_arg_from_db_and_check_for_type', MagicMock(return_value=(0, "pcs_stats", {"modex": "0",
                                                                                                                              "lane_mask": "0",
                                                                                                                              "direction": "0"})))
    @patch('ycable.ycable_utilities.y_cable_helper.logical_port_name_to_physical_port_list', MagicMock(return_value=[0]))
    @patch('ycable.ycable_utilities.y_cable_helper.y_cable_wrapper_get_presence', MagicMock(return_value=True))
    @patch('ycable.ycable_utilities.y_cable_helper.get_ycable_physical_port_from_logical_port', MagicMock(return_value=(0)))
    @patch('ycable.ycable_utilities.y_cable_helper.y_cable_port_locks', MagicMock(return_value=[0]))
    def test_handle_get_fec_cmd_arg_tbl_notification_get_pcs_stats_with_with_exception(self, mock_swsscommon_table):

        mock_table = MagicMock()
        mock_swsscommon_table.return_value = mock_table

        xcvrd_show_ber_cmd_arg_tbl = mock_swsscommon_table
        xcvrd_show_ber_rsp_tbl = mock_swsscommon_table
        xcvrd_show_ber_cmd_sts_tbl = mock_swsscommon_table
        xcvrd_show_ber_res_tbl = mock_swsscommon_table

        with patch('ycable.ycable_utilities.y_cable_helper.y_cable_port_instances') as patched_util:
            class PortInstanceHelper():
                def __init__(self):
                    self.EEPROM_ERROR = -1

                def get_pcs_stats(self, target):
                    raise NotImplementedError


            patched_util.get.return_value = PortInstanceHelper()
            asic_index = 0
            port = "Ethernet0"
            fvp = {"get_ber": True}

            rc = handle_show_ber_cmd_arg_tbl_notification(
                fvp, xcvrd_show_ber_cmd_arg_tbl, xcvrd_show_ber_rsp_tbl, xcvrd_show_ber_cmd_sts_tbl, xcvrd_show_ber_res_tbl, asic_index, port)
            assert(rc == None)

    #@patch('ycable.ycable_utilities.y_cable_helper.y_cable_port_instances')
    @patch('swsscommon.swsscommon.Table')
    #@patch('ycable.ycable_utilities.y_cable_helper.get_ycable_port_instance_from_logical_port')
    @patch('ycable.ycable_utilities.y_cable_helper.gather_arg_from_db_and_check_for_type', MagicMock(return_value=(None, "pcs_stats", {"modex": "0",
                                                                                                                              "lane_mask": "0",
                                                                                                                              "direction": "0"})))
    @patch('ycable.ycable_utilities.y_cable_helper.logical_port_name_to_physical_port_list', MagicMock(return_value=[0]))
    @patch('ycable.ycable_utilities.y_cable_helper.y_cable_wrapper_get_presence', MagicMock(return_value=True))
    @patch('ycable.ycable_utilities.y_cable_helper.get_ycable_physical_port_from_logical_port', MagicMock(return_value=(0)))
    @patch('ycable.ycable_utilities.y_cable_helper.y_cable_port_locks', MagicMock(return_value=[0]))
    def test_handle_get_fec_cmd_arg_tbl_notification_get_pcs_stats_with_with_no_target(self, mock_swsscommon_table):

        mock_table = MagicMock()
        mock_swsscommon_table.return_value = mock_table

        xcvrd_show_ber_cmd_arg_tbl = mock_swsscommon_table
        xcvrd_show_ber_rsp_tbl = mock_swsscommon_table
        xcvrd_show_ber_cmd_sts_tbl = mock_swsscommon_table
        xcvrd_show_ber_res_tbl = mock_swsscommon_table

        with patch('ycable.ycable_utilities.y_cable_helper.y_cable_port_instances') as patched_util:
            class PortInstanceHelper():
                def __init__(self):
                    self.EEPROM_ERROR = -1

                def get_eye_heights(self, target):
                    return [1, 2, 3]


            patched_util.get.return_value = PortInstanceHelper()
            asic_index = 0
            port = "Ethernet0"
            fvp = {"get_ber": True}

            rc = handle_show_ber_cmd_arg_tbl_notification(
                fvp, xcvrd_show_ber_cmd_arg_tbl, xcvrd_show_ber_rsp_tbl, xcvrd_show_ber_cmd_sts_tbl, xcvrd_show_ber_res_tbl, asic_index, port)
            assert(rc == -1)


    #@patch('ycable.ycable_utilities.y_cable_helper.y_cable_port_instances')
    @patch('swsscommon.swsscommon.Table')
    #@patch('ycable.ycable_utilities.y_cable_helper.get_ycable_port_instance_from_logical_port')
    @patch('ycable.ycable_utilities.y_cable_helper.gather_arg_from_db_and_check_for_type', MagicMock(return_value=(0, "cable_alive", {"modex": "0",
                                                                                                                              "lane_mask": "0",
                                                                                                                              "direction": "0"})))
    @patch('ycable.ycable_utilities.y_cable_helper.logical_port_name_to_physical_port_list', MagicMock(return_value=[0]))
    @patch('ycable.ycable_utilities.y_cable_helper.y_cable_wrapper_get_presence', MagicMock(return_value=True))
    @patch('ycable.ycable_utilities.y_cable_helper.get_ycable_physical_port_from_logical_port', MagicMock(return_value=(0)))
    @patch('ycable.ycable_utilities.y_cable_helper.y_cable_port_locks', MagicMock(return_value=[0]))
    def test_handle_get_fec_cmd_arg_tbl_notification_get_alive_status_with_with_exception(self, mock_swsscommon_table):

        mock_table = MagicMock()
        mock_swsscommon_table.return_value = mock_table

        xcvrd_show_ber_cmd_arg_tbl = mock_swsscommon_table
        xcvrd_show_ber_rsp_tbl = mock_swsscommon_table
        xcvrd_show_ber_cmd_sts_tbl = mock_swsscommon_table
        xcvrd_show_ber_res_tbl = mock_swsscommon_table

        with patch('ycable.ycable_utilities.y_cable_helper.y_cable_port_instances') as patched_util:
            class PortInstanceHelper():
                def __init__(self):
                    self.EEPROM_ERROR = -1

                def get_alive_status():
                    raise NotImplementedError


            patched_util.get.return_value = PortInstanceHelper()
            asic_index = 0
            port = "Ethernet0"
            fvp = {"get_ber": True}

            rc = handle_show_ber_cmd_arg_tbl_notification(
                fvp, xcvrd_show_ber_cmd_arg_tbl, xcvrd_show_ber_rsp_tbl, xcvrd_show_ber_cmd_sts_tbl, xcvrd_show_ber_res_tbl, asic_index, port)
            assert(rc == None)

    #@patch('ycable.ycable_utilities.y_cable_helper.y_cable_port_instances')
    @patch('swsscommon.swsscommon.Table')
    #@patch('ycable.ycable_utilities.y_cable_helper.get_ycable_port_instance_from_logical_port')
    @patch('ycable.ycable_utilities.y_cable_helper.gather_arg_from_db_and_check_for_type', MagicMock(return_value=(0, "health_check", {"modex": "0",
                                                                                                                              "lane_mask": "0",
                                                                                                                              "direction": "0"})))
    @patch('ycable.ycable_utilities.y_cable_helper.logical_port_name_to_physical_port_list', MagicMock(return_value=[0]))
    @patch('ycable.ycable_utilities.y_cable_helper.y_cable_wrapper_get_presence', MagicMock(return_value=True))
    @patch('ycable.ycable_utilities.y_cable_helper.get_ycable_physical_port_from_logical_port', MagicMock(return_value=(0)))
    @patch('ycable.ycable_utilities.y_cable_helper.y_cable_port_locks', MagicMock(return_value=[0]))
    def test_handle_get_fec_cmd_arg_tbl_notification_get_health_check_with_with_exception(self, mock_swsscommon_table):

        mock_table = MagicMock()
        mock_swsscommon_table.return_value = mock_table

        xcvrd_show_ber_cmd_arg_tbl = mock_swsscommon_table
        xcvrd_show_ber_rsp_tbl = mock_swsscommon_table
        xcvrd_show_ber_cmd_sts_tbl = mock_swsscommon_table
        xcvrd_show_ber_res_tbl = mock_swsscommon_table

        with patch('ycable.ycable_utilities.y_cable_helper.y_cable_port_instances') as patched_util:
            class PortInstanceHelper():
                def __init__(self):
                    self.EEPROM_ERROR = -1

                def health_check(self):
                    raise NotImplementedError


            patched_util.get.return_value = PortInstanceHelper()
            asic_index = 0
            port = "Ethernet0"
            fvp = {"get_ber": True}

            rc = handle_show_ber_cmd_arg_tbl_notification(
                fvp, xcvrd_show_ber_cmd_arg_tbl, xcvrd_show_ber_rsp_tbl, xcvrd_show_ber_cmd_sts_tbl, xcvrd_show_ber_res_tbl, asic_index, port)
            assert(rc == None)


    #@patch('ycable.ycable_utilities.y_cable_helper.y_cable_port_instances')
    @patch('swsscommon.swsscommon.Table')
    #@patch('ycable.ycable_utilities.y_cable_helper.get_ycable_port_instance_from_logical_port')
    @patch('ycable.ycable_utilities.y_cable_helper.gather_arg_from_db_and_check_for_type', MagicMock(return_value=(0, "reset_cause", {"modex": "0",
                                                                                                                              "lane_mask": "0",
                                                                                                                              "direction": "0"})))
    @patch('ycable.ycable_utilities.y_cable_helper.logical_port_name_to_physical_port_list', MagicMock(return_value=[0]))
    @patch('ycable.ycable_utilities.y_cable_helper.y_cable_wrapper_get_presence', MagicMock(return_value=True))
    @patch('ycable.ycable_utilities.y_cable_helper.get_ycable_physical_port_from_logical_port', MagicMock(return_value=(0)))
    @patch('ycable.ycable_utilities.y_cable_helper.y_cable_port_locks', MagicMock(return_value=[0]))
    def test_handle_get_fec_cmd_arg_tbl_notification_get_reset_cause_with_with_exception(self, mock_swsscommon_table):

        mock_table = MagicMock()
        mock_swsscommon_table.return_value = mock_table

        xcvrd_show_ber_cmd_arg_tbl = mock_swsscommon_table
        xcvrd_show_ber_rsp_tbl = mock_swsscommon_table
        xcvrd_show_ber_cmd_sts_tbl = mock_swsscommon_table
        xcvrd_show_ber_res_tbl = mock_swsscommon_table

        with patch('ycable.ycable_utilities.y_cable_helper.y_cable_port_instances') as patched_util:
            class PortInstanceHelper():
                def __init__(self):
                    self.EEPROM_ERROR = -1

                def reset_cause(self):
                    raise NotImplementedError


            patched_util.get.return_value = PortInstanceHelper()
            asic_index = 0
            port = "Ethernet0"
            fvp = {"get_ber": True}

            rc = handle_show_ber_cmd_arg_tbl_notification(
                fvp, xcvrd_show_ber_cmd_arg_tbl, xcvrd_show_ber_rsp_tbl, xcvrd_show_ber_cmd_sts_tbl, xcvrd_show_ber_res_tbl, asic_index, port)
            assert(rc == None)

    #@patch('ycable.ycable_utilities.y_cable_helper.y_cable_port_instances')
    @patch('swsscommon.swsscommon.Table')
    #@patch('ycable.ycable_utilities.y_cable_helper.get_ycable_port_instance_from_logical_port')
    @patch('ycable.ycable_utilities.y_cable_helper.gather_arg_from_db_and_check_for_type', MagicMock(return_value=(0, "operation_time", {"modex": "0",
                                                                                                                              "lane_mask": "0",
                                                                                                                              "direction": "0"})))
    @patch('ycable.ycable_utilities.y_cable_helper.logical_port_name_to_physical_port_list', MagicMock(return_value=[0]))
    @patch('ycable.ycable_utilities.y_cable_helper.y_cable_wrapper_get_presence', MagicMock(return_value=True))
    @patch('ycable.ycable_utilities.y_cable_helper.get_ycable_physical_port_from_logical_port', MagicMock(return_value=(0)))
    @patch('ycable.ycable_utilities.y_cable_helper.y_cable_port_locks', MagicMock(return_value=[0]))
    def test_handle_get_fec_cmd_arg_tbl_notification_get_operation_time_with_with_exception(self, mock_swsscommon_table):

        mock_table = MagicMock()
        mock_swsscommon_table.return_value = mock_table

        xcvrd_show_ber_cmd_arg_tbl = mock_swsscommon_table
        xcvrd_show_ber_rsp_tbl = mock_swsscommon_table
        xcvrd_show_ber_cmd_sts_tbl = mock_swsscommon_table
        xcvrd_show_ber_res_tbl = mock_swsscommon_table

        with patch('ycable.ycable_utilities.y_cable_helper.y_cable_port_instances') as patched_util:
            class PortInstanceHelper():
                def __init__(self):
                    self.EEPROM_ERROR = -1

                def operation_time(self):
                    raise NotImplementedError


            patched_util.get.return_value = PortInstanceHelper()
            asic_index = 0
            port = "Ethernet0"
            fvp = {"get_ber": True}

            rc = handle_show_ber_cmd_arg_tbl_notification(
                fvp, xcvrd_show_ber_cmd_arg_tbl, xcvrd_show_ber_rsp_tbl, xcvrd_show_ber_cmd_sts_tbl, xcvrd_show_ber_res_tbl, asic_index, port)
            assert(rc == None)

    #@patch('ycable.ycable_utilities.y_cable_helper.y_cable_port_instances')
    @patch('swsscommon.swsscommon.Table')
    #@patch('ycable.ycable_utilities.y_cable_helper.get_ycable_port_instance_from_logical_port')
    @patch('ycable.ycable_utilities.y_cable_helper.gather_arg_from_db_and_check_for_type', MagicMock(return_value=(0, "debug_dump", {"modex": "0",
                                                                                                                              "lane_mask": "0",
                                                                                                                              "direction": "0"})))
    @patch('ycable.ycable_utilities.y_cable_helper.logical_port_name_to_physical_port_list', MagicMock(return_value=[0]))
    @patch('ycable.ycable_utilities.y_cable_helper.y_cable_wrapper_get_presence', MagicMock(return_value=True))
    @patch('ycable.ycable_utilities.y_cable_helper.get_ycable_physical_port_from_logical_port', MagicMock(return_value=(0)))
    @patch('ycable.ycable_utilities.y_cable_helper.y_cable_port_locks', MagicMock(return_value=[0]))
    def test_handle_get_fec_cmd_arg_tbl_notification_get_debug_dump_with_with_exception(self, mock_swsscommon_table):

        mock_table = MagicMock()
        mock_swsscommon_table.return_value = mock_table

        xcvrd_show_ber_cmd_arg_tbl = mock_swsscommon_table
        xcvrd_show_ber_rsp_tbl = mock_swsscommon_table
        xcvrd_show_ber_cmd_sts_tbl = mock_swsscommon_table
        xcvrd_show_ber_res_tbl = mock_swsscommon_table

        with patch('ycable.ycable_utilities.y_cable_helper.y_cable_port_instances') as patched_util:
            class PortInstanceHelper():
                def __init__(self):
                    self.EEPROM_ERROR = -1

                def debug_dump_registers(self, option):
                    raise NotImplementedError


            patched_util.get.return_value = PortInstanceHelper()
            asic_index = 0
            port = "Ethernet0"
            fvp = {"get_ber": True}

            rc = handle_show_ber_cmd_arg_tbl_notification(
                fvp, xcvrd_show_ber_cmd_arg_tbl, xcvrd_show_ber_rsp_tbl, xcvrd_show_ber_cmd_sts_tbl, xcvrd_show_ber_res_tbl, asic_index, port)
            assert(rc == None)


    #@patch('ycable.ycable_utilities.y_cable_helper.y_cable_port_instances')
    @patch('swsscommon.swsscommon.Table')
    #@patch('ycable.ycable_utilities.y_cable_helper.get_ycable_port_instance_from_logical_port')
    @patch('ycable.ycable_utilities.y_cable_helper.gather_arg_from_db_and_check_for_type', MagicMock(return_value=(0, "debug_dump", {"modex": "0",
                                                                                                                              "lane_mask": "0",
                                                                                                                              "direction": "0"})))
    @patch('ycable.ycable_utilities.y_cable_helper.logical_port_name_to_physical_port_list', MagicMock(return_value=[0]))
    @patch('ycable.ycable_utilities.y_cable_helper.y_cable_wrapper_get_presence', MagicMock(return_value=True))
    @patch('ycable.ycable_utilities.y_cable_helper.get_ycable_physical_port_from_logical_port', MagicMock(return_value=(0)))
    @patch('ycable.ycable_utilities.y_cable_helper.y_cable_port_locks', MagicMock(return_value=[0]))
    def test_handle_get_fec_cmd_arg_tbl_notification_get_debug_dump_with_correct_values(self, mock_swsscommon_table):

        mock_table = MagicMock()
        mock_swsscommon_table.return_value = mock_table

        xcvrd_show_ber_cmd_arg_tbl = mock_swsscommon_table
        xcvrd_show_ber_rsp_tbl = mock_swsscommon_table
        xcvrd_show_ber_cmd_sts_tbl = mock_swsscommon_table
        xcvrd_show_ber_res_tbl = mock_swsscommon_table

        with patch('ycable.ycable_utilities.y_cable_helper.y_cable_port_instances') as patched_util:
            class PortInstanceHelper():
                def __init__(self):
                    self.EEPROM_ERROR = -1

                def debug_dump_registers(self, option= None):
                    return {1:"1"}


            patched_util.get.return_value = PortInstanceHelper()
            asic_index = 0
            port = "Ethernet0"
            fvp = {"get_ber": True}

            rc = handle_show_ber_cmd_arg_tbl_notification(
                fvp, xcvrd_show_ber_cmd_arg_tbl, xcvrd_show_ber_rsp_tbl, xcvrd_show_ber_cmd_sts_tbl, xcvrd_show_ber_res_tbl, asic_index, port)
            assert(rc == None)

    #@patch('ycable.ycable_utilities.y_cable_helper.y_cable_port_instances')
    @patch('swsscommon.swsscommon.Table')
    #@patch('ycable.ycable_utilities.y_cable_helper.get_ycable_port_instance_from_logical_port')
    @patch('ycable.ycable_utilities.y_cable_helper.gather_arg_from_db_and_check_for_type', MagicMock(return_value=(0, "queue_info", {"modex": "0",
                                                                                                                              "lane_mask": "0",
                                                                                                                              "direction": "0"})))
    @patch('ycable.ycable_utilities.y_cable_helper.logical_port_name_to_physical_port_list', MagicMock(return_value=[0]))
    @patch('ycable.ycable_utilities.y_cable_helper.y_cable_wrapper_get_presence', MagicMock(return_value=True))
    @patch('ycable.ycable_utilities.y_cable_helper.get_ycable_physical_port_from_logical_port', MagicMock(return_value=(0)))
    @patch('ycable.ycable_utilities.y_cable_helper.y_cable_port_locks', MagicMock(return_value=[0]))
    def test_handle_get_fec_cmd_arg_tbl_notification_get_queue_info_with_correct_values(self, mock_swsscommon_table):

        mock_table = MagicMock()
        mock_swsscommon_table.return_value = mock_table

        xcvrd_show_ber_cmd_arg_tbl = mock_swsscommon_table
        xcvrd_show_ber_rsp_tbl = mock_swsscommon_table
        xcvrd_show_ber_cmd_sts_tbl = mock_swsscommon_table
        xcvrd_show_ber_res_tbl = mock_swsscommon_table

        with patch('ycable.ycable_utilities.y_cable_helper.y_cable_port_instances') as patched_util:
            class PortInstanceHelper():
                def __init__(self):
                    self.EEPROM_ERROR = -1

                def queue_info(self):
                    return {1:"1"}


            patched_util.get.return_value = PortInstanceHelper()
            asic_index = 0
            port = "Ethernet0"
            fvp = {"get_ber": True}

            rc = handle_show_ber_cmd_arg_tbl_notification(
                fvp, xcvrd_show_ber_cmd_arg_tbl, xcvrd_show_ber_rsp_tbl, xcvrd_show_ber_cmd_sts_tbl, xcvrd_show_ber_res_tbl, asic_index, port)
            assert(rc == None)

    #@patch('ycable.ycable_utilities.y_cable_helper.y_cable_port_instances')
    @patch('swsscommon.swsscommon.Table')
    #@patch('ycable.ycable_utilities.y_cable_helper.get_ycable_port_instance_from_logical_port')
    @patch('ycable.ycable_utilities.y_cable_helper.gather_arg_from_db_and_check_for_type', MagicMock(return_value=(0, "queue_info", {"modex": "0",
                                                                                                                              "lane_mask": "0",
                                                                                                                              "direction": "0"})))
    @patch('ycable.ycable_utilities.y_cable_helper.logical_port_name_to_physical_port_list', MagicMock(return_value=[0]))
    @patch('ycable.ycable_utilities.y_cable_helper.y_cable_wrapper_get_presence', MagicMock(return_value=True))
    @patch('ycable.ycable_utilities.y_cable_helper.get_ycable_physical_port_from_logical_port', MagicMock(return_value=(0)))
    @patch('ycable.ycable_utilities.y_cable_helper.y_cable_port_locks', MagicMock(return_value=[0]))
    def test_handle_get_fec_cmd_arg_tbl_notification_get_queue_info_with_exception(self, mock_swsscommon_table):

        mock_table = MagicMock()
        mock_swsscommon_table.return_value = mock_table

        xcvrd_show_ber_cmd_arg_tbl = mock_swsscommon_table
        xcvrd_show_ber_rsp_tbl = mock_swsscommon_table
        xcvrd_show_ber_cmd_sts_tbl = mock_swsscommon_table
        xcvrd_show_ber_res_tbl = mock_swsscommon_table

        with patch('ycable.ycable_utilities.y_cable_helper.y_cable_port_instances') as patched_util:
            class PortInstanceHelper():
                def __init__(self):
                    self.EEPROM_ERROR = -1

                def queue_info(self):
                    raise NotImplementedError


            patched_util.get.return_value = PortInstanceHelper()
            asic_index = 0
            port = "Ethernet0"
            fvp = {"get_ber": True}

            rc = handle_show_ber_cmd_arg_tbl_notification(
                fvp, xcvrd_show_ber_cmd_arg_tbl, xcvrd_show_ber_rsp_tbl, xcvrd_show_ber_cmd_sts_tbl, xcvrd_show_ber_res_tbl, asic_index, port)
            assert(rc == None)




    #@patch('ycable.ycable_utilities.y_cable_helper.y_cable_port_instances')
    @patch('swsscommon.swsscommon.Table')
    #@patch('ycable.ycable_utilities.y_cable_helper.get_ycable_port_instance_from_logical_port')
    @patch('ycable.ycable_utilities.y_cable_helper.gather_arg_from_db_and_check_for_type', MagicMock(return_value=(0, "ber", {"modex": "0",
                                                                                                                              "lane_mask": "0",
                                                                                                                              "direction": "0"})))
    @patch('ycable.ycable_utilities.y_cable_helper.logical_port_name_to_physical_port_list', MagicMock(return_value=[0]))
    @patch('ycable.ycable_utilities.y_cable_helper.y_cable_wrapper_get_presence', MagicMock(return_value=True))
    @patch('ycable.ycable_utilities.y_cable_helper.get_ycable_physical_port_from_logical_port', MagicMock(return_value=(0)))
    @patch('ycable.ycable_utilities.y_cable_helper.y_cable_port_locks', MagicMock(return_value=[0]))
    def test_handle_get_fec_cmd_arg_tbl_notification_get_ber_with_with_correct_values(self, mock_swsscommon_table):

        mock_table = MagicMock()
        mock_swsscommon_table.return_value = mock_table

        xcvrd_show_ber_cmd_arg_tbl = mock_swsscommon_table
        xcvrd_show_ber_rsp_tbl = mock_swsscommon_table
        xcvrd_show_ber_cmd_sts_tbl = mock_swsscommon_table
        xcvrd_show_ber_res_tbl = mock_swsscommon_table

        with patch('ycable.ycable_utilities.y_cable_helper.y_cable_port_instances') as patched_util:
            class PortInstanceHelper():
                def __init__(self):
                    self.EEPROM_ERROR = -1

                def get_ber_info(self, target):
                    return [1, 2, 3]


            patched_util.get.return_value = PortInstanceHelper()
            asic_index = 0
            port = "Ethernet0"
            fvp = {"get_ber": True}

            rc = handle_show_ber_cmd_arg_tbl_notification(
                fvp, xcvrd_show_ber_cmd_arg_tbl, xcvrd_show_ber_rsp_tbl, xcvrd_show_ber_cmd_sts_tbl, xcvrd_show_ber_res_tbl, asic_index, port)
            assert(rc == None)


    @patch('ycable.ycable_utilities.y_cable_helper.y_cable_port_instances')
    @patch('swsscommon.swsscommon.Table')
    @patch('ycable.ycable_utilities.y_cable_helper.get_ycable_port_instance_from_logical_port')
    @patch('ycable.ycable_utilities.y_cable_helper.gather_arg_from_db_and_check_for_type', MagicMock(return_value=(0, "eye", {"modex": "0",
                                                                                                                              "lane_mask": "0",
                                                                                                                              "direction": "0"})))
    @patch('ycable.ycable_utilities.y_cable_helper.get_ycable_physical_port_from_logical_port', MagicMock(return_value=(0)))
    @patch('ycable.ycable_utilities.y_cable_helper.y_cable_port_locks', MagicMock(return_value=[0]))
    def test_handle_get_fec_cmd_arg_tbl_notification_get_eye(self, port_instance, mock_swsscommon_table, port_instance_helper):

        mock_table = MagicMock()
        mock_swsscommon_table.return_value = mock_table

        xcvrd_show_ber_cmd_arg_tbl = mock_swsscommon_table
        xcvrd_show_ber_rsp_tbl = mock_swsscommon_table
        xcvrd_show_ber_cmd_sts_tbl = mock_swsscommon_table
        xcvrd_show_ber_res_tbl = mock_swsscommon_table
        port_instance = MagicMock()
        port_instance.get_eye_info.return_value = ["100", "200"]

        asic_index = 0
        port = "Ethernet0"
        fvp = {"get_ber": True}

        rc = handle_show_ber_cmd_arg_tbl_notification(
            fvp, xcvrd_show_ber_cmd_arg_tbl, xcvrd_show_ber_rsp_tbl, xcvrd_show_ber_cmd_sts_tbl, xcvrd_show_ber_res_tbl, asic_index, port)
        assert(rc == None)



    @patch('swsscommon.swsscommon.Table')
    @patch('ycable.ycable_utilities.y_cable_helper.gather_arg_from_db_and_check_for_type', MagicMock(return_value=(0, "eye", {"modex": "0",
                                                                                                                              "lane_mask": "0",
                                                                                                                              "direction": "0"})))
    @patch('ycable.ycable_utilities.y_cable_helper.get_ycable_physical_port_from_logical_port', MagicMock(return_value=(0)))
    @patch('ycable.ycable_utilities.y_cable_helper.logical_port_name_to_physical_port_list', MagicMock(return_value=[0]))
    @patch('ycable.ycable_utilities.y_cable_helper.y_cable_wrapper_get_presence', MagicMock(return_value=True))
    @patch('ycable.ycable_utilities.y_cable_helper.y_cable_port_locks', MagicMock(return_value=[0]))
    def test_handle_get_fec_cmd_arg_tbl_notification_get_eye_with_exception(self, mock_swsscommon_table):

        mock_table = MagicMock()
        mock_swsscommon_table.return_value = mock_table

        xcvrd_show_ber_cmd_arg_tbl = mock_swsscommon_table
        xcvrd_show_ber_rsp_tbl = mock_swsscommon_table
        xcvrd_show_ber_cmd_sts_tbl = mock_swsscommon_table
        xcvrd_show_ber_res_tbl = mock_swsscommon_table

        asic_index = 0
        port = "Ethernet0"
        fvp = {"get_ber": True}
        with patch('ycable.ycable_utilities.y_cable_helper.y_cable_port_instances') as patched_util:
            class PortInstanceHelper():
                def __init__(self):
                    self.EEPROM_ERROR = -1

                def get_ber_info(self):
                    raise NotImplementedError
            patched_util.get.return_value = PortInstanceHelper()


            rc = handle_show_ber_cmd_arg_tbl_notification(
                fvp, xcvrd_show_ber_cmd_arg_tbl, xcvrd_show_ber_rsp_tbl, xcvrd_show_ber_cmd_sts_tbl, xcvrd_show_ber_res_tbl, asic_index, port)
            assert(rc == None)

    @patch('ycable.ycable_utilities.y_cable_helper.y_cable_port_instances')
    @patch('swsscommon.swsscommon.Table')
    @patch('ycable.ycable_utilities.y_cable_helper.get_ycable_port_instance_from_logical_port')
    @patch('ycable.ycable_utilities.y_cable_helper.gather_arg_from_db_and_check_for_type', MagicMock(return_value=(0, "fec_stats", {"modex": "0",
                                                                                                                                    "lane_mask": "0",
                                                                                                                                    "direction": "0"})))
    @patch('ycable.ycable_utilities.y_cable_helper.get_ycable_physical_port_from_logical_port', MagicMock(return_value=(0)))
    @patch('ycable.ycable_utilities.y_cable_helper.y_cable_port_locks', MagicMock(return_value=[0]))
    def test_handle_get_fec_cmd_arg_tbl_notification_get_fec_stats(self, port_instance, mock_swsscommon_table, port_instance_helper):

        mock_table = MagicMock()
        mock_swsscommon_table.return_value = mock_table

        xcvrd_show_ber_cmd_arg_tbl = mock_swsscommon_table
        xcvrd_show_ber_rsp_tbl = mock_swsscommon_table
        xcvrd_show_ber_cmd_sts_tbl = mock_swsscommon_table
        xcvrd_show_ber_res_tbl = mock_swsscommon_table
        port_instance = MagicMock()
        port_instance.get_fec_stats.return_value = {"100": "200"}

        asic_index = 0
        port = "Ethernet0"
        fvp = {"get_ber": True}

        rc = handle_show_ber_cmd_arg_tbl_notification(
            fvp, xcvrd_show_ber_cmd_arg_tbl, xcvrd_show_ber_rsp_tbl, xcvrd_show_ber_cmd_sts_tbl, xcvrd_show_ber_res_tbl, asic_index, port)
        assert(rc == None)

    @patch('ycable.ycable_utilities.y_cable_helper.y_cable_port_instances')
    @patch('swsscommon.swsscommon.Table')
    @patch('ycable.ycable_utilities.y_cable_helper.get_ycable_port_instance_from_logical_port')
    @patch('ycable.ycable_utilities.y_cable_helper.gather_arg_from_db_and_check_for_type', MagicMock(return_value=(0, "pcs_stats", {"modex": "0",
                                                                                                                                    "lane_mask": "0",
                                                                                                                                    "direction": "0"})))
    @patch('ycable.ycable_utilities.y_cable_helper.get_ycable_physical_port_from_logical_port', MagicMock(return_value=(0)))
    @patch('ycable.ycable_utilities.y_cable_helper.y_cable_port_locks', MagicMock(return_value=[0]))
    def test_handle_get_fec_cmd_arg_tbl_notification_get_pcs_stats(self, port_instance, mock_swsscommon_table, port_instance_helper):

        mock_table = MagicMock()
        mock_swsscommon_table.return_value = mock_table

        xcvrd_show_ber_cmd_arg_tbl = mock_swsscommon_table
        xcvrd_show_ber_rsp_tbl = mock_swsscommon_table
        xcvrd_show_ber_cmd_sts_tbl = mock_swsscommon_table
        xcvrd_show_ber_res_tbl = mock_swsscommon_table
        port_instance = MagicMock()
        port_instance.get_pcs_stats.return_value = {"100": "200"}

        asic_index = 0
        port = "Ethernet0"
        fvp = {"get_ber": True}

        rc = handle_show_ber_cmd_arg_tbl_notification(
            fvp, xcvrd_show_ber_cmd_arg_tbl, xcvrd_show_ber_rsp_tbl, xcvrd_show_ber_cmd_sts_tbl, xcvrd_show_ber_res_tbl, asic_index, port)
        assert(rc == None)

    @patch('ycable.ycable_utilities.y_cable_helper.y_cable_port_instances')
    @patch('swsscommon.swsscommon.Table')
    @patch('ycable.ycable_utilities.y_cable_helper.get_ycable_port_instance_from_logical_port')
    @patch('ycable.ycable_utilities.y_cable_helper.gather_arg_from_db_and_check_for_type', MagicMock(return_value=(0, "cable_alive", {"modex": "0",
                                                                                                                                      "lane_mask": "0",
                                                                                                                                      "direction": "0"})))
    @patch('ycable.ycable_utilities.y_cable_helper.get_ycable_physical_port_from_logical_port', MagicMock(return_value=(0)))
    @patch('ycable.ycable_utilities.y_cable_helper.y_cable_port_locks', MagicMock(return_value=[0]))
    def test_handle_get_fec_cmd_arg_tbl_notification_get_alive_status(self, port_instance, mock_swsscommon_table, port_instance_helper):

        mock_table = MagicMock()
        mock_swsscommon_table.return_value = mock_table

        xcvrd_show_ber_cmd_arg_tbl = mock_swsscommon_table
        xcvrd_show_ber_rsp_tbl = mock_swsscommon_table
        xcvrd_show_ber_cmd_sts_tbl = mock_swsscommon_table
        xcvrd_show_ber_res_tbl = mock_swsscommon_table
        port_instance = MagicMock()
        port_instance.get_alive_status.return_value = True

        asic_index = 0
        port = "Ethernet0"
        fvp = {"get_ber": True}

        rc = handle_show_ber_cmd_arg_tbl_notification(
            fvp, xcvrd_show_ber_cmd_arg_tbl, xcvrd_show_ber_rsp_tbl, xcvrd_show_ber_cmd_sts_tbl, xcvrd_show_ber_res_tbl, asic_index, port)
        assert(rc == None)

    @patch('ycable.ycable_utilities.y_cable_helper.y_cable_port_instances')
    @patch('swsscommon.swsscommon.Table')
    @patch('ycable.ycable_utilities.y_cable_helper.get_ycable_port_instance_from_logical_port')
    @patch('ycable.ycable_utilities.y_cable_helper.gather_arg_from_db_and_check_for_type', MagicMock(return_value=(0, "health_check", {"modex": "0",
                                                                                                                                      "lane_mask": "0",
                                                                                                                                      "direction": "0"})))
    @patch('ycable.ycable_utilities.y_cable_helper.get_ycable_physical_port_from_logical_port', MagicMock(return_value=(0)))
    @patch('ycable.ycable_utilities.y_cable_helper.y_cable_port_locks', MagicMock(return_value=[0]))
    def test_handle_get_fec_cmd_arg_tbl_notification_get_cable_health(self, port_instance, mock_swsscommon_table, port_instance_helper):

        mock_table = MagicMock()
        mock_swsscommon_table.return_value = mock_table

        xcvrd_show_ber_cmd_arg_tbl = mock_swsscommon_table
        xcvrd_show_ber_rsp_tbl = mock_swsscommon_table
        xcvrd_show_ber_cmd_sts_tbl = mock_swsscommon_table
        xcvrd_show_ber_res_tbl = mock_swsscommon_table
        port_instance = MagicMock()
        port_instance.health_check.return_value = True

        asic_index = 0
        port = "Ethernet0"
        fvp = {"get_ber": True}

        rc = handle_show_ber_cmd_arg_tbl_notification(
            fvp, xcvrd_show_ber_cmd_arg_tbl, xcvrd_show_ber_rsp_tbl, xcvrd_show_ber_cmd_sts_tbl, xcvrd_show_ber_res_tbl, asic_index, port)
        assert(rc == None)

    @patch('ycable.ycable_utilities.y_cable_helper.y_cable_port_instances')
    @patch('swsscommon.swsscommon.Table')
    @patch('ycable.ycable_utilities.y_cable_helper.get_ycable_port_instance_from_logical_port')
    @patch('ycable.ycable_utilities.y_cable_helper.gather_arg_from_db_and_check_for_type', MagicMock(return_value=(0, "health_check", {"modex": "0",
                                                                                                                                      "lane_mask": "0",
                                                                                                                                      "direction": "0"})))
    @patch('ycable.ycable_utilities.y_cable_helper.get_ycable_physical_port_from_logical_port', MagicMock(return_value=(0)))
    @patch('ycable.ycable_utilities.y_cable_helper.y_cable_port_locks', MagicMock(return_value=[0]))
    def test_handle_get_fec_cmd_arg_tbl_notification_get_cable_health(self, port_instance, mock_swsscommon_table, port_instance_helper):

        mock_table = MagicMock()
        mock_swsscommon_table.return_value = mock_table

        xcvrd_show_ber_cmd_arg_tbl = mock_swsscommon_table
        xcvrd_show_ber_rsp_tbl = mock_swsscommon_table
        xcvrd_show_ber_cmd_sts_tbl = mock_swsscommon_table
        xcvrd_show_ber_res_tbl = mock_swsscommon_table
        port_instance = MagicMock()
        port_instance.health_check.return_value = True

        asic_index = 0
        port = "Ethernet0"
        fvp = {"get_ber": True}

        rc = handle_show_ber_cmd_arg_tbl_notification(
            fvp, xcvrd_show_ber_cmd_arg_tbl, xcvrd_show_ber_rsp_tbl, xcvrd_show_ber_cmd_sts_tbl, xcvrd_show_ber_res_tbl, asic_index, port)
        assert(rc == None)

    @patch('ycable.ycable_utilities.y_cable_helper.y_cable_port_instances')
    @patch('swsscommon.swsscommon.Table')
    @patch('ycable.ycable_utilities.y_cable_helper.get_ycable_port_instance_from_logical_port')
    @patch('ycable.ycable_utilities.y_cable_helper.gather_arg_from_db_and_check_for_type', MagicMock(return_value=(0, "reset_cause", {"modex": "0",
                                                                                                                                      "lane_mask": "0",
                                                                                                                                      "direction": "0"})))
    @patch('ycable.ycable_utilities.y_cable_helper.get_ycable_physical_port_from_logical_port', MagicMock(return_value=(0)))
    @patch('ycable.ycable_utilities.y_cable_helper.y_cable_port_locks', MagicMock(return_value=[0]))
    def test_handle_get_fec_cmd_arg_tbl_notification_get_reset_cause_correct_values(self, port_instance, mock_swsscommon_table, port_instance_helper):

        mock_table = MagicMock()
        mock_swsscommon_table.return_value = mock_table

        xcvrd_show_ber_cmd_arg_tbl = mock_swsscommon_table
        xcvrd_show_ber_rsp_tbl = mock_swsscommon_table
        xcvrd_show_ber_cmd_sts_tbl = mock_swsscommon_table
        xcvrd_show_ber_res_tbl = mock_swsscommon_table
        port_instance = MagicMock()
        port_instance.reset_cause.return_value = "xyz was reset"

        asic_index = 0
        port = "Ethernet0"
        fvp = {"get_ber": True}

        rc = handle_show_ber_cmd_arg_tbl_notification(
            fvp, xcvrd_show_ber_cmd_arg_tbl, xcvrd_show_ber_rsp_tbl, xcvrd_show_ber_cmd_sts_tbl, xcvrd_show_ber_res_tbl, asic_index, port)
        assert(rc == None)

    @patch('ycable.ycable_utilities.y_cable_helper.y_cable_port_instances')
    @patch('swsscommon.swsscommon.Table')
    @patch('ycable.ycable_utilities.y_cable_helper.get_ycable_port_instance_from_logical_port')
    @patch('ycable.ycable_utilities.y_cable_helper.gather_arg_from_db_and_check_for_type', MagicMock(return_value=(0, "operation_time", {"modex": "0",
                                                                                                                                      "lane_mask": "0",
                                                                                                                                      "direction": "0"})))
    @patch('ycable.ycable_utilities.y_cable_helper.get_ycable_physical_port_from_logical_port', MagicMock(return_value=(0)))
    @patch('ycable.ycable_utilities.y_cable_helper.y_cable_port_locks', MagicMock(return_value=[0]))
    def test_handle_get_fec_cmd_arg_tbl_notification_get_operation_time(self, port_instance, mock_swsscommon_table, port_instance_helper):

        mock_table = MagicMock()
        mock_swsscommon_table.return_value = mock_table

        xcvrd_show_ber_cmd_arg_tbl = mock_swsscommon_table
        xcvrd_show_ber_rsp_tbl = mock_swsscommon_table
        xcvrd_show_ber_cmd_sts_tbl = mock_swsscommon_table
        xcvrd_show_ber_res_tbl = mock_swsscommon_table
        port_instance = MagicMock()
        port_instance.operation_time.return_value = 0

        asic_index = 0
        port = "Ethernet0"
        fvp = {"get_ber": True}

        rc = handle_show_ber_cmd_arg_tbl_notification(
            fvp, xcvrd_show_ber_cmd_arg_tbl, xcvrd_show_ber_rsp_tbl, xcvrd_show_ber_cmd_sts_tbl, xcvrd_show_ber_res_tbl, asic_index, port)
        assert(rc == None)

    @patch('ycable.ycable_utilities.y_cable_helper.y_cable_port_instances')
    @patch('swsscommon.swsscommon.Table')
    @patch('ycable.ycable_utilities.y_cable_helper.get_ycable_port_instance_from_logical_port')
    @patch('ycable.ycable_utilities.y_cable_helper.gather_arg_from_db_and_check_for_type', MagicMock(return_value=(0, "queue_info", {"modex": "0",
                                                                                                                                      "lane_mask": "0",
                                                                                                                                      "direction": "0"})))
    @patch('ycable.ycable_utilities.y_cable_helper.get_ycable_physical_port_from_logical_port', MagicMock(return_value=(0)))
    @patch('ycable.ycable_utilities.y_cable_helper.y_cable_port_locks', MagicMock(return_value=[0]))
    def test_handle_get_fec_cmd_arg_tbl_notification_get_queue_info(self, port_instance, mock_swsscommon_table, port_instance_helper):

        mock_table = MagicMock()
        mock_swsscommon_table.return_value = mock_table

        xcvrd_show_ber_cmd_arg_tbl = mock_swsscommon_table
        xcvrd_show_ber_rsp_tbl = mock_swsscommon_table
        xcvrd_show_ber_cmd_sts_tbl = mock_swsscommon_table
        xcvrd_show_ber_res_tbl = mock_swsscommon_table
        port_instance = MagicMock()
        port_instance.queue_info.return_value = {"1":"2"}

        asic_index = 0
        port = "Ethernet0"
        fvp = {"get_ber": True}

        rc = handle_show_ber_cmd_arg_tbl_notification(
            fvp, xcvrd_show_ber_cmd_arg_tbl, xcvrd_show_ber_rsp_tbl, xcvrd_show_ber_cmd_sts_tbl, xcvrd_show_ber_res_tbl, asic_index, port)
        assert(rc == None)

    @patch('ycable.ycable_utilities.y_cable_helper.y_cable_port_instances')
    @patch('swsscommon.swsscommon.Table')
    @patch('ycable.ycable_utilities.y_cable_helper.get_ycable_port_instance_from_logical_port')
    @patch('ycable.ycable_utilities.y_cable_helper.gather_arg_from_db_and_check_for_type', MagicMock(return_value=(0, "debug_dump", {"modex": "0",
                                                                                                                                     "lane_mask": "0",
                                                                                                                                     "direction": "0"})))
    @patch('ycable.ycable_utilities.y_cable_helper.get_ycable_physical_port_from_logical_port', MagicMock(return_value=(0)))
    @patch('ycable.ycable_utilities.y_cable_helper.y_cable_port_locks', MagicMock(return_value=[0]))
    def test_handle_get_fec_cmd_arg_tbl_notification_get_debug_dump_registers(self, port_instance, mock_swsscommon_table, port_instance_helper):

        mock_table = MagicMock()
        mock_swsscommon_table.return_value = mock_table

        xcvrd_show_ber_cmd_arg_tbl = mock_swsscommon_table
        xcvrd_show_ber_rsp_tbl = mock_swsscommon_table
        xcvrd_show_ber_cmd_sts_tbl = mock_swsscommon_table
        xcvrd_show_ber_res_tbl = mock_swsscommon_table
        port_instance = MagicMock()
        port_instance.debug_dump_registers.return_value = {"register1": "100"}

        asic_index = 0
        port = "Ethernet0"
        fvp = {"get_ber": True}

        rc = handle_show_ber_cmd_arg_tbl_notification(
            fvp, xcvrd_show_ber_cmd_arg_tbl, xcvrd_show_ber_rsp_tbl, xcvrd_show_ber_cmd_sts_tbl, xcvrd_show_ber_res_tbl, asic_index, port)
        assert(rc == None)
    """

    def handle_config_firmware_roll_cmd_arg_tbl_notification(fvp, xcvrd_roll_fw_cmd_sts_tbl, xcvrd_roll_fw_rsp_tbl, asic_index, port):

            fvp_dict = dict(fvp)


            if "rollback_firmware" in fvp_dict:
                file_name = fvp_dict["rollback_firmware"]
                status = 'False'

                if file_name == 'null':
                    file_full_path = None
                else:
                    file_full_path = '/usr/share/sonic/firmware/{}'.format(file_name)
                    if not os.path.isfile(file_full_path):
                        helper_logger.log_error("Error: cli cmd mux rollback firmware file does not exist port {} file {}".format(port, file_name))
                        set_result_and_delete_port('status', status, xcvrd_roll_fw_cmd_sts_tbl[asic_index], xcvrd_roll_fw_rsp_tbl[asic_index], port)
                        break



                physical_port = get_ycable_physical_port_from_logical_port(port)
                if physical_port is None or physical_port == PHYSICAL_PORT_MAPPING_ERROR:
                    # error scenario update table accordingly
                    helper_logger.log_warning("Error: Could not get physical port for cli cmd mux rollback firmware port {}".format(port))
                    set_result_and_delete_port('status', status, xcvrd_roll_fw_cmd_sts_tbl[asic_index], xcvrd_roll_fw_rsp_tbl[asic_index], port)
                    break

                port_instance = get_ycable_port_instance_from_logical_port(port)
                if port_instance is None or port_instance in port_mapping_error_values:
                    # error scenario update table accordingly
                    helper_logger.log_warning("Error: Could not get port instance for cli cmd mux rollback firmware port {}".format(port))
                    set_result_and_delete_port('status', status, xcvrd_roll_fw_cmd_sts_tbl[asic_index], xcvrd_roll_fw_rsp_tbl[asic_index], port)

                with y_cable_port_locks[physical_port]:
                    try:
                        status = port_instance.rollback_firmware(file_full_path)
                    except Exception as e:
                        status = -1
                        helper_logger.log_warning("Failed to execute the rollback_firmware API for port {} due to {}".format(physical_port,repr(e)))
                set_result_and_delete_port('status', status, xcvrd_roll_fw_cmd_sts_tbl[asic_index], xcvrd_roll_fw_rsp_tbl[asic_index], port)
            else:
                helper_logger.log_error("Wrong param for cli cmd mux rollback firmware port {}".format(port))
                set_result_and_delete_port('status', 'False', xcvrd_roll_fw_cmd_sts_tbl[asic_index], xcvrd_roll_fw_rsp_tbl[asic_index], port)
    """

    @patch('ycable.ycable_utilities.y_cable_helper.y_cable_port_instances')
    @patch('swsscommon.swsscommon.Table')
    @patch('ycable.ycable_utilities.y_cable_helper.get_ycable_port_instance_from_logical_port')
    @patch('ycable.ycable_utilities.y_cable_helper.gather_arg_from_db_and_check_for_type', MagicMock(return_value=(0, "fec", {"modex": "0",
                                                                                                                              "lane_mask": "0",
                                                                                                                              "direction": "0"})))
    @patch('ycable.ycable_utilities.y_cable_helper.y_cable_port_locks', MagicMock(return_value=[0]))
    def test_handle_config_firmware_roll_cmd_arg_tbl_notification_no_port(self, port_instance, mock_swsscommon_table, port_instance_helper):

        mock_table = MagicMock()
        mock_swsscommon_table.return_value = mock_table

        xcvrd_down_fw_cmd_sts_tbl = mock_swsscommon_table
        xcvrd_down_fw_rsp_tbl = mock_swsscommon_table
        port_instance = MagicMock()

        asic_index = 0
        port = "Ethernet0"
        fvp = {"rollback_firmware": "null"}

        rc = handle_config_firmware_roll_cmd_arg_tbl_notification(
            fvp, xcvrd_down_fw_cmd_sts_tbl, xcvrd_down_fw_rsp_tbl, asic_index, port)
        assert(rc == -1)

    @patch('swsscommon.swsscommon.Table')
    @patch('ycable.ycable_utilities.y_cable_helper.gather_arg_from_db_and_check_for_type', MagicMock(return_value=(0, "fec", {"modex": "0",
                                                                                                                              "lane_mask": "0",
                                                                                                                              "direction": "0"})))
    @patch('ycable.ycable_utilities.y_cable_helper.y_cable_port_locks', MagicMock(return_value=[0]))
    def test_handle_config_firmware_roll_cmd_arg_tbl_notification_no_instance(self, mock_swsscommon_table):

        mock_table = MagicMock()
        mock_swsscommon_table.return_value = mock_table

        xcvrd_down_fw_cmd_sts_tbl = mock_swsscommon_table
        xcvrd_down_fw_rsp_tbl = mock_swsscommon_table

        asic_index = 0
        port = "Ethernet0"
        fvp = {"rollback_firmware": "null"}

        rc = handle_config_firmware_roll_cmd_arg_tbl_notification(
            fvp, xcvrd_down_fw_cmd_sts_tbl, xcvrd_down_fw_rsp_tbl, asic_index, port)
        assert(rc == -1)

    @patch('ycable.ycable_utilities.y_cable_helper.y_cable_port_instances')
    @patch('swsscommon.swsscommon.Table')
    @patch('ycable.ycable_utilities.y_cable_helper.gather_arg_from_db_and_check_for_type', MagicMock(return_value=(0, "fec", {"modex": "0",
                                                                                                                              "lane_mask": "0",
                                                                                                                              "direction": "0"})))
    @patch('ycable.ycable_utilities.y_cable_helper.get_ycable_physical_port_from_logical_port', MagicMock(return_value=(0)))
    @patch('ycable.ycable_utilities.y_cable_helper.y_cable_port_locks', MagicMock(return_value=[0]))
    def test_handle_config_firmware_roll_cmd_arg_tbl_notification_with_instance(self, port_instance, mock_swsscommon_table):

        mock_table = MagicMock()
        mock_swsscommon_table.return_value = mock_table

        xcvrd_down_fw_cmd_sts_tbl = mock_swsscommon_table
        xcvrd_down_fw_rsp_tbl = mock_swsscommon_table
        port_instance = MagicMock()

        asic_index = 0
        port = "Ethernet0"
        fvp = {"rollback_firmware": "null"}

        rc = handle_config_firmware_roll_cmd_arg_tbl_notification(
            fvp, xcvrd_down_fw_cmd_sts_tbl, xcvrd_down_fw_rsp_tbl, asic_index, port)
        assert(rc == None)

    @patch('ycable.ycable_utilities.y_cable_helper.y_cable_port_instances')
    @patch('swsscommon.swsscommon.Table')
    @patch('ycable.ycable_utilities.y_cable_helper.get_ycable_port_instance_from_logical_port')
    @patch('ycable.ycable_utilities.y_cable_helper.gather_arg_from_db_and_check_for_type', MagicMock(return_value=(0, "fec", {"modex": "0",
                                                                                                                              "lane_mask": "0",
                                                                                                                              "direction": "0"})))
    @patch('ycable.ycable_utilities.y_cable_helper.y_cable_port_locks', MagicMock(return_value=[0]))
    def test_handle_config_firmware_roll_cmd_arg_tbl_notification_no_port_and_instance(self, port_instance, mock_swsscommon_table, port_instance_helper):

        mock_table = MagicMock()
        mock_swsscommon_table.return_value = mock_table

        xcvrd_down_fw_cmd_sts_tbl = mock_swsscommon_table
        xcvrd_down_fw_rsp_tbl = mock_swsscommon_table
        port_instance = MagicMock()

        asic_index = 0
        port = "Ethernet0"
        fvp = {"rollback_firmware": "null"}

        rc = handle_config_firmware_roll_cmd_arg_tbl_notification(
            fvp, xcvrd_down_fw_cmd_sts_tbl, xcvrd_down_fw_rsp_tbl, asic_index, port)
        assert(rc == -1)

    @patch('swsscommon.swsscommon.Table')
    @patch('ycable.ycable_utilities.y_cable_helper.gather_arg_from_db_and_check_for_type', MagicMock(return_value=(0, "fec", {"modex": "0",
                                                                                                                              "lane_mask": "0",
                                                                                                                              "direction": "0"})))
    @patch('ycable.ycable_utilities.y_cable_helper.y_cable_port_locks', MagicMock(return_value=[0]))
    @patch('os.path.isfile', MagicMock(return_value=True))
    def test_handle_config_firmware_down_cmd_arg_tbl_notification_no_port(self, mock_swsscommon_table):

        mock_table = MagicMock()
        mock_swsscommon_table.return_value = mock_table

        xcvrd_down_fw_cmd_sts_tbl = mock_swsscommon_table
        xcvrd_down_fw_rsp_tbl = mock_swsscommon_table

        asic_index = 0
        task_download_firmware_thread = {}
        port = "Ethernet0"
        fvp = {"download_firmware": "null"}

        rc = handle_config_firmware_down_cmd_arg_tbl_notification(
            fvp, xcvrd_down_fw_cmd_sts_tbl, xcvrd_down_fw_rsp_tbl, asic_index, port, task_download_firmware_thread)
        assert(rc == -1)

    @patch('swsscommon.swsscommon.Table')
    @patch('ycable.ycable_utilities.y_cable_helper.gather_arg_from_db_and_check_for_type', MagicMock(return_value=(0, "fec", {"modex": "0",
                                                                                                                              "lane_mask": "0",
                                                                                                                              "direction": "0"})))
    @patch('ycable.ycable_utilities.y_cable_helper.get_ycable_physical_port_from_logical_port', MagicMock(return_value=(0)))
    @patch('ycable.ycable_utilities.y_cable_helper.y_cable_port_locks', MagicMock(return_value=[0]))
    @patch('os.path.isfile', MagicMock(return_value=True))
    def test_handle_config_firmware_down_cmd_arg_tbl_notification_else_condition(self, mock_swsscommon_table):

        mock_table = MagicMock()
        mock_swsscommon_table.return_value = mock_table

        xcvrd_down_fw_cmd_sts_tbl = mock_swsscommon_table
        xcvrd_down_fw_rsp_tbl = mock_swsscommon_table

        asic_index = 0
        task_download_firmware_thread = {}
        port = "Ethernet0"
        fvp = {"downoad_firmware": "null"}

        rc = handle_config_firmware_down_cmd_arg_tbl_notification(
            fvp, xcvrd_down_fw_cmd_sts_tbl, xcvrd_down_fw_rsp_tbl, asic_index, port, task_download_firmware_thread)
        assert(rc == None)

    @patch('ycable.ycable_utilities.y_cable_helper.y_cable_port_instances')
    @patch('swsscommon.swsscommon.Table')
    @patch('ycable.ycable_utilities.y_cable_helper.get_ycable_port_instance_from_logical_port')
    @patch('threading.Thread')
    @patch('ycable.ycable_utilities.y_cable_helper.gather_arg_from_db_and_check_for_type', MagicMock(return_value=(0, "fec", {"modex": "0",
                                                                                                                              "lane_mask": "0",
                                                                                                                              "direction": "0"})))
    @patch('ycable.ycable_utilities.y_cable_helper.get_ycable_physical_port_from_logical_port', MagicMock(return_value=(0)))
    @patch('ycable.ycable_utilities.y_cable_helper.y_cable_port_locks', MagicMock(return_value=[0]))
    @patch('os.path.isfile', MagicMock(return_value=True))
    def test_handle_config_firmware_down_cmd_arg_tbl_notification_with_instance(self, port_instance, mock_swsscommon_table, port_instance_helper, thread_obj):

        mock_table = MagicMock()
        mock_swsscommon_table.return_value = mock_table

        xcvrd_down_fw_cmd_sts_tbl = mock_swsscommon_table
        xcvrd_down_fw_rsp_tbl = mock_swsscommon_table
        port_instance = MagicMock()
        thread_instance = MagicMock()
        thread_instance.start = MagicMock()
        thread_obj = thread_instance
        port_instance_helper = port_instance

        asic_index = 0
        task_download_firmware_thread = {}
        port = "Ethernet0"
        fvp = {"download_firmware": "null"}

        rc = handle_config_firmware_down_cmd_arg_tbl_notification(
            fvp, xcvrd_down_fw_cmd_sts_tbl, xcvrd_down_fw_rsp_tbl, asic_index, port, task_download_firmware_thread)
        assert(rc == None)

    @patch('swsscommon.swsscommon.Table')
    @patch('ycable.ycable_utilities.y_cable_helper.gather_arg_from_db_and_check_for_type', MagicMock(return_value=(0, "fec", {"modex": "0",
                                                                                                                              "lane_mask": "0",
                                                                                                                              "direction": "0"})))
    @patch('ycable.ycable_utilities.y_cable_helper.get_ycable_physical_port_from_logical_port', MagicMock(return_value=(0)))
    @patch('ycable.ycable_utilities.y_cable_helper.y_cable_port_locks', MagicMock(return_value=[0]))
    @patch('os.path.isfile', MagicMock(return_value=True))
    def test_handle_config_firmware_down_cmd_arg_tbl_notification_no_instance(self, mock_swsscommon_table):

        mock_table = MagicMock()
        mock_swsscommon_table.return_value = mock_table

        xcvrd_down_fw_cmd_sts_tbl = mock_swsscommon_table
        xcvrd_down_fw_rsp_tbl = mock_swsscommon_table

        asic_index = 0
        task_download_firmware_thread = {}
        port = "Ethernet0"
        fvp = {"download_firmware": "null"}

        rc = handle_config_firmware_down_cmd_arg_tbl_notification(
            fvp, xcvrd_down_fw_cmd_sts_tbl, xcvrd_down_fw_rsp_tbl, asic_index, port, task_download_firmware_thread)
        assert(rc == -1)

    @patch('swsscommon.swsscommon.Table')
    @patch('ycable.ycable_utilities.y_cable_helper.gather_arg_from_db_and_check_for_type', MagicMock(return_value=(0, "fec", {"modex": "0",
                                                                                                                              "lane_mask": "0",
                                                                                                                              "direction": "0"})))
    @patch('ycable.ycable_utilities.y_cable_helper.y_cable_port_locks', MagicMock(return_value=[0]))
    @patch('os.path.isfile', MagicMock(return_value=True))
    def test_handle_config_firmware_acti_cmd_arg_tbl_notification_no_port(self, mock_swsscommon_table):

        mock_table = MagicMock()
        mock_swsscommon_table.return_value = mock_table

        xcvrd_down_fw_cmd_sts_tbl = mock_swsscommon_table
        xcvrd_down_fw_rsp_tbl = mock_swsscommon_table
        xcvrd_acti_fw_cmd_arg_tbl = mock_swsscommon_table

        asic_index = 0
        task_download_firmware_thread = {}
        port = "Ethernet0"
        fvp = {"activate_firmware": "null"}

        rc = handle_config_firmware_acti_cmd_arg_tbl_notification(
            fvp, xcvrd_down_fw_cmd_sts_tbl, xcvrd_down_fw_rsp_tbl, xcvrd_acti_fw_cmd_arg_tbl, asic_index, port)
        assert(rc == -1)

    @patch('swsscommon.swsscommon.Table')
    @patch('ycable.ycable_utilities.y_cable_helper.gather_arg_from_db_and_check_for_type', MagicMock(return_value=(0, "fec", {"modex": "0",
                                                                                                                              "lane_mask": "0",
                                                                                                                              "direction": "0"})))
    @patch('ycable.ycable_utilities.y_cable_helper.get_ycable_physical_port_from_logical_port', MagicMock(return_value=(0)))
    @patch('ycable.ycable_utilities.y_cable_helper.y_cable_port_locks', MagicMock(return_value=[0]))
    @patch('os.path.isfile', MagicMock(return_value=True))
    def test_handle_config_firmware_acti_cmd_arg_tbl_notification_else_condition(self, mock_swsscommon_table):

        mock_table = MagicMock()
        mock_swsscommon_table.return_value = mock_table

        xcvrd_down_fw_cmd_sts_tbl = mock_swsscommon_table
        xcvrd_down_fw_rsp_tbl = mock_swsscommon_table
        xcvrd_acti_fw_cmd_arg_tbl = mock_swsscommon_table

        asic_index = 0
        task_download_firmware_thread = {}
        port = "Ethernet0"
        fvp = {"down_firmware": "null"}

        rc = handle_config_firmware_acti_cmd_arg_tbl_notification(
            fvp, xcvrd_down_fw_cmd_sts_tbl, xcvrd_down_fw_rsp_tbl, xcvrd_acti_fw_cmd_arg_tbl, asic_index, port)
        assert(rc == None)

    @patch('ycable.ycable_utilities.y_cable_helper.y_cable_port_instances')
    @patch('swsscommon.swsscommon.Table')
    @patch('ycable.ycable_utilities.y_cable_helper.get_ycable_port_instance_from_logical_port')
    @patch('ycable.ycable_utilities.y_cable_helper.gather_arg_from_db_and_check_for_type', MagicMock(return_value=(0, "activate_firmware", {"modex": "0",
                                                                                                                                            "lane_mask": "0",
                                                                                                                                            "direction": "0"})))
    @patch('ycable.ycable_utilities.y_cable_helper.get_ycable_physical_port_from_logical_port', MagicMock(return_value=(0)))
    @patch('ycable.ycable_utilities.y_cable_helper.y_cable_port_locks', MagicMock(return_value=[0]))
    @patch('os.path.isfile', MagicMock(return_value=True))
    @patch('time.sleep', MagicMock(return_value=True))
    def test_handle_config_firmware_acti_cmd_arg_tbl_notification_with_instance(self, port_instance, mock_swsscommon_table, port_instance_helper):

        mock_table = MagicMock()
        mock_swsscommon_table.return_value = mock_table

        xcvrd_down_fw_cmd_sts_tbl = mock_swsscommon_table
        xcvrd_down_fw_rsp_tbl = mock_swsscommon_table
        xcvrd_acti_fw_cmd_arg_tbl = mock_swsscommon_table
        port_instance = MagicMock()
        port_instance.activate_firmware = MagicMock(return_value=True)
        thread_instance = MagicMock()
        thread_instance.start = MagicMock()
        thread_obj = thread_instance
        port_instance_helper = port_instance

        asic_index = 0
        task_download_firmware_thread = {}
        port = "Ethernet0"
        fvp = {"activate_firmware": "null"}

        rc = handle_config_firmware_acti_cmd_arg_tbl_notification(
            fvp, xcvrd_down_fw_cmd_sts_tbl, xcvrd_down_fw_rsp_tbl, xcvrd_acti_fw_cmd_arg_tbl, asic_index, port)
        assert(rc == None)

    @patch('swsscommon.swsscommon.Table')
    @patch('ycable.ycable_utilities.y_cable_helper.gather_arg_from_db_and_check_for_type', MagicMock(return_value=(0, "fec", {"modex": "0",
                                                                                                                              "lane_mask": "0",
                                                                                                                              "direction": "0"})))
    @patch('ycable.ycable_utilities.y_cable_helper.get_ycable_physical_port_from_logical_port', MagicMock(return_value=(0)))
    @patch('ycable.ycable_utilities.y_cable_helper.y_cable_port_locks', MagicMock(return_value=[0]))
    @patch('os.path.isfile', MagicMock(return_value=True))
    def test_handle_config_firmware_acti_cmd_arg_tbl_notification_no_instance(self, mock_swsscommon_table):

        mock_table = MagicMock()
        mock_swsscommon_table.return_value = mock_table

        xcvrd_down_fw_cmd_sts_tbl = mock_swsscommon_table
        xcvrd_down_fw_rsp_tbl = mock_swsscommon_table
        xcvrd_acti_fw_cmd_arg_tbl = mock_swsscommon_table

        asic_index = 0
        task_download_firmware_thread = {}
        port = "Ethernet0"
        fvp = {"activate_firmware": "null"}

        rc = handle_config_firmware_acti_cmd_arg_tbl_notification(
            fvp, xcvrd_down_fw_cmd_sts_tbl, xcvrd_down_fw_rsp_tbl, xcvrd_acti_fw_cmd_arg_tbl, asic_index, port)
        assert(rc == -1)

    @patch('swsscommon.swsscommon.Table')
    @patch('ycable.ycable_utilities.y_cable_helper.gather_arg_from_db_and_check_for_type', MagicMock(return_value=(0, "fec", {"modex": "0",
                                                                                                                              "lane_mask": "0",
                                                                                                                              "direction": "0"})))
    @patch('ycable.ycable_utilities.y_cable_helper.y_cable_port_locks', MagicMock(return_value=[0]))
    @patch('os.path.isfile', MagicMock(return_value=True))
    def test_handle_show_firmware_show_cmd_arg_tbl_notification_no_port(self, mock_swsscommon_table):

        mock_table = MagicMock()
        mock_swsscommon_table.return_value = mock_table

        xcvrd_down_fw_cmd_sts_tbl = mock_swsscommon_table
        xcvrd_down_fw_rsp_tbl = mock_swsscommon_table
        xcvrd_acti_fw_cmd_arg_tbl = mock_swsscommon_table
        xcvrd_show_fw_res_tbl = mock_swsscommon_table
        mux_tbl = mock_swsscommon_table

        asic_index = 0
        task_download_firmware_thread = {}
        port = "Ethernet0"
        fvp = {"firmware_version": "null"}

        rc = handle_show_firmware_show_cmd_arg_tbl_notification(
            fvp, xcvrd_down_fw_cmd_sts_tbl, xcvrd_down_fw_rsp_tbl, xcvrd_show_fw_res_tbl, asic_index, port, mux_tbl)
        assert(rc == -1)

    @patch('swsscommon.swsscommon.Table')
    @patch('ycable.ycable_utilities.y_cable_helper.gather_arg_from_db_and_check_for_type', MagicMock(return_value=(0, "fec", {"modex": "0",
                                                                                                                              "lane_mask": "0",
                                                                                                                              "direction": "0"})))
    @patch('ycable.ycable_utilities.y_cable_helper.get_ycable_physical_port_from_logical_port', MagicMock(return_value=(0)))
    @patch('ycable.ycable_utilities.y_cable_helper.y_cable_port_locks', MagicMock(return_value=[0]))
    @patch('os.path.isfile', MagicMock(return_value=True))
    def test_handle_show_firmware_show_cmd_arg_tbl_notification_else_condition(self, mock_swsscommon_table):

        mock_table = MagicMock()
        mock_swsscommon_table.return_value = mock_table

        xcvrd_down_fw_cmd_sts_tbl = mock_swsscommon_table
        xcvrd_down_fw_rsp_tbl = mock_swsscommon_table
        xcvrd_acti_fw_cmd_arg_tbl = mock_swsscommon_table
        xcvrd_show_fw_res_tbl = mock_swsscommon_table
        mux_tbl = mock_swsscommon_table

        asic_index = 0
        task_download_firmware_thread = {}
        port = "Ethernet0"
        fvp = {"down_firmware": "null"}

        rc = handle_show_firmware_show_cmd_arg_tbl_notification(
            fvp, xcvrd_down_fw_cmd_sts_tbl, xcvrd_down_fw_rsp_tbl, xcvrd_show_fw_res_tbl, asic_index, port, mux_tbl)
        assert(rc == None)

    @patch('swsscommon.swsscommon.Table')
    @patch('ycable.ycable_utilities.y_cable_helper.y_cable_platform_sfputil')
    @patch('ycable.ycable_utilities.y_cable_helper.gather_arg_from_db_and_check_for_type', MagicMock(return_value=(0, "activate_firmware", {"modex": "0",
                                                                                                                                            "lane_mask": "0",
                                                                                                                                            "direction": "0"})))
    @patch('ycable.ycable_utilities.y_cable_helper.get_ycable_physical_port_from_logical_port', MagicMock(return_value=(0)))
    @patch('ycable.ycable_utilities.y_cable_helper.logical_port_name_to_physical_port_list', MagicMock(return_value=[0]))
    @patch('ycable.ycable_utilities.y_cable_helper.y_cable_wrapper_get_presence', MagicMock(return_value=True))
    @patch('ycable.ycable_utilities.y_cable_helper.y_cable_port_locks', MagicMock(return_value=[0]))
    @patch('os.path.isfile', MagicMock(return_value=True))
    @patch('time.sleep', MagicMock(return_value=True))
    def test_handle_show_firmware_show_cmd_arg_tbl_notification_with_instance(self, mock_swsscommon_table, platform_sfputil):

        mock_table = MagicMock()
        mock_swsscommon_table.return_value = mock_table

        xcvrd_down_fw_cmd_sts_tbl = mock_swsscommon_table
        xcvrd_down_fw_rsp_tbl = mock_swsscommon_table
        xcvrd_acti_fw_cmd_arg_tbl = mock_swsscommon_table
        xcvrd_show_fw_res_tbl = mock_swsscommon_table
        mux_tbl = mock_swsscommon_table
        asic_index = 0
        task_download_firmware_thread = {}
        port = "Ethernet0"
        platform_sfputil.get_asic_id_for_logical_port = 0
        fvp = {"firmware_version": "null"}

        with patch('ycable.ycable_utilities.y_cable_helper.y_cable_port_instances') as patched_util:
            class PortInstanceHelper():
                def __init__(self):
                    self.EEPROM_ERROR = -1
                    self.TARGET_NIC = 1
                    self.TARGET_TOR_A = 1
                    self.TARGET_TOR_B = 1
                    self.FIRMWARE_DOWNLOAD_STATUS_INPROGRESS = 1
                    self.FIRMWARE_DOWNLOAD_STATUS_FAILED = 2
                    self.download_firmware_status = 0
                    self.MUX_TOGGLE_STATUS_INPROGRESS = 1
                    self.MUX_TOGGLE_STATUS_FAILED = 2
                    self.MUX_TOGGLE_STATUS_NOT_INITIATED_OR_FINISHED = 2
                    self.mux_toggle_status = 0
                    self.SWITCH_COUNT_MANUAL = "manual"
                    self.SWITCH_COUNT_AUTO = "auto"

                def get_read_side(self):
                    return 1

                # Defining function without self argument creates an exception,
                # which is what we want for this test.
                def get_mux_direction():
                    pass

            patched_util.get.return_value = PortInstanceHelper()
            rc = handle_show_firmware_show_cmd_arg_tbl_notification(
                fvp, xcvrd_down_fw_cmd_sts_tbl, xcvrd_down_fw_rsp_tbl, xcvrd_show_fw_res_tbl, asic_index, port, mux_tbl)
            assert(rc == None)

    @patch('swsscommon.swsscommon.Table')
    @patch('ycable.ycable_utilities.y_cable_helper.gather_arg_from_db_and_check_for_type', MagicMock(return_value=(0, "fec", {"modex": "0",
                                                                                                                              "lane_mask": "0",
                                                                                                                              "direction": "0"})))
    @patch('ycable.ycable_utilities.y_cable_helper.get_ycable_physical_port_from_logical_port', MagicMock(return_value=(0)))
    @patch('ycable.ycable_utilities.y_cable_helper.y_cable_port_locks', MagicMock(return_value=[0]))
    @patch('os.path.isfile', MagicMock(return_value=True))
    def test_handle_show_firmware_show_cmd_arg_tbl_notification_no_instance(self, mock_swsscommon_table):

        mock_table = MagicMock()
        mock_swsscommon_table.return_value = mock_table

        xcvrd_down_fw_cmd_sts_tbl = mock_swsscommon_table
        xcvrd_down_fw_rsp_tbl = mock_swsscommon_table
        xcvrd_acti_fw_cmd_arg_tbl = mock_swsscommon_table
        xcvrd_show_fw_res_tbl = mock_swsscommon_table
        mux_tbl = mock_swsscommon_table

        asic_index = 0
        task_download_firmware_thread = {}
        port = "Ethernet0"
        fvp = {"firmware_version": "null"}

        rc = handle_show_firmware_show_cmd_arg_tbl_notification(
            fvp, xcvrd_down_fw_cmd_sts_tbl, xcvrd_down_fw_rsp_tbl, xcvrd_show_fw_res_tbl, asic_index, port, mux_tbl)
        assert(rc == -1)

    @patch('swsscommon.swsscommon.Table')
    @patch('ycable.ycable_utilities.y_cable_helper.gather_arg_from_db_and_check_for_type', MagicMock(return_value=(0, "fec", {"modex": "0",
                                                                                                                              "lane_mask": "0",
                                                                                                                              "direction": "0"})))
    @patch('ycable.ycable_utilities.y_cable_helper.y_cable_port_locks', MagicMock(return_value=[0]))
    @patch('os.path.isfile', MagicMock(return_value=True))
    def test_handle_config_mux_switchmode_cmd_arg_tbl_notification_no_port(self, mock_swsscommon_table):

        mock_table = MagicMock()
        mock_swsscommon_table.return_value = mock_table

        xcvrd_config_hwmode_swmode_cmd_sts_tbl = mock_swsscommon_table
        xcvrd_config_hwmode_swmode_rsp_tbl = mock_swsscommon_table
        xcvrd_acti_fw_cmd_arg_tbl = mock_swsscommon_table
        xcvrd_show_fw_res_tbl = mock_swsscommon_table

        asic_index = 0
        task_download_firmware_thread = {}
        port = "Ethernet0"
        fvp = {"config": "null"}

        rc = handle_config_mux_switchmode_arg_tbl_notification(
            fvp, xcvrd_config_hwmode_swmode_cmd_sts_tbl, xcvrd_config_hwmode_swmode_rsp_tbl, asic_index, port)
        assert(rc == -1)

    @patch('swsscommon.swsscommon.Table')
    @patch('ycable.ycable_utilities.y_cable_helper.gather_arg_from_db_and_check_for_type', MagicMock(return_value=(0, "fec", {"modex": "0",
                                                                                                                              "lane_mask": "0",
                                                                                                                              "direction": "0"})))
    @patch('ycable.ycable_utilities.y_cable_helper.get_ycable_physical_port_from_logical_port', MagicMock(return_value=(0)))
    @patch('ycable.ycable_utilities.y_cable_helper.y_cable_port_locks', MagicMock(return_value=[0]))
    @patch('os.path.isfile', MagicMock(return_value=True))
    def test_handle_config_mux_switchmode_cmd_arg_tbl_notification_else_condition(self, mock_swsscommon_table):

        mock_table = MagicMock()
        mock_swsscommon_table.return_value = mock_table

        xcvrd_config_hwmode_swmode_cmd_sts_tbl = mock_swsscommon_table
        xcvrd_config_hwmode_swmode_rsp_tbl = mock_swsscommon_table

        asic_index = 0
        task_download_firmware_thread = {}
        port = "Ethernet0"
        fvp = {"down_firmware": "null"}

        rc = handle_config_mux_switchmode_arg_tbl_notification(
            fvp, xcvrd_config_hwmode_swmode_cmd_sts_tbl, xcvrd_config_hwmode_swmode_rsp_tbl, asic_index, port)
        assert(rc == None)

    @patch('swsscommon.swsscommon.Table')
    @patch('ycable.ycable_utilities.y_cable_helper.y_cable_platform_sfputil')
    @patch('ycable.ycable_utilities.y_cable_helper.gather_arg_from_db_and_check_for_type', MagicMock(return_value=(0, "activate_firmware", {"modex": "0",
                                                                                                                                            "lane_mask": "0",
                                                                                                                                            "direction": "0"})))
    @patch('ycable.ycable_utilities.y_cable_helper.get_ycable_physical_port_from_logical_port', MagicMock(return_value=(0)))
    @patch('ycable.ycable_utilities.y_cable_helper.logical_port_name_to_physical_port_list', MagicMock(return_value=[0]))
    @patch('ycable.ycable_utilities.y_cable_helper.y_cable_wrapper_get_presence', MagicMock(return_value=True))
    @patch('ycable.ycable_utilities.y_cable_helper.y_cable_port_locks', MagicMock(return_value=[0]))
    @patch('os.path.isfile', MagicMock(return_value=True))
    @patch('time.sleep', MagicMock(return_value=True))
    def test_handle_config_mux_switchmode_cmd_arg_tbl_notification_with_instance_manual(self, mock_swsscommon_table, platform_sfputil):

        mock_table = MagicMock()
        mock_swsscommon_table.return_value = mock_table

        xcvrd_config_hwmode_swmode_cmd_sts_tbl = mock_swsscommon_table
        xcvrd_config_hwmode_swmode_rsp_tbl = mock_swsscommon_table
        asic_index = 0
        task_download_firmware_thread = {}
        port = "Ethernet0"
        platform_sfputil.get_asic_id_for_logical_port = 0
        fvp = {"config": "manual"}

        with patch('ycable.ycable_utilities.y_cable_helper.y_cable_port_instances') as patched_util:
            class PortInstanceHelper():
                def __init__(self):
                    self.EEPROM_ERROR = -1
                    self.TARGET_NIC = 1
                    self.TARGET_TOR_A = 1
                    self.TARGET_TOR_B = 1
                    self.FIRMWARE_DOWNLOAD_STATUS_INPROGRESS = 1
                    self.FIRMWARE_DOWNLOAD_STATUS_FAILED = 2
                    self.download_firmware_status = 0
                    self.SWITCH_COUNT_MANUAL = "manual"
                    self.SWITCH_COUNT_AUTO = "auto"
                    self.SWITCHING_MODE_MANUAL = "manual"

                def get_read_side(self):
                    return 1

                def set_switching_mode(self, mode):
                    return True

                # Defining function without self argument creates an exception,
                # which is what we want for this test.
                def get_mux_direction():
                    pass

            patched_util.get.return_value = PortInstanceHelper()
            rc = handle_config_mux_switchmode_arg_tbl_notification(
                fvp, xcvrd_config_hwmode_swmode_cmd_sts_tbl, xcvrd_config_hwmode_swmode_rsp_tbl, asic_index, port)
            assert(rc == None)


    @patch('swsscommon.swsscommon.Table')
    @patch('ycable.ycable_utilities.y_cable_helper.y_cable_platform_sfputil')
    @patch('ycable.ycable_utilities.y_cable_helper.gather_arg_from_db_and_check_for_type', MagicMock(return_value=(0, "activate_firmware", {"modex": "0",
                                                                                                                                            "lane_mask": "0",
                                                                                                                                            "direction": "0"})))
    @patch('ycable.ycable_utilities.y_cable_helper.get_ycable_physical_port_from_logical_port', MagicMock(return_value=(0)))
    @patch('ycable.ycable_utilities.y_cable_helper.logical_port_name_to_physical_port_list', MagicMock(return_value=[0]))
    @patch('ycable.ycable_utilities.y_cable_helper.y_cable_wrapper_get_presence', MagicMock(return_value=True))
    @patch('ycable.ycable_utilities.y_cable_helper.y_cable_port_locks', MagicMock(return_value=[0]))
    @patch('os.path.isfile', MagicMock(return_value=True))
    @patch('time.sleep', MagicMock(return_value=True))
    def test_handle_config_mux_switchmode_cmd_arg_tbl_notification_with_instance_manual_with_exception(self, mock_swsscommon_table, platform_sfputil):

        mock_table = MagicMock()
        mock_swsscommon_table.return_value = mock_table

        xcvrd_config_hwmode_swmode_cmd_sts_tbl = mock_swsscommon_table
        xcvrd_config_hwmode_swmode_rsp_tbl = mock_swsscommon_table
        asic_index = 0
        task_download_firmware_thread = {}
        port = "Ethernet0"
        platform_sfputil.get_asic_id_for_logical_port = 0
        fvp = {"config": "manual"}

        with patch('ycable.ycable_utilities.y_cable_helper.y_cable_port_instances') as patched_util:
            class PortInstanceHelper():
                def __init__(self):
                    self.EEPROM_ERROR = -1
                    self.TARGET_NIC = 1
                    self.TARGET_TOR_A = 1
                    self.TARGET_TOR_B = 1
                    self.FIRMWARE_DOWNLOAD_STATUS_INPROGRESS = 1
                    self.FIRMWARE_DOWNLOAD_STATUS_FAILED = 2
                    self.download_firmware_status = 0
                    self.SWITCH_COUNT_MANUAL = "manual"
                    self.SWITCH_COUNT_AUTO = "auto"
                    self.SWITCHING_MODE_MANUAL = "manual"

                def get_read_side(self):
                    return 1

                def set_switching_mode(self, mode):
                    raise NotImplementedError

                # Defining function without self argument creates an exception,
                # which is what we want for this test.
                def get_mux_direction():
                    pass

            patched_util.get.return_value = PortInstanceHelper()
            rc = handle_config_mux_switchmode_arg_tbl_notification(
                fvp, xcvrd_config_hwmode_swmode_cmd_sts_tbl, xcvrd_config_hwmode_swmode_rsp_tbl, asic_index, port)
            assert(rc == -1)

        fvp = {"config": "auto"}

        with patch('ycable.ycable_utilities.y_cable_helper.y_cable_port_instances') as patched_util:
            class PortInstanceHelper():
                def __init__(self):
                    self.EEPROM_ERROR = -1
                    self.TARGET_NIC = 1
                    self.TARGET_TOR_A = 1
                    self.TARGET_TOR_B = 1
                    self.FIRMWARE_DOWNLOAD_STATUS_INPROGRESS = 1
                    self.FIRMWARE_DOWNLOAD_STATUS_FAILED = 2
                    self.download_firmware_status = 0
                    self.SWITCH_COUNT_MANUAL = "manual"
                    self.SWITCH_COUNT_AUTO = "auto"
                    self.SWITCHING_MODE_MANUAL = "manual"

                def get_read_side(self):
                    return 1

                def set_switching_mode(self, mode):
                    raise NotImplementedError

                # Defining function without self argument creates an exception,
                # which is what we want for this test.
                def get_mux_direction():
                    pass

            patched_util.get.return_value = PortInstanceHelper()
            rc = handle_config_mux_switchmode_arg_tbl_notification(
                fvp, xcvrd_config_hwmode_swmode_cmd_sts_tbl, xcvrd_config_hwmode_swmode_rsp_tbl, asic_index, port)
            assert(rc == -1)


        fvp = {"config": "xyz"}
        with patch('ycable.ycable_utilities.y_cable_helper.y_cable_port_instances') as patched_util:
            class PortInstanceHelper():
                def __init__(self):
                    self.EEPROM_ERROR = -1
                    self.TARGET_NIC = 1
                    self.TARGET_TOR_A = 1
                    self.TARGET_TOR_B = 1
                    self.FIRMWARE_DOWNLOAD_STATUS_INPROGRESS = 1
                    self.FIRMWARE_DOWNLOAD_STATUS_FAILED = 2
                    self.download_firmware_status = 0
                    self.SWITCH_COUNT_MANUAL = "manual"
                    self.SWITCH_COUNT_AUTO = "auto"
                    self.SWITCHING_MODE_MANUAL = "manual"

                def get_read_side(self):
                    return 1

                def set_switching_mode(self, mode):
                    raise NotImplementedError

                # Defining function without self argument creates an exception,
                # which is what we want for this test.
                def get_mux_direction():
                    pass

            patched_util.get.return_value = PortInstanceHelper()
            rc = handle_config_mux_switchmode_arg_tbl_notification(
                fvp, xcvrd_config_hwmode_swmode_cmd_sts_tbl, xcvrd_config_hwmode_swmode_rsp_tbl, asic_index, port)
            assert(rc == -1)


    @patch('swsscommon.swsscommon.Table')
    @patch('ycable.ycable_utilities.y_cable_helper.gather_arg_from_db_and_check_for_type', MagicMock(return_value=(0, "fec", {"modex": "0",
                                                                                                                              "lane_mask": "0",
                                                                                                                              "direction": "0"})))
    @patch('ycable.ycable_utilities.y_cable_helper.get_ycable_physical_port_from_logical_port', MagicMock(return_value=(0)))
    @patch('ycable.ycable_utilities.y_cable_helper.y_cable_port_locks', MagicMock(return_value=[0]))
    @patch('os.path.isfile', MagicMock(return_value=True))
    def test_handle_config_mux_switchmode_cmd_arg_tbl_notification_no_instance(self, mock_swsscommon_table):

        mock_table = MagicMock()
        mock_swsscommon_table.return_value = mock_table

        xcvrd_config_hwmode_swmode_cmd_sts_tbl = mock_swsscommon_table
        xcvrd_config_hwmode_swmode_rsp_tbl = mock_swsscommon_table
        xcvrd_show_hwmode_swmode_cmd_sts_tbl = mock_swsscommon_table
        xcvrd_show_hwmode_swmode_rsp_tbl = mock_swsscommon_table

        asic_index = 0
        task_download_firmware_thread = {}
        port = "Ethernet0"
        fvp = {"config": "manual"}

        rc = handle_config_mux_switchmode_arg_tbl_notification(
            fvp, xcvrd_config_hwmode_swmode_cmd_sts_tbl, xcvrd_config_hwmode_swmode_rsp_tbl, asic_index, port)
        assert(rc == -1)

    @patch('swsscommon.swsscommon.Table')
    @patch('ycable.ycable_utilities.y_cable_helper.y_cable_platform_sfputil')
    @patch('ycable.ycable_utilities.y_cable_helper.gather_arg_from_db_and_check_for_type', MagicMock(return_value=(0, "activate_firmware", {"modex": "0",
                                                                                                                                            "lane_mask": "0",
                                                                                                                                            "direction": "0"})))
    @patch('ycable.ycable_utilities.y_cable_helper.get_ycable_physical_port_from_logical_port', MagicMock(return_value=(0)))
    @patch('ycable.ycable_utilities.y_cable_helper.logical_port_name_to_physical_port_list', MagicMock(return_value=[0]))
    @patch('ycable.ycable_utilities.y_cable_helper.y_cable_wrapper_get_presence', MagicMock(return_value=True))
    @patch('ycable.ycable_utilities.y_cable_helper.y_cable_port_locks', MagicMock(return_value=[0]))
    @patch('os.path.isfile', MagicMock(return_value=True))
    @patch('time.sleep', MagicMock(return_value=True))
    def test_handle_config_mux_switchmode_cmd_arg_tbl_notification_with_instance_auto(self, mock_swsscommon_table, platform_sfputil):

        mock_table = MagicMock()
        mock_swsscommon_table.return_value = mock_table

        xcvrd_config_hwmode_swmode_cmd_sts_tbl = mock_swsscommon_table
        xcvrd_config_hwmode_swmode_rsp_tbl = mock_swsscommon_table
        xcvrd_show_hwmode_swmode_cmd_sts_tbl = mock_swsscommon_table
        xcvrd_show_hwmode_swmode_rsp_tbl = mock_swsscommon_table
        asic_index = 0
        task_download_firmware_thread = {}
        port = "Ethernet0"
        platform_sfputil.get_asic_id_for_logical_port = 0
        fvp = {"config": "auto"}

        with patch('ycable.ycable_utilities.y_cable_helper.y_cable_port_instances') as patched_util:
            class PortInstanceHelper():
                def __init__(self):
                    self.EEPROM_ERROR = -1
                    self.TARGET_NIC = 1
                    self.TARGET_TOR_A = 1
                    self.TARGET_TOR_B = 1
                    self.FIRMWARE_DOWNLOAD_STATUS_INPROGRESS = 1
                    self.FIRMWARE_DOWNLOAD_STATUS_FAILED = 2
                    self.download_firmware_status = 0
                    self.SWITCH_COUNT_MANUAL = "manual"
                    self.SWITCH_COUNT_AUTO = "auto"
                    self.SWITCHING_MODE_MANUAL = "manual"
                    self.SWITCHING_MODE_AUTO = "auto"

                def get_read_side(self):
                    return 1

                def set_switching_mode(self, mode):
                    return True

                # Defining function without self argument creates an exception,
                # which is what we want for this test.
                def get_mux_direction():
                    pass

            patched_util.get.return_value = PortInstanceHelper()
            rc = handle_config_mux_switchmode_arg_tbl_notification(
                fvp, xcvrd_config_hwmode_swmode_cmd_sts_tbl, xcvrd_config_hwmode_swmode_rsp_tbl, asic_index, port)
            assert(rc == None)

    @patch('swsscommon.swsscommon.Table')
    @patch('ycable.ycable_utilities.y_cable_helper.gather_arg_from_db_and_check_for_type', MagicMock(return_value=(0, "fec", {"modex": "0",
                                                                                                                              "lane_mask": "0",
                                                                                                                              "direction": "0"})))
    @patch('ycable.ycable_utilities.y_cable_helper.y_cable_port_locks', MagicMock(return_value=[0]))
    @patch('os.path.isfile', MagicMock(return_value=True))
    def test_handle_show_mux_switchmode_cmd_arg_tbl_notification_no_port(self, mock_swsscommon_table):

        mock_table = MagicMock()
        mock_swsscommon_table.return_value = mock_table

        xcvrd_config_hwmode_swmode_cmd_sts_tbl = mock_swsscommon_table
        xcvrd_config_hwmode_swmode_rsp_tbl = mock_swsscommon_table
        xcvrd_show_hwmode_swmode_cmd_sts_tbl = mock_swsscommon_table
        xcvrd_show_hwmode_swmode_rsp_tbl = mock_swsscommon_table
        hw_mux_cable_tbl = mock_swsscommon_table

        asic_index = 0
        task_download_firmware_thread = {}
        port = "Ethernet0"
        fvp = {"state": "null"}

        rc = handle_show_hwmode_swmode_cmd_arg_tbl_notification(
            fvp, xcvrd_show_hwmode_swmode_cmd_sts_tbl, xcvrd_show_hwmode_swmode_rsp_tbl, asic_index, port)
        assert(rc == -1)

    @patch('swsscommon.swsscommon.Table')
    @patch('ycable.ycable_utilities.y_cable_helper.gather_arg_from_db_and_check_for_type', MagicMock(return_value=(0, "fec", {"modex": "0",
                                                                                                                              "lane_mask": "0",
                                                                                                                              "direction": "0"})))
    @patch('ycable.ycable_utilities.y_cable_helper.get_ycable_physical_port_from_logical_port', MagicMock(return_value=(0)))
    @patch('ycable.ycable_utilities.y_cable_helper.y_cable_port_locks', MagicMock(return_value=[0]))
    @patch('os.path.isfile', MagicMock(return_value=True))
    def test_handle_show_mux_switchmode_cmd_arg_tbl_notification_else_condition(self, mock_swsscommon_table):

        mock_table = MagicMock()
        mock_swsscommon_table.return_value = mock_table

        xcvrd_config_hwmode_swmode_cmd_sts_tbl = mock_swsscommon_table
        xcvrd_config_hwmode_swmode_rsp_tbl = mock_swsscommon_table
        xcvrd_show_hwmode_swmode_cmd_sts_tbl = mock_swsscommon_table
        xcvrd_show_hwmode_swmode_rsp_tbl = mock_swsscommon_table

        asic_index = 0
        task_download_firmware_thread = {}
        port = "Ethernet0"
        fvp = {"down_firmware": "null"}

        rc = handle_show_hwmode_swmode_cmd_arg_tbl_notification(
            fvp, xcvrd_show_hwmode_swmode_cmd_sts_tbl, xcvrd_show_hwmode_swmode_rsp_tbl, asic_index, port)
        assert(rc == None)

    @patch('swsscommon.swsscommon.Table')
    @patch('ycable.ycable_utilities.y_cable_helper.y_cable_platform_sfputil')
    @patch('ycable.ycable_utilities.y_cable_helper.gather_arg_from_db_and_check_for_type', MagicMock(return_value=(0, "activate_firmware", {"modex": "0",
                                                                                                                                            "lane_mask": "0",
                                                                                                                                            "direction": "0"})))
    @patch('ycable.ycable_utilities.y_cable_helper.get_ycable_physical_port_from_logical_port', MagicMock(return_value=(0)))
    @patch('ycable.ycable_utilities.y_cable_helper.logical_port_name_to_physical_port_list', MagicMock(return_value=[0]))
    @patch('ycable.ycable_utilities.y_cable_helper.y_cable_wrapper_get_presence', MagicMock(return_value=True))
    @patch('ycable.ycable_utilities.y_cable_helper.y_cable_port_locks', MagicMock(return_value=[0]))
    @patch('os.path.isfile', MagicMock(return_value=True))
    @patch('time.sleep', MagicMock(return_value=True))
    def test_handle_show_mux_switchmode_cmd_arg_tbl_notification_with_instance_manual(self, mock_swsscommon_table, platform_sfputil):

        mock_table = MagicMock()
        mock_swsscommon_table.return_value = mock_table

        xcvrd_config_hwmode_swmode_cmd_sts_tbl = mock_swsscommon_table
        xcvrd_config_hwmode_swmode_rsp_tbl = mock_swsscommon_table
        xcvrd_show_hwmode_swmode_cmd_sts_tbl = mock_swsscommon_table
        xcvrd_show_hwmode_swmode_rsp_tbl = mock_swsscommon_table
        asic_index = 0
        task_download_firmware_thread = {}
        port = "Ethernet0"
        platform_sfputil.get_asic_id_for_logical_port = 0
        fvp = {"state": "manual"}

        with patch('ycable.ycable_utilities.y_cable_helper.y_cable_port_instances') as patched_util:
            class PortInstanceHelper():
                def __init__(self):
                    self.EEPROM_ERROR = -1
                    self.TARGET_NIC = 1
                    self.TARGET_TOR_A = 1
                    self.TARGET_TOR_B = 1
                    self.FIRMWARE_DOWNLOAD_STATUS_INPROGRESS = 1
                    self.FIRMWARE_DOWNLOAD_STATUS_FAILED = 2
                    self.download_firmware_status = 0
                    self.SWITCH_COUNT_MANUAL = "manual"
                    self.SWITCH_COUNT_AUTO = 0
                    self.SWITCHING_MODE_MANUAL = 0
                    self.SWITCHING_MODE_AUTO = 1

                def get_read_side(self):
                    return 1

                def get_switching_mode(self):
                    return 0

                # Defining function without self argument creates an exception,
                # which is what we want for this test.
                def get_mux_direction():
                    pass

            patched_util.get.return_value = PortInstanceHelper()
            rc = handle_show_hwmode_swmode_cmd_arg_tbl_notification(
                fvp, xcvrd_show_hwmode_swmode_cmd_sts_tbl, xcvrd_show_hwmode_swmode_rsp_tbl, asic_index, port)
            assert(rc == None)

    @patch('swsscommon.swsscommon.Table')
    @patch('ycable.ycable_utilities.y_cable_helper.gather_arg_from_db_and_check_for_type', MagicMock(return_value=(0, "fec", {"modex": "0",
                                                                                                                              "lane_mask": "0",
                                                                                                                              "direction": "0"})))
    @patch('ycable.ycable_utilities.y_cable_helper.get_ycable_physical_port_from_logical_port', MagicMock(return_value=(0)))
    @patch('ycable.ycable_utilities.y_cable_helper.y_cable_port_locks', MagicMock(return_value=[0]))
    @patch('os.path.isfile', MagicMock(return_value=True))
    def test_handle_show_mux_switchmode_cmd_arg_tbl_notification_no_instance(self, mock_swsscommon_table):

        mock_table = MagicMock()
        mock_swsscommon_table.return_value = mock_table

        xcvrd_config_hwmode_swmode_cmd_sts_tbl = mock_swsscommon_table
        xcvrd_config_hwmode_swmode_rsp_tbl = mock_swsscommon_table
        xcvrd_show_hwmode_swmode_cmd_sts_tbl = mock_swsscommon_table
        xcvrd_show_hwmode_swmode_rsp_tbl = mock_swsscommon_table

        asic_index = 0
        task_download_firmware_thread = {}
        port = "Ethernet0"
        fvp = {"state": "manual"}

        rc = handle_show_hwmode_swmode_cmd_arg_tbl_notification(
            fvp, xcvrd_show_hwmode_swmode_cmd_sts_tbl, xcvrd_show_hwmode_swmode_rsp_tbl, asic_index, port)
        assert(rc == -1)

    @patch('swsscommon.swsscommon.Table')
    @patch('ycable.ycable_utilities.y_cable_helper.y_cable_platform_sfputil')
    @patch('ycable.ycable_utilities.y_cable_helper.gather_arg_from_db_and_check_for_type', MagicMock(return_value=(0, "activate_firmware", {"modex": "0",
                                                                                                                                            "lane_mask": "0",
                                                                                                                                            "direction": "0"})))
    @patch('ycable.ycable_utilities.y_cable_helper.get_ycable_physical_port_from_logical_port', MagicMock(return_value=(0)))
    @patch('ycable.ycable_utilities.y_cable_helper.logical_port_name_to_physical_port_list', MagicMock(return_value=[0]))
    @patch('ycable.ycable_utilities.y_cable_helper.y_cable_wrapper_get_presence', MagicMock(return_value=True))
    @patch('ycable.ycable_utilities.y_cable_helper.y_cable_port_locks', MagicMock(return_value=[0]))
    @patch('os.path.isfile', MagicMock(return_value=True))
    @patch('time.sleep', MagicMock(return_value=True))
    def test_handle_show_mux_switchmode_cmd_arg_tbl_notification_with_instance_auto(self, mock_swsscommon_table, platform_sfputil):

        mock_table = MagicMock()
        mock_swsscommon_table.return_value = mock_table

        xcvrd_config_hwmode_swmode_cmd_sts_tbl = mock_swsscommon_table
        xcvrd_config_hwmode_swmode_rsp_tbl = mock_swsscommon_table
        xcvrd_show_hwmode_swmode_cmd_sts_tbl = mock_swsscommon_table
        xcvrd_show_hwmode_swmode_rsp_tbl = mock_swsscommon_table
        asic_index = 0
        task_download_firmware_thread = {}
        port = "Ethernet0"
        platform_sfputil.get_asic_id_for_logical_port = 0
        fvp = {"state": "auto"}

        with patch('ycable.ycable_utilities.y_cable_helper.y_cable_port_instances') as patched_util:
            class PortInstanceHelper():
                def __init__(self):
                    self.EEPROM_ERROR = -1
                    self.TARGET_NIC = 1
                    self.TARGET_TOR_A = 1
                    self.TARGET_TOR_B = 1
                    self.FIRMWARE_DOWNLOAD_STATUS_INPROGRESS = 1
                    self.FIRMWARE_DOWNLOAD_STATUS_FAILED = 2
                    self.download_firmware_status = 0
                    self.SWITCH_COUNT_MANUAL = "manual"
                    self.SWITCH_COUNT_AUTO = "auto"
                    self.SWITCHING_MODE_MANUAL = 0
                    self.SWITCHING_MODE_AUTO = 1

                def get_read_side(self):
                    return 1

                def get_switching_mode(self):
                    return 1

                # Defining function without self argument creates an exception,
                # which is what we want for this test.
                def get_mux_direction():
                    pass

            patched_util.get.return_value = PortInstanceHelper()
            rc = handle_show_hwmode_swmode_cmd_arg_tbl_notification(
                fvp, xcvrd_show_hwmode_swmode_cmd_sts_tbl, xcvrd_show_hwmode_swmode_rsp_tbl, asic_index, port)
            assert(rc == None)

    @patch('swsscommon.swsscommon.Table')
    @patch('ycable.ycable_utilities.y_cable_helper.gather_arg_from_db_and_check_for_type', MagicMock(return_value=(0, "fec", {"modex": "0",
                                                                                                                              "lane_mask": "0",
                                                                                                                              "direction": "0"})))
    @patch('ycable.ycable_utilities.y_cable_helper.y_cable_port_locks', MagicMock(return_value=[0]))
    @patch('os.path.isfile', MagicMock(return_value=True))
    def test_handle_config_mux_state_cmd_arg_tbl_notification_no_port(self, mock_swsscommon_table):

        mock_table = MagicMock()
        mock_swsscommon_table.return_value = mock_table

        xcvrd_config_hwmode_state_cmd_sts_tbl = mock_swsscommon_table
        xcvrd_config_hwmode_state_rsp_tbl = mock_swsscommon_table

        asic_index = 0
        task_download_firmware_thread = {}
        port = "Ethernet0"
        fvp = {"config": "active"}

        rc = handle_config_hwmode_state_cmd_arg_tbl_notification(
            fvp, xcvrd_config_hwmode_state_cmd_sts_tbl,  xcvrd_config_hwmode_state_rsp_tbl, asic_index, port)
        assert(rc == -1)

    @patch('swsscommon.swsscommon.Table')
    @patch('ycable.ycable_utilities.y_cable_helper.gather_arg_from_db_and_check_for_type', MagicMock(return_value=(0, "fec", {"modex": "0",
                                                                                                                              "lane_mask": "0",
                                                                                                                              "direction": "0"})))
    @patch('ycable.ycable_utilities.y_cable_helper.get_ycable_physical_port_from_logical_port', MagicMock(return_value=(0)))
    @patch('ycable.ycable_utilities.y_cable_helper.y_cable_port_locks', MagicMock(return_value=[0]))
    @patch('os.path.isfile', MagicMock(return_value=True))
    def test_handle_show_mux_switchmode_cmd_arg_tbl_notification_else_condition(self, mock_swsscommon_table):

        mock_table = MagicMock()
        mock_swsscommon_table.return_value = mock_table

        xcvrd_config_hwmode_state_cmd_sts_tbl = mock_swsscommon_table
        xcvrd_config_hwmode_state_rsp_tbl = mock_swsscommon_table

        asic_index = 0
        task_download_firmware_thread = {}
        port = "Ethernet0"
        fvp = {"down_firmware": "null"}

        rc = handle_config_hwmode_state_cmd_arg_tbl_notification(
            fvp, xcvrd_config_hwmode_state_cmd_sts_tbl,  xcvrd_config_hwmode_state_rsp_tbl, asic_index, port)
        assert(rc == None)

    @patch('swsscommon.swsscommon.Table')
    @patch('ycable.ycable_utilities.y_cable_helper.y_cable_platform_sfputil')
    @patch('ycable.ycable_utilities.y_cable_helper.gather_arg_from_db_and_check_for_type', MagicMock(return_value=(0, "activate_firmware", {"modex": "0",
                                                                                                                                            "lane_mask": "0",
                                                                                                                                            "direction": "0"})))
    @patch('ycable.ycable_utilities.y_cable_helper.get_ycable_physical_port_from_logical_port', MagicMock(return_value=(0)))
    @patch('ycable.ycable_utilities.y_cable_helper.logical_port_name_to_physical_port_list', MagicMock(return_value=[0]))
    @patch('ycable.ycable_utilities.y_cable_helper.y_cable_wrapper_get_presence', MagicMock(return_value=True))
    @patch('ycable.ycable_utilities.y_cable_helper.y_cable_port_locks', MagicMock(return_value=[0]))
    @patch('os.path.isfile', MagicMock(return_value=True))
    @patch('time.sleep', MagicMock(return_value=True))
    def test_handle_config_mux_state_cmd_arg_tbl_notification_with_instance_manual(self, mock_swsscommon_table, platform_sfputil):

        mock_table = MagicMock()
        mock_swsscommon_table.return_value = mock_table

        xcvrd_config_hwmode_state_cmd_sts_tbl = mock_swsscommon_table
        xcvrd_config_hwmode_state_rsp_tbl = mock_swsscommon_table
        asic_index = 0
        task_download_firmware_thread = {}
        port = "Ethernet0"
        platform_sfputil.get_asic_id_for_logical_port = 0
        fvp = {"config": "active"}

        with patch('ycable.ycable_utilities.y_cable_helper.y_cable_port_instances') as patched_util:
            class PortInstanceHelper():
                def __init__(self):
                    self.EEPROM_ERROR = -1
                    self.TARGET_NIC = 1
                    self.TARGET_TOR_A = 1
                    self.TARGET_TOR_B = 1
                    self.FIRMWARE_DOWNLOAD_STATUS_INPROGRESS = 1
                    self.FIRMWARE_DOWNLOAD_STATUS_FAILED = 2
                    self.download_firmware_status = 0
                    self.SWITCH_COUNT_MANUAL = "manual"
                    self.SWITCH_COUNT_AUTO = 0
                    self.SWITCHING_MODE_MANUAL = 0
                    self.SWITCHING_MODE_AUTO = 1

                def get_read_side(self):
                    return 1

                def get_switching_mode(self):
                    return 0

                # Defining function without self argument creates an exception,
                # which is what we want for this test.
                def get_mux_direction():
                    pass

            patched_util.get.return_value = PortInstanceHelper()
            rc = handle_config_hwmode_state_cmd_arg_tbl_notification(
                fvp, xcvrd_config_hwmode_state_cmd_sts_tbl,  xcvrd_config_hwmode_state_rsp_tbl, asic_index, port)
            assert(rc == None)

    @patch('swsscommon.swsscommon.Table')
    @patch('ycable.ycable_utilities.y_cable_helper.y_cable_platform_sfputil')
    @patch('ycable.ycable_utilities.y_cable_helper.gather_arg_from_db_and_check_for_type', MagicMock(return_value=(0, "activate_firmware", {"modex": "0",
                                                                                                                                            "lane_mask": "0",
                                                                                                                                            "direction": "0"})))
    @patch('ycable.ycable_utilities.y_cable_helper.get_ycable_physical_port_from_logical_port', MagicMock(return_value=(0)))
    @patch('ycable.ycable_utilities.y_cable_helper.logical_port_name_to_physical_port_list', MagicMock(return_value=[0]))
    @patch('ycable.ycable_utilities.y_cable_helper.y_cable_wrapper_get_presence', MagicMock(return_value=True))
    @patch('ycable.ycable_utilities.y_cable_helper.y_cable_port_locks', MagicMock(return_value=[0]))
    @patch('os.path.isfile', MagicMock(return_value=True))
    @patch('time.sleep', MagicMock(return_value=True))
    def test_handle_config_mux_state_cmd_arg_tbl_notification_with_instance_cmd_arg(self, mock_swsscommon_table, platform_sfputil):

        mock_table = MagicMock()
        mock_swsscommon_table.return_value = mock_table

        xcvrd_config_hwmode_state_cmd_sts_tbl = mock_swsscommon_table
        xcvrd_config_hwmode_state_rsp_tbl = mock_swsscommon_table
        asic_index = 0
        task_download_firmware_thread = {}
        port = "Ethernet0"
        platform_sfputil.get_asic_id_for_logical_port = 0
        fvp = {"config": "active"}

        with patch('ycable.ycable_utilities.y_cable_helper.y_cable_port_instances') as patched_util:
            class PortInstanceHelper():
                def __init__(self):
                    self.EEPROM_ERROR = -1
                    self.TARGET_NIC = 1
                    self.TARGET_TOR_A = 1
                    self.TARGET_TOR_B = 1
                    self.FIRMWARE_DOWNLOAD_STATUS_INPROGRESS = 1
                    self.FIRMWARE_DOWNLOAD_STATUS_FAILED = 2
                    self.download_firmware_status = 0
                    self.SWITCH_COUNT_MANUAL = "manual"
                    self.SWITCH_COUNT_AUTO = 0
                    self.SWITCHING_MODE_MANUAL = 0
                    self.SWITCHING_MODE_AUTO = 1

                def get_read_side(self):
                    return 3

                def get_switching_mode(self):
                    return 0

                # Defining function without self argument creates an exception,
                # which is what we want for this test.
                def get_mux_direction():
                    pass

            patched_util.get.return_value = PortInstanceHelper()
            rc = handle_config_hwmode_state_cmd_arg_tbl_notification(
                fvp, xcvrd_config_hwmode_state_cmd_sts_tbl,  xcvrd_config_hwmode_state_rsp_tbl, asic_index, port)
            assert(rc == -1)

    @patch('swsscommon.swsscommon.Table')
    @patch('ycable.ycable_utilities.y_cable_helper.gather_arg_from_db_and_check_for_type', MagicMock(return_value=(0, "fec", {"modex": "0",
                                                                                                                              "lane_mask": "0",
                                                                                                                              "direction": "0"})))
    @patch('ycable.ycable_utilities.y_cable_helper.get_ycable_physical_port_from_logical_port', MagicMock(return_value=(0)))
    @patch('ycable.ycable_utilities.y_cable_helper.y_cable_port_locks', MagicMock(return_value=[0]))
    @patch('os.path.isfile', MagicMock(return_value=True))
    def test_handle_config_mux_state_cmd_arg_tbl_notification_no_instance(self, mock_swsscommon_table):

        mock_table = MagicMock()
        mock_swsscommon_table.return_value = mock_table

        xcvrd_config_hwmode_state_cmd_sts_tbl = mock_swsscommon_table
        xcvrd_config_hwmode_state_rsp_tbl = mock_swsscommon_table

        asic_index = 0
        task_download_firmware_thread = {}
        port = "Ethernet0"
        fvp = {"config": "active"}

        rc = handle_config_hwmode_state_cmd_arg_tbl_notification(
            fvp, xcvrd_config_hwmode_state_cmd_sts_tbl,  xcvrd_config_hwmode_state_rsp_tbl, asic_index, port)
        assert(rc == -1)

    @patch('swsscommon.swsscommon.Table')
    @patch('ycable.ycable_utilities.y_cable_helper.y_cable_platform_sfputil')
    @patch('ycable.ycable_utilities.y_cable_helper.gather_arg_from_db_and_check_for_type', MagicMock(return_value=(0, "activate_firmware", {"modex": "0",
                                                                                                                                            "lane_mask": "0",
                                                                                                                                            "direction": "0"})))
    @patch('ycable.ycable_utilities.y_cable_helper.get_ycable_physical_port_from_logical_port', MagicMock(return_value=(0)))
    @patch('ycable.ycable_utilities.y_cable_helper.logical_port_name_to_physical_port_list', MagicMock(return_value=[0]))
    @patch('ycable.ycable_utilities.y_cable_helper.y_cable_wrapper_get_presence', MagicMock(return_value=True))
    @patch('ycable.ycable_utilities.y_cable_helper.y_cable_port_locks', MagicMock(return_value=[0]))
    @patch('os.path.isfile', MagicMock(return_value=True))
    @patch('time.sleep', MagicMock(return_value=True))
    def test_handle_config_mux_state_cmd_arg_tbl_notification_with_instance_auto(self, mock_swsscommon_table, platform_sfputil):

        mock_table = MagicMock()
        mock_swsscommon_table.return_value = mock_table

        xcvrd_config_hwmode_state_cmd_sts_tbl = mock_swsscommon_table
        xcvrd_config_hwmode_state_rsp_tbl = mock_swsscommon_table
        asic_index = 0
        task_download_firmware_thread = {}
        port = "Ethernet0"
        platform_sfputil.get_asic_id_for_logical_port = 0
        fvp = {"config": "active"}

        with patch('ycable.ycable_utilities.y_cable_helper.y_cable_port_instances') as patched_util:
            class PortInstanceHelper():
                def __init__(self):
                    self.EEPROM_ERROR = -1
                    self.TARGET_NIC = 1
                    self.TARGET_TOR_A = 1
                    self.TARGET_TOR_B = 1
                    self.FIRMWARE_DOWNLOAD_STATUS_INPROGRESS = 1
                    self.FIRMWARE_DOWNLOAD_STATUS_FAILED = 2
                    self.download_firmware_status = 0
                    self.SWITCH_COUNT_MANUAL = "manual"
                    self.SWITCH_COUNT_AUTO = "auto"
                    self.SWITCHING_MODE_MANUAL = 0
                    self.SWITCHING_MODE_AUTO = 1

                def get_read_side(self):
                    return 1

                def get_switching_mode(self):
                    return 1

                # Defining function without self argument creates an exception,
                # which is what we want for this test.
                def get_mux_direction():
                    pass

            patched_util.get.return_value = PortInstanceHelper()
            rc = handle_config_hwmode_state_cmd_arg_tbl_notification(
                fvp, xcvrd_config_hwmode_state_cmd_sts_tbl,  xcvrd_config_hwmode_state_rsp_tbl, asic_index, port)
            assert(rc == None)

    @patch('swsscommon.swsscommon.Table')
    @patch('ycable.ycable_utilities.y_cable_helper.gather_arg_from_db_and_check_for_type', MagicMock(return_value=(0, "fec", {"modex": "0",
                                                                                                                              "lane_mask": "0",
                                                                                                                              "direction": "0"})))
    @patch('ycable.ycable_utilities.y_cable_helper.y_cable_port_locks', MagicMock(return_value=[0]))
    @patch('os.path.isfile', MagicMock(return_value=True))
    def test_handle_show_mux_state_cmd_arg_tbl_notification_no_port(self, mock_swsscommon_table):

        mock_table = MagicMock()
        mock_swsscommon_table.return_value = mock_table

        xcvrd_show_hwmode_dir_cmd_sts_tbl = mock_swsscommon_table
        xcvrd_show_hwmode_dir_rsp_tbl = mock_swsscommon_table
        xcvrd_show_hwmode_dir_res_tbl = mock_swsscommon_table
        hw_mux_cable_tbl =mock_swsscommon_table
        port_tbl = mock_swsscommon_table

        asic_index = 0
        task_download_firmware_thread = {}
        port = "Ethernet0"
        fvp = {"state": "active"}

        rc = handle_show_hwmode_state_cmd_arg_tbl_notification(
            fvp, port_tbl, xcvrd_show_hwmode_dir_cmd_sts_tbl, xcvrd_show_hwmode_dir_rsp_tbl, xcvrd_show_hwmode_dir_res_tbl, hw_mux_cable_tbl, asic_index, port)
        assert(rc == -1)

    @patch('swsscommon.swsscommon.Table')
    @patch('ycable.ycable_utilities.y_cable_helper.gather_arg_from_db_and_check_for_type', MagicMock(return_value=(0, "fec", {"modex": "0",
                                                                                                                              "lane_mask": "0",
                                                                                                                              "direction": "0"})))
    @patch('ycable.ycable_utilities.y_cable_helper.get_ycable_physical_port_from_logical_port', MagicMock(return_value=(0)))
    @patch('ycable.ycable_utilities.y_cable_helper.y_cable_port_locks', MagicMock(return_value=[0]))
    @patch('os.path.isfile', MagicMock(return_value=True))
    def test_handle_show_mux_state_cmd_arg_tbl_notification_else_condition(self, mock_swsscommon_table):

        mock_table = MagicMock()
        mock_swsscommon_table.return_value = mock_table

        xcvrd_show_hwmode_dir_cmd_sts_tbl = mock_swsscommon_table
        xcvrd_show_hwmode_dir_rsp_tbl = mock_swsscommon_table
        xcvrd_show_hwmode_dir_res_tbl = mock_swsscommon_table
        xcvrd_config_hwmode_state_cmd_sts_tbl = mock_swsscommon_table
        xcvrd_config_hwmode_state_rsp_tbl = mock_swsscommon_table
        hw_mux_cable_tbl =mock_swsscommon_table
        port_tbl = mock_swsscommon_table

        asic_index = 0
        task_download_firmware_thread = {}
        port = "Ethernet0"
        fvp = {"down_firmware": "null"}

        rc = handle_show_hwmode_state_cmd_arg_tbl_notification(
            fvp, port_tbl, xcvrd_show_hwmode_dir_cmd_sts_tbl, xcvrd_show_hwmode_dir_rsp_tbl, xcvrd_show_hwmode_dir_res_tbl, hw_mux_cable_tbl, asic_index, port)
        assert(rc == None)

    @patch('swsscommon.swsscommon.Table')
    @patch('ycable.ycable_utilities.y_cable_helper.y_cable_platform_sfputil')
    @patch('ycable.ycable_utilities.y_cable_helper.gather_arg_from_db_and_check_for_type', MagicMock(return_value=(0, "activate_firmware", {"modex": "0",
                                                                                                                                            "lane_mask": "0",
                                                                                                                                            "direction": "0"})))
    @patch('ycable.ycable_utilities.y_cable_helper.get_ycable_physical_port_from_logical_port', MagicMock(return_value=(0)))
    @patch('ycable.ycable_utilities.y_cable_helper.logical_port_name_to_physical_port_list', MagicMock(return_value=[0]))
    @patch('ycable.ycable_utilities.y_cable_helper.y_cable_wrapper_get_presence', MagicMock(return_value=True))
    @patch('ycable.ycable_utilities.y_cable_helper.check_mux_cable_port_type', MagicMock(return_value=(True,"active-standby")))
    @patch('ycable.ycable_utilities.y_cable_helper.y_cable_port_locks', MagicMock(return_value=[0]))
    @patch('os.path.isfile', MagicMock(return_value=True))
    @patch('time.sleep', MagicMock(return_value=True))
    def test_handle_show_mux_state_cmd_arg_tbl_notification_with_instance_manual(self, mock_swsscommon_table, platform_sfputil):

        mock_table = MagicMock()
        mock_swsscommon_table.return_value = mock_table

        xcvrd_show_hwmode_dir_cmd_sts_tbl = mock_swsscommon_table
        xcvrd_show_hwmode_dir_rsp_tbl = mock_swsscommon_table
        xcvrd_show_hwmode_dir_res_tbl = mock_swsscommon_table
        xcvrd_config_hwmode_state_cmd_sts_tbl = mock_swsscommon_table
        xcvrd_config_hwmode_state_rsp_tbl = mock_swsscommon_table
        port_tbl = mock_swsscommon_table
        hw_mux_cable_tbl =mock_swsscommon_table
        asic_index = 0
        task_download_firmware_thread = {}
        port = "Ethernet0"
        platform_sfputil.get_asic_id_for_logical_port = 0
        fvp = {"state": "active"}

        with patch('ycable.ycable_utilities.y_cable_helper.y_cable_port_instances') as patched_util:
            class PortInstanceHelper():
                def __init__(self):
                    self.EEPROM_ERROR = -1
                    self.TARGET_NIC = 1
                    self.TARGET_TOR_A = 1
                    self.TARGET_TOR_B = 1
                    self.FIRMWARE_DOWNLOAD_STATUS_INPROGRESS = 1
                    self.FIRMWARE_DOWNLOAD_STATUS_FAILED = 2
                    self.download_firmware_status = 0
                    self.SWITCH_COUNT_MANUAL = "manual"
                    self.SWITCH_COUNT_AUTO = 0
                    self.SWITCHING_MODE_MANUAL = 0
                    self.SWITCHING_MODE_AUTO = 1

                def get_read_side(self):
                    return 1

                def get_mux_direction(self):
                    return 1

                def get_switching_mode(self):
                    return 0

            patched_util.get.return_value = PortInstanceHelper()
            rc = handle_show_hwmode_state_cmd_arg_tbl_notification(
                fvp, port_tbl, xcvrd_show_hwmode_dir_cmd_sts_tbl, xcvrd_show_hwmode_dir_rsp_tbl, xcvrd_show_hwmode_dir_res_tbl, hw_mux_cable_tbl, asic_index, port)
            assert(rc == None)

    @patch('swsscommon.swsscommon.Table')
    @patch('ycable.ycable_utilities.y_cable_helper.gather_arg_from_db_and_check_for_type', MagicMock(return_value=(0, "fec", {"modex": "0",
                                                                                                                              "lane_mask": "0",
                                                                                                                              "direction": "0"})))
    @patch('ycable.ycable_utilities.y_cable_helper.get_ycable_physical_port_from_logical_port', MagicMock(return_value=(0)))
    @patch('ycable.ycable_utilities.y_cable_helper.check_mux_cable_port_type', MagicMock(return_value=(True,"active-standby")))
    @patch('ycable.ycable_utilities.y_cable_helper.y_cable_port_locks', MagicMock(return_value=[0]))
    @patch('os.path.isfile', MagicMock(return_value=True))
    def test_handle_show_mux_state_cmd_arg_tbl_notification_no_instance(self, mock_swsscommon_table):

        mock_table = MagicMock()
        mock_table.get = MagicMock(
            side_effect=[(True, (('state', "auto"), ("soc_ipv4", "192.168.0.1/32"))), (True, (('index', 2), ))])
        mock_swsscommon_table.return_value = mock_table

        xcvrd_show_hwmode_dir_cmd_sts_tbl = mock_swsscommon_table
        xcvrd_show_hwmode_dir_rsp_tbl = mock_swsscommon_table
        xcvrd_show_hwmode_dir_res_tbl = mock_swsscommon_table
        hw_mux_cable_tbl =mock_swsscommon_table
        port_tbl = mock_swsscommon_table

        asic_index = 0
        task_download_firmware_thread = {}
        port = "Ethernet0"
        fvp = {"state": "active"}

        rc = handle_show_hwmode_state_cmd_arg_tbl_notification(
            fvp, port_tbl, xcvrd_show_hwmode_dir_cmd_sts_tbl, xcvrd_show_hwmode_dir_rsp_tbl, xcvrd_show_hwmode_dir_res_tbl, hw_mux_cable_tbl, asic_index, port)
        assert(rc == -1)

    @patch('swsscommon.swsscommon.Table')
    @patch('ycable.ycable_utilities.y_cable_helper.y_cable_platform_sfputil')
    @patch('ycable.ycable_utilities.y_cable_helper.gather_arg_from_db_and_check_for_type', MagicMock(return_value=(0, "activate_firmware", {"modex": "0",
                                                                                                                                            "lane_mask": "0",
                                                                                                                                            "direction": "0"})))
    @patch('ycable.ycable_utilities.y_cable_helper.get_ycable_physical_port_from_logical_port', MagicMock(return_value=(0)))
    @patch('ycable.ycable_utilities.y_cable_helper.logical_port_name_to_physical_port_list', MagicMock(return_value=[0]))
    @patch('ycable.ycable_utilities.y_cable_helper.y_cable_wrapper_get_presence', MagicMock(return_value=True))
    @patch('ycable.ycable_utilities.y_cable_helper.y_cable_port_locks', MagicMock(return_value=[0]))
    @patch('ycable.ycable_utilities.y_cable_helper.check_mux_cable_port_type', MagicMock(return_value=(True,"active-standby")))
    @patch('os.path.isfile', MagicMock(return_value=True))
    @patch('time.sleep', MagicMock(return_value=True))
    def test_handle_show_mux_state_cmd_arg_tbl_notification_with_instance_auto_active_standby(self, mock_swsscommon_table, platform_sfputil):

        mock_table = MagicMock()
        mock_table.get = MagicMock(
            side_effect=[(True, (('state', "auto"), ("soc_ipv4", "192.168.0.1/32"))), (True, (('index', 2), ))])
        mock_swsscommon_table.return_value = mock_table

        xcvrd_config_hwmode_state_cmd_sts_tbl = mock_swsscommon_table
        xcvrd_config_hwmode_state_rsp_tbl = mock_swsscommon_table
        xcvrd_show_hwmode_dir_cmd_sts_tbl = mock_swsscommon_table
        xcvrd_show_hwmode_dir_rsp_tbl = mock_swsscommon_table
        xcvrd_show_hwmode_dir_res_tbl = mock_swsscommon_table
        port_tbl = mock_swsscommon_table
        asic_index = 0
        task_download_firmware_thread = {}
        port = "Ethernet0"
        platform_sfputil.get_asic_id_for_logical_port = 0
        fvp = {"state": "active"}
        hw_mux_cable_tbl = {}
        test_db = "TEST_DB"
        hw_mux_cable_tbl[asic_index] = swsscommon.Table(
            test_db[asic_index], "PORT_INFO_TABLE")

        with patch('ycable.ycable_utilities.y_cable_helper.y_cable_port_instances') as patched_util:
            class PortInstanceHelper():
                def __init__(self):
                    self.EEPROM_ERROR = -1
                    self.TARGET_NIC = 1
                    self.TARGET_TOR_A = 1
                    self.TARGET_TOR_B = 1
                    self.FIRMWARE_DOWNLOAD_STATUS_INPROGRESS = 1
                    self.FIRMWARE_DOWNLOAD_STATUS_FAILED = 2
                    self.download_firmware_status = 0
                    self.SWITCH_COUNT_MANUAL = "manual"
                    self.SWITCH_COUNT_AUTO = "auto"
                    self.SWITCHING_MODE_MANUAL = 0
                    self.SWITCHING_MODE_AUTO = 1

                def get_read_side(self):
                    return 1

                def get_switching_mode(self):
                    return 1

                def get_mux_direction(self):
                    return 2

            patched_util.get.return_value = PortInstanceHelper()
            rc = handle_show_hwmode_state_cmd_arg_tbl_notification(
                fvp, port_tbl, xcvrd_show_hwmode_dir_cmd_sts_tbl, xcvrd_show_hwmode_dir_rsp_tbl, xcvrd_show_hwmode_dir_res_tbl, hw_mux_cable_tbl, asic_index, port)
            assert(rc == None)

    @patch('swsscommon.swsscommon.Table')
    @patch('ycable.ycable_utilities.y_cable_helper.y_cable_platform_sfputil')
    @patch('ycable.ycable_utilities.y_cable_helper.get_ycable_physical_port_from_logical_port', MagicMock(return_value=(0)))
    @patch('ycable.ycable_utilities.y_cable_helper.logical_port_name_to_physical_port_list', MagicMock(return_value=[0]))
    @patch('ycable.ycable_utilities.y_cable_helper.y_cable_wrapper_get_presence', MagicMock(return_value=True))
    @patch('ycable.ycable_utilities.y_cable_helper.check_mux_cable_port_type', MagicMock(return_value=(True,"active-active")))
    def test_handle_show_mux_state_cmd_arg_tbl_notification_with_instance_auto_active_active_none(self, mock_swsscommon_table, platform_sfputil):

        mock_table = MagicMock()
        mock_table.get = MagicMock(
            side_effect=[(True, (('state', "auto"), ("soc_ipv4", "192.168.0.1/32"))), (True, (('index', 2), ))])
        mock_swsscommon_table.return_value = mock_table

        xcvrd_config_hwmode_state_cmd_sts_tbl = mock_swsscommon_table
        xcvrd_config_hwmode_state_rsp_tbl = mock_swsscommon_table
        xcvrd_show_hwmode_dir_cmd_sts_tbl = mock_swsscommon_table
        xcvrd_show_hwmode_dir_rsp_tbl = mock_swsscommon_table
        xcvrd_show_hwmode_dir_res_tbl = mock_swsscommon_table
        port_tbl = mock_swsscommon_table
        asic_index = 0
        port = "Ethernet0"
        platform_sfputil.get_asic_id_for_logical_port = 0
        fvp = {"state": "active"}
        swsscommon.Table.return_value.get.return_value = (
                True, {"read_side": "2", "state": "active"})
        hw_mux_cable_tbl = {}
        test_db = "TEST_DB"
        hw_mux_cable_tbl[asic_index] = swsscommon.Table(
            test_db[asic_index], "PORT_INFO_TABLE")

        rc = handle_show_hwmode_state_cmd_arg_tbl_notification(
            fvp, port_tbl, xcvrd_show_hwmode_dir_cmd_sts_tbl, xcvrd_show_hwmode_dir_rsp_tbl, xcvrd_show_hwmode_dir_res_tbl, hw_mux_cable_tbl, asic_index, port)
        assert(rc == None)

    @patch('swsscommon.swsscommon.Table')
    @patch('ycable.ycable_utilities.y_cable_helper.y_cable_platform_sfputil')
    @patch('ycable.ycable_utilities.y_cable_helper.get_ycable_physical_port_from_logical_port', MagicMock(return_value=(0)))
    @patch('ycable.ycable_utilities.y_cable_helper.logical_port_name_to_physical_port_list', MagicMock(return_value=[0]))
    @patch('ycable.ycable_utilities.y_cable_helper.y_cable_wrapper_get_presence', MagicMock(return_value=True))
    @patch('ycable.ycable_utilities.y_cable_helper.check_mux_cable_port_type', MagicMock(return_value=(True,"active-active")))
    def test_handle_show_mux_state_cmd_arg_tbl_notification_with_instance_auto_active_active(self, mock_swsscommon_table, platform_sfputil):

        mock_table = MagicMock()
        mock_table.get = MagicMock(
            side_effect=[(True, (('state', "auto"), ("soc_ipv4", "192.168.0.1/32"))), (True, (('index', 2), ))])
        mock_swsscommon_table.return_value = mock_table

        xcvrd_config_hwmode_state_cmd_sts_tbl = mock_swsscommon_table
        xcvrd_config_hwmode_state_rsp_tbl = mock_swsscommon_table
        xcvrd_show_hwmode_dir_cmd_sts_tbl = mock_swsscommon_table
        xcvrd_show_hwmode_dir_rsp_tbl = mock_swsscommon_table
        xcvrd_show_hwmode_dir_res_tbl = mock_swsscommon_table
        port_tbl = mock_swsscommon_table
        asic_index = 0
        port = "Ethernet0"
        platform_sfputil.get_asic_id_for_logical_port = 0
        fvp = {"state": "active"}
        swsscommon.Table.return_value.get.return_value = (
                False, {"read_side": "2", "state": "active"})
        hw_mux_cable_tbl = {}
        test_db = "TEST_DB"
        hw_mux_cable_tbl[asic_index] = swsscommon.Table(
            test_db[asic_index], "PORT_INFO_TABLE")

        rc = handle_show_hwmode_state_cmd_arg_tbl_notification(
            fvp, port_tbl, xcvrd_show_hwmode_dir_cmd_sts_tbl, xcvrd_show_hwmode_dir_rsp_tbl, xcvrd_show_hwmode_dir_res_tbl, hw_mux_cable_tbl, asic_index, port)
        assert(rc == -1)

    @patch('ycable.ycable_utilities.y_cable_helper.setup_grpc_channel_for_port', MagicMock(return_value=(None,None)))
    def test_retry_setup_grpc_channel_for_port_incorrect(self):

        status = False
        fvs = [('state', "auto"), ('read_side', 1)]
        Table = MagicMock()
        Table.get.return_value = (status, fvs)
        swsscommon.Table.return_value.get.return_value = (
                False, {"cable_type": "active-active", "soc_ipv4":"192.168.0.1/32", "state":"active"})
        port_tbl = {}
        test_db = "TEST_DB"
        asic_index = 0
        port_tbl[asic_index] = swsscommon.Table(
            test_db[asic_index], "PORT_INFO_TABLE")
        grpc_client , fwd_state_response_tbl = {}, {}
        rc = retry_setup_grpc_channel_for_port("Ethernet0", 0, port_tbl, grpc_client, fwd_state_response_tbl)
        assert(rc == False)

    @patch('ycable.ycable_utilities.y_cable_helper.setup_grpc_channel_for_port', MagicMock(return_value=(None,None)))
    def test_retry_setup_grpc_channel_for_port_correct_none_val(self):

        status = True
        fvs = [('state', "auto"), ('read_side', 1)]
        Table = MagicMock()
        Table.get.return_value = (status, fvs)
        swsscommon.Table.return_value.get.return_value = (
                True, {"cable_type": "active-active", "soc_ipv4":"192.168.0.1/32", "state":"active"})
        port_tbl = {}
        test_db = "TEST_DB"
        asic_index = 0
        port_tbl[asic_index] = swsscommon.Table(
            test_db[asic_index], "PORT_INFO_TABLE")
        grpc_client , fwd_state_response_tbl = {}, {}
        rc = retry_setup_grpc_channel_for_port("Ethernet0", 0, port_tbl, grpc_client, fwd_state_response_tbl)
        assert(rc == False)

    def test_process_loopback_interface_and_get_read_side_rc(self):

        loopback_keys = [["Loopback3|10.212.64.2/3", "Loopback3|2603:1010:100:d::1/128"]]
        rc = process_loopback_interface_and_get_read_side(loopback_keys)
        assert(rc == 0)
        Table = MagicMock()
        Table.get.return_value = (status, fvs)
        swsscommon.Table.return_value.get.return_value = (
                True, {"cable_type": "active-active", "soc_ipv4":"192.168.0.1/32", "state":"active"})
        port_tbl = {}
        test_db = "TEST_DB"
        asic_index = 0
        port_tbl[asic_index] = swsscommon.Table(
            test_db[asic_index], "PORT_INFO_TABLE")
        grpc_client , fwd_state_response_tbl = {}, {}
        rc = retry_setup_grpc_channel_for_port("Ethernet0", 0 , port_tbl, grpc_client, fwd_state_response_tbl )
        assert(rc == False)

    @patch('ycable.ycable_utilities.y_cable_helper.setup_grpc_channel_for_port', MagicMock(return_value=(True,True)))
    def test_retry_setup_grpc_channel_for_port_correct(self):

        status = True
        fvs = [('state', "auto"), ('read_side', 1)]
        Table = MagicMock()
        Table.get.return_value = (status, fvs)
        swsscommon.Table.return_value.get.return_value = (
                True, {"cable_type": "active-active", "soc_ipv4":"192.168.0.1/32", "state":"active"})
        port_tbl = {}
        test_db = "TEST_DB"
        asic_index = 0
        port_tbl[asic_index] = swsscommon.Table(
            test_db[asic_index], "PORT_INFO_TABLE")
        grpc_client , fwd_state_response_tbl = {}, {}
        rc = retry_setup_grpc_channel_for_port("Ethernet0", 0, port_tbl, grpc_client, fwd_state_response_tbl)
        assert(rc == True)

    @patch('ycable.ycable_utilities.y_cable_helper.setup_grpc_channel_for_port', MagicMock(return_value=(None,None)))
    def test_retry_setup_grpc_channel_for_port_correct_none_val(self):

        status = True
        fvs = [('state', "auto"), ('read_side', 1)]
        Table = MagicMock()
        Table.get.return_value = (status, fvs)
        swsscommon.Table.return_value.get.return_value = (
                True, {"cable_type": "active-active", "soc_ipv4":"192.168.0.1/32", "state":"active"})
        port_tbl = {}
        test_db = "TEST_DB"
        asic_index = 0
        port_tbl[asic_index] = swsscommon.Table(
            test_db[asic_index], "PORT_INFO_TABLE")
        grpc_client , fwd_state_response_tbl = {}, {}
        rc = retry_setup_grpc_channel_for_port("Ethernet0", 0, port_tbl, grpc_client, fwd_state_response_tbl)
        assert(rc == False)

    def test_process_loopback_interface_and_get_read_side_rc(self):

        loopback_keys = [["Loopback3|10.212.64.2/3", "Loopback3|2603:1010:100:d::1/128"]]
        rc = process_loopback_interface_and_get_read_side(loopback_keys)
        assert(rc == 0)

    def test_process_loopback_interface_and_get_read_side_rc_true(self):

        loopback_keys = [["Loopback3|10.212.64.1/3", "Loopback3|2603:1010:100:d::1/128"]]
        rc = process_loopback_interface_and_get_read_side(loopback_keys)
        assert(rc == 1)

    def test_process_loopback_interface_and_get_read_side_false(self):

        loopback_keys = [["Loopback2|10.212.64.1/3", "Loopback3|2603:1010:100:d::1/128"]]
        rc = process_loopback_interface_and_get_read_side(loopback_keys)
        assert(rc == -1)

    @patch('ycable.ycable_utilities.y_cable_helper.logical_port_name_to_physical_port_list', MagicMock(return_value=[0]))
    def test_check_identifier_presence_and_setup_channel(self):

        status = True
        fvs = [('state', "auto"), ('read_side', 1), ('cable_type','active-active'), ('soc_ipv4','192.168.0.1')]

        state_db = {}
        test_db = "TEST_DB"
        y_cable_tbl = {}
        static_tbl = {}
        mux_tbl = {}
        hw_mux_cable_tbl = {}
        hw_mux_cable_tbl_peer = {}
        port_tbl = {}
        read_side = 0
        asic_index = 0
        y_cable_presence = [True]
        delete_change_event = [True]

        port_tbl[asic_index] = swsscommon.Table(
            test_db[asic_index], "PORT_INFO_TABLE")
        port_tbl[asic_index].get.return_value = (status, fvs)
        hw_mux_cable_tbl[asic_index] = swsscommon.Table(
            test_db[asic_index], "HW_TABLE1")
        hw_mux_cable_tbl_peer[asic_index] = swsscommon.Table(
            test_db[asic_index], "HW_TABLE2")
<<<<<<< HEAD
        grpc_client , fwd_state_response_tbl = {}, {}

        rc = check_identifier_presence_and_setup_channel("Ethernet0", port_tbl, hw_mux_cable_tbl, hw_mux_cable_tbl_peer, asic_index, read_side, y_cable_presence, grpc_client, fwd_state_response_tbl)
=======
        mux_tbl[asic_index] = swsscommon.Table(
            test_db[asic_index], "MUX_INFO_TABLE")

        rc = check_identifier_presence_and_setup_channel("Ethernet0", port_tbl, hw_mux_cable_tbl, hw_mux_cable_tbl_peer, asic_index, read_side, mux_tbl, y_cable_presence)
>>>>>>> 9f3a124f
        assert(rc == None)

    @patch('ycable.ycable_utilities.y_cable_helper.logical_port_name_to_physical_port_list', MagicMock(return_value=[0]))
    @patch('ycable.ycable_utilities.y_cable_helper.setup_grpc_channel_for_port', MagicMock(return_value=(None, None)))
    def test_check_identifier_presence_and_setup_channel_with_mock(self):

        status = True
        fvs = [('state', "auto"), ('read_side', 1), ('cable_type','active-active'), ('soc_ipv4','192.168.0.1')]

        state_db = {}
        test_db = "TEST_DB"
        y_cable_tbl = {}
        static_tbl = {}
        mux_tbl = {}
        hw_mux_cable_tbl = {}
        hw_mux_cable_tbl_peer = {}
        port_tbl = {}
        read_side = 0
        asic_index = 0
        y_cable_presence = [True]
        delete_change_event = [True]

        port_tbl[asic_index] = swsscommon.Table(
            test_db[asic_index], "PORT_INFO_TABLE")
        port_tbl[asic_index].get.return_value = (status, fvs)
        hw_mux_cable_tbl[asic_index] = swsscommon.Table(
            test_db[asic_index], "HW_TABLE1")
        hw_mux_cable_tbl_peer[asic_index] = swsscommon.Table(
            test_db[asic_index], "HW_TABLE2")
<<<<<<< HEAD
        grpc_client , fwd_state_response_tbl = {}, {}

        rc = check_identifier_presence_and_setup_channel("Ethernet0", port_tbl, hw_mux_cable_tbl, hw_mux_cable_tbl_peer, asic_index, read_side, y_cable_presence, grpc_client, fwd_state_response_tbl)
=======
        mux_tbl[asic_index] = swsscommon.Table(
            test_db[asic_index], "MUX_INFO_TABLE")

        rc = check_identifier_presence_and_setup_channel("Ethernet0", port_tbl, hw_mux_cable_tbl, hw_mux_cable_tbl_peer, asic_index, read_side, mux_tbl, y_cable_presence)
>>>>>>> 9f3a124f
        assert(rc == None)


    @patch('ycable.ycable_utilities.y_cable_helper.y_cable_wrapper_get_presence', MagicMock(return_value=True))
    @patch('ycable.ycable_utilities.y_cable_helper.logical_port_name_to_physical_port_list', MagicMock(return_value=[0]))
    @patch('ycable.ycable_utilities.y_cable_helper.setup_grpc_channel_for_port', MagicMock(return_value=(None, None)))
    @patch('ycable.ycable_utilities.y_cable_helper.grpc_port_stubs', MagicMock(return_value={}))
    @patch('ycable.ycable_utilities.y_cable_helper.grpc_port_channels', MagicMock(return_value={}))
    def test_check_identifier_presence_and_setup_channel_with_mock_not_none(self):

        status = True
        fvs = [('state', "auto"), ('read_side', 1), ('cable_type','active-active'), ('soc_ipv4','192.168.0.1')]

        state_db = {}
        test_db = "TEST_DB"
        y_cable_tbl = {}
        static_tbl = {}
        mux_tbl = {}
        hw_mux_cable_tbl = {}
        hw_mux_cable_tbl_peer = {}
        port_tbl = {}
        read_side = 0
        asic_index = 0
        y_cable_presence = [True]
        delete_change_event = [True]

        port_tbl[asic_index] = swsscommon.Table(
            test_db[asic_index], "PORT_INFO_TABLE")
        port_tbl[asic_index].get.return_value = (status, fvs)
        hw_mux_cable_tbl[asic_index] = swsscommon.Table(
            test_db[asic_index], "HW_TABLE1")
        hw_mux_cable_tbl_peer[asic_index] = swsscommon.Table(
            test_db[asic_index], "HW_TABLE2")
<<<<<<< HEAD
        grpc_client , fwd_state_response_tbl = {}, {}

        rc = check_identifier_presence_and_setup_channel("Ethernet0", port_tbl, hw_mux_cable_tbl, hw_mux_cable_tbl_peer, asic_index, read_side, y_cable_presence, grpc_client, fwd_state_response_tbl)
=======
        mux_tbl[asic_index] = swsscommon.Table(
            test_db[asic_index], "MUX_INFO_TABLE")

        rc = check_identifier_presence_and_setup_channel("Ethernet0", port_tbl, hw_mux_cable_tbl, hw_mux_cable_tbl_peer, asic_index, read_side, mux_tbl, y_cable_presence)
>>>>>>> 9f3a124f
        assert(rc == None)

    @patch('proto_out.linkmgr_grpc_driver_pb2_grpc.DualToRActiveStub', MagicMock(return_value=True))
    def test_setup_grpc_channel_for_port(self):

        status = True
        fvs = [('state', "auto"), ('read_side', 1), ('cable_type','active-standby'), ('soc_ipv4','192.168.0.1')]
        grpc_client , fwd_state_response_tbl = {}, {}
        asic_index = 0
        Table = MagicMock()
        Table.get.return_value = (status, fvs)
        #swsscommon.Table.return_value.get.return_value = (
        #        True, { 'config', {'type': 'secure'}})
        swsscommon.Table.return_value.get.return_value = (
            True, {"config": "1"})
        test_db = "TEST_DB"
        asic_index = 0
        grpc_client[asic_index] = swsscommon.Table(
            test_db[asic_index], "PORT_INFO_TABLE")
        with patch('ycable.ycable_utilities.y_cable_helper.y_cable_platform_sfputil') as patched_util:

            patched_util.get_asic_id_for_logical_port.return_value = 0
            (channel, stub) = setup_grpc_channel_for_port("Ethernet0", "192.168.0.1", asic_index, grpc_client, fwd_state_response_tbl)

        assert(stub == True)
        assert(channel != None)

    def test_connect_channel(self):

        with patch('grpc.channel_ready_future') as patched_util:

            patched_util.result.return_value = 0
            rc = connect_channel(patched_util, None, None)
            assert(rc == None)

    def test_setup_grpc_channels(self):

        stop_event = MagicMock()
        stop_event.is_set.return_value = False
        with patch('ycable.ycable_utilities.y_cable_helper.y_cable_platform_sfputil') as patched_util:

            patched_util.logical.return_value = ['Ethernet0', 'Ethernet4']
            patched_util.get_asic_id_for_logical_port.return_value = 0
            loopback_keys, hw_mux_cable_tbl, hw_mux_cable_tbl_peer, port_tbl, loopback_tbl, port_table_keys, grpc_client, fwd_state_response_tbl = {}, {}, {}, {}, {}, {}, {}, {}
            rc = setup_grpc_channels(stop_event, loopback_keys, hw_mux_cable_tbl, hw_mux_cable_tbl_peer, port_tbl, loopback_tbl, port_table_keys, grpc_client, fwd_state_response_tbl)

            assert(rc == None)


    def test_check_mux_cable_port_type_get_none(self):

        stop_event = MagicMock()
        test_db = "TEST_DB"
        status = False
        asic_index = 0
        fvs = [('state', "auto"), ('read_side', 1), ('cable_type','active-active'), ('soc_ipv4','192.168.0.1')]
        stop_event.is_set.return_value = False
        port_tbl = {}
        port_tbl[asic_index] = swsscommon.Table(
            test_db[asic_index], "PORT_INFO_TABLE")
        port_tbl[asic_index].get.return_value = (status, fvs)
        
        rc = check_mux_cable_port_type("Ethernet0", port_tbl, 0)
        assert(rc == (False, None))


    def test_check_mux_cable_port_type_get_correct(self):

        stop_event = MagicMock()
        status = True
        asic_index = 0
        test_db = "TEST_DB"
        fvs = [('state', "auto"), ('read_side', 1), ('cable_type','active-active'), ('soc_ipv4','192.168.0.1')]
        stop_event.is_set.return_value = False
        port_tbl = {}
        port_tbl[asic_index] = swsscommon.Table(
            test_db[asic_index], "PORT_INFO_TABLE")
        port_tbl[asic_index].get.return_value = (status, fvs)
        
        rc = check_mux_cable_port_type("Ethernet0", port_tbl, 0)
        assert(rc == (True, "active-active"))


    def test_check_mux_cable_port_type_get_correct_standby(self):

        stop_event = MagicMock()
        status = True
        asic_index = 0
        test_db = "TEST_DB"
        fvs = [('state', "auto"), ('read_side', 1), ('cable_type','active-standby'), ('soc_ipv4','192.168.0.1')]
        stop_event.is_set.return_value = False
        port_tbl = {}
        port_tbl[asic_index] = swsscommon.Table(
            test_db[asic_index], "PORT_INFO_TABLE")
        port_tbl[asic_index].get.return_value = (status, fvs)
        
        rc = check_mux_cable_port_type("Ethernet0", port_tbl, 0)
        assert(rc == (True, "active-standby"))


    def test_parse_grpc_response_hw_mux_cable_change_state(self):

        class Response_Helper():
            def __init__(self):
                self.portid = [0]
                self.state = [True]


        response = Response_Helper()
        
        rc = parse_grpc_response_hw_mux_cable_change_state(True, response, 0, "Ethernet0")
        assert(rc == "active")


    def test_parse_grpc_response_hw_mux_cable_change_state_standby(self):

        class Response_Helper():
            def __init__(self):
                self.portid = [0]
                self.state = [False]


        response = Response_Helper()
        
        rc = parse_grpc_response_hw_mux_cable_change_state(True, response, 0, "Ethernet0")
        assert(rc == "standby")


    def test_parse_grpc_response_hw_mux_cable_change_state_unknown(self):

        class Response_Helper():
            def __init__(self):
                self.portid = [1]
                self.state = [False]


        response = Response_Helper()
        
        rc = parse_grpc_response_hw_mux_cable_change_state(True, response, 0, "Ethernet0")
        assert(rc == "unknown")


    def test_parse_grpc_response_hw_mux_cable_change_state_unknown_false(self):

        class Response_Helper():
            def __init__(self):
                self.portid = [1]
                self.state = [False]


        response = Response_Helper()
        
        rc = parse_grpc_response_hw_mux_cable_change_state(False, response, 0, "Ethernet0")
        assert(rc == "unknown")


    def test_parse_grpc_response_forwarding_state_unknown_false(self):

        class Response_Helper():
            def __init__(self):
                self.portid = [1]
                self.state = [False]


        response = Response_Helper()
        port = "Ethernet4"
        
        rc = parse_grpc_response_forwarding_state(False, None, 0, port)
        assert(rc == ("unknown", "unknown"))


    def test_parse_grpc_response_forwarding_state_active_standby_true(self):

        class Response_Helper():
            def __init__(self):
                self.portid = [0,1]
                self.state = [True,False]


        response = Response_Helper()
        port = "Ethernet4"
        
        rc = parse_grpc_response_forwarding_state(True, response, 0, port)
        assert(rc == ("active", "standby"))


    def test_parse_grpc_response_forwarding_state_active_active_true(self):

        class Response_Helper():
            def __init__(self):
                self.portid = [0,1]
                self.state = [True,True]


        response = Response_Helper()
        port = "Ethernet4"
        
        rc = parse_grpc_response_forwarding_state(True, response, 0, port)
        assert(rc == ("active", "active"))


    def test_parse_grpc_response_forwarding_state_active_standby_true_read_side(self):

        class Response_Helper():
            def __init__(self):
                self.portid = [0,1]
                self.state = [True,False]


        response = Response_Helper()
        port = "Ethernet4"
        
        rc = parse_grpc_response_forwarding_state(True, response, 1, port)
        assert(rc == ("standby", "active"))


    def test_parse_grpc_response_forwarding_state_active_active_true_read_side(self):

        class Response_Helper():
            def __init__(self):
                self.portid = [0,1]
                self.state = [True,True]


        response = Response_Helper()
        port = "Ethernet4"
        
        rc = parse_grpc_response_forwarding_state(True, response, 1, port)
        assert(rc == ("active", "active"))


    def test_parse_grpc_response_forwarding_state_active_active_true(self):

        class Response_Helper():
            def __init__(self):
                self.portid = [0,1]
                self.state = [True,True]


        response = Response_Helper()
        port = "Ethernet4"
        
        rc = parse_grpc_response_forwarding_state(True, response, 1, port)
        assert(rc == ("active", "active"))


    def test_parse_grpc_response_forwarding_state_active_standby_true(self):

        class Response_Helper():
            def __init__(self):
                self.portid = [0,1]
                self.state = [False,True]


        response = Response_Helper()
        port = "Ethernet4"
        
        rc = parse_grpc_response_forwarding_state(True, response, 1, port)
        assert(rc == ("standby", "active"))


    def test_parse_grpc_response_forwarding_state_active_standby_true(self):

        class Response_Helper():
            def __init__(self):
                self.portid = [0,1]
                self.state = [False,True]


        response = Response_Helper()
        port = "Ethernet4"
        
        rc = parse_grpc_response_forwarding_state(True, response, 0, port)
        assert(rc == ("standby", "active"))


    def test_parse_grpc_response_forwarding_state_standby_standby_true(self):

        class Response_Helper():
            def __init__(self):
                self.portid = [0,1]
                self.state = [False,False]


        response = Response_Helper()
        port = "Ethernet4"
        
        rc = parse_grpc_response_forwarding_state(True, response, 1, port)
        assert(rc == ("standby", "standby"))


    def test_parse_grpc_response_forwarding_state_standby_standby_true(self):

        class Response_Helper():
            def __init__(self):
                self.portid = [0,1]
                self.state = [False,False]


        response = Response_Helper()
        port = "Ethernet4"
        
        rc = parse_grpc_response_forwarding_state(True, response, 0, port)
        assert(rc == ("standby", "standby"))


    def test_parse_grpc_response_forwarding_state_active_active_with_true_read_side(self):

        class Response_Helper():
            def __init__(self):
                self.portid = [0,1]
                self.state = [True,True]


        response = Response_Helper()
        port = "Ethernet4"
        
        rc = parse_grpc_response_forwarding_state(True, response, 0, port)
        assert(rc == ("active", "active"))


    def test_parse_grpc_response_forwarding_state_standby_standby_with_true_read_side(self):

        class Response_Helper():
            def __init__(self):
                self.portid = [0,1]
                self.state = [False,False]


        response = Response_Helper()
        port = "Ethernet4"
        
        rc = parse_grpc_response_forwarding_state(True, response, 1, port)
        assert(rc == ("standby", "standby"))


    @patch('ycable.ycable_utilities.y_cable_helper.grpc_port_stubs', MagicMock(return_value={}))
    @patch('ycable.ycable_utilities.y_cable_helper.grpc_port_channels', MagicMock(return_value={}))
    def test_parse_grpc_response_forwarding_state_standby_standby_with_true_read_side(self):

        status = True
        asic_index = 0
        test_db = "TEST_DB"
        port = "Ethernet0"
        fvs_m = [('command', "probe"), ('read_side', 1), ('cable_type','active-standby'), ('soc_ipv4','192.168.0.1')]
        hw_mux_cable_tbl = {}
        fwd_state_response_tbl = {}
        hw_mux_cable_tbl[asic_index] = swsscommon.Table(
            test_db[asic_index], "PORT_INFO_TABLE")
        fwd_state_response_tbl[asic_index] = swsscommon.Table(
            test_db[asic_index], "PORT_INFO_TABLE")
        hw_mux_cable_tbl[asic_index].get.return_value = (status, fvs_m)
        
        rc = handle_fwd_state_command_grpc_notification(fvs_m, hw_mux_cable_tbl, fwd_state_response_tbl, asic_index, port, "TestDB")
        assert(rc == True)

    @patch('ycable.ycable_utilities.y_cable_helper.grpc_port_stubs', MagicMock(return_value={}))
    @patch('ycable.ycable_utilities.y_cable_helper.grpc_port_channels', MagicMock(return_value={}))
    def test_parse_grpc_response_forwarding_state_standby_standby_with_true_read_side(self):

        status = True
        asic_index = 0
        test_db = "TEST_DB"
        port = "Ethernet0"
        fvs_m = [('command', "probe"), ('read_side', 1), ('cable_type','active-standby'), ('soc_ipv4','192.168.0.1')]
        hw_mux_cable_tbl = {}
        hw_mux_cable_tbl_peer = {}
        fwd_state_response_tbl = {}
        hw_mux_cable_tbl[asic_index] = swsscommon.Table(
            test_db[asic_index], "PORT_INFO_TABLE")
        hw_mux_cable_tbl_peer[asic_index] = swsscommon.Table(
            test_db[asic_index], "PORT_INFO_TABLE")
        fwd_state_response_tbl[asic_index] = swsscommon.Table(
            test_db[asic_index], "PORT_INFO_TABLE")
        hw_mux_cable_tbl[asic_index].get.return_value = (status, fvs_m)
        
        rc = put_init_values_for_grpc_states(port, '0', hw_mux_cable_tbl, hw_mux_cable_tbl_peer, 0)
        assert(rc == None)
        
        
    def test_get_mux_cable_static_info_without_presence(self):

        rc = get_muxcable_static_info_without_presence()

        assert(rc['read_side'] == '-1')
        assert(rc['nic_lane1_precursor1'] == 'N/A')
        assert(rc['nic_lane1_precursor1'] == 'N/A')
        assert(rc['nic_lane1_postcursor1'] == 'N/A')
        assert(rc['nic_lane1_postcursor2'] == 'N/A')

    @patch('os.path.isfile', MagicMock(return_value=True))
    def test_get_grpc_credentials(self):
        
        kvp = {}
        type = None

        rc = get_grpc_credentials(type, kvp)

        assert(rc == None)


    @patch('builtins.open')
    @patch('os.path.isfile', MagicMock(return_value=True))
    def test_get_grpc_credentials_root(self, open):
        
        kvp = {"ca_crt": "file"}
        type = "server" 

        mock_file = MagicMock()
        mock_file.read = MagicMock(return_value=bytes('abcdefgh', 'utf-8'))
        open.return_value = mock_file
        rc = get_grpc_credentials(type, kvp)

        assert(rc != None)


    @patch('ycable.ycable_utilities.y_cable_helper.disable_telemetry')
    def test_handle_ycable_enable_disable_tel_notification(self, patch):

        fvp_m = {"disable_telemetry": "True"}
        rc = handle_ycable_enable_disable_tel_notification(fvp_m, "Y_CABLE")
        assert(rc == None)

    def test_handle_ycable_enable_disable_tel_notification_probe(self):

        fvp_m = {"log_verbosity": "notice"}
        rc = handle_ycable_enable_disable_tel_notification(fvp_m, "Y_CABLE")
        assert(rc == None)

        fvp_m = {"log_verbosity": "debug"}
        rc = handle_ycable_enable_disable_tel_notification(fvp_m, "Y_CABLE")
        assert(rc == None)


    @patch('builtins.open')
    def test_apply_grpc_secrets_configuration(self, open):

        parsed_data = {'GRPCCLIENT': {'config': {'type': 'secure', 'auth_level': 'server', 'log_level': 'info'}, 'certs': {'client_crt': 'one.crt', 'client_key': 'one.key', 'ca_crt': 'ss.crt', 'grpc_ssl_credential': 'jj.tsl'}}}

        asic_index = 0
        grpc_client = {}
        test_db = {}
        test_db[asic_index] = 'xyz'
        grpc_client[asic_index] = swsscommon.Table(
            test_db[asic_index], "PORT_INFO_TABLE")
        #json_load.return_value = parsed_data
        with patch('json.load') as patched_util:
            patched_util.return_value = parsed_data
            rc = apply_grpc_secrets_configuration(None, grpc_client)
            assert(rc == None)



    def test_handle_ycable_active_standby_probe_notification(self):

        test_db = "TEST_DB"
        status = True
        port_m = "Ethernet0"
        fvp_m = [('command', "probe"), ('read_side', 1), ('cable_type','active-standby'), ('soc_ipv4','192.168.0.1')]
        fvp_dict = {"command": "probe"}
        hw_mux_cable_tbl = {}
        y_cable_response_tbl = {}
        asic_index = 0
        hw_mux_cable_tbl[asic_index] = swsscommon.Table(
            test_db[asic_index], "PORT_INFO_TABLE")
        y_cable_response_tbl[asic_index] = swsscommon.Table(
            test_db[asic_index], "PORT_INFO_TABLE")
        hw_mux_cable_tbl[asic_index].get.return_value = (status, fvp_m)

        rc = handle_ycable_active_standby_probe_notification("active-standby", fvp_dict, test_db, hw_mux_cable_tbl, port_m, asic_index, y_cable_response_tbl)
        assert(rc == True)


    def test_parse_grpc_response_link_and_oper_state_down_down(self):

        class Response_Helper():
            def __init__(self):
                self.portid = [0,1]
                self.state = [False,False]


        response = Response_Helper()
        
        rc = parse_grpc_response_link_and_oper_state(True, response, 1, "oper_state", "Ethernet4")
        assert(rc == ("down", "down"))

    def test_parse_grpc_response_link_and_oper_state_up_down(self):

        class Response_Helper():
            def __init__(self):
                self.portid = [0,1]
                self.state = [True,False]


        response = Response_Helper()
        
        rc = parse_grpc_response_link_and_oper_state(True, response, 1, "oper_state", "Ethernet4")
        assert(rc == ("down", "up"))

    def test_parse_grpc_response_link_and_oper_state_up_up(self):

        class Response_Helper():
            def __init__(self):
                self.portid = [0,1]
                self.state = [True, True]


        response = Response_Helper()
        
        rc = parse_grpc_response_link_and_oper_state(True, response, 1, "oper_state", "Ethernet4")
        assert(rc == ("up", "up"))
        
    def test_parse_grpc_response_link_and_oper_state_down_down_read_side_zero(self):

        class Response_Helper():
            def __init__(self):
                self.portid = [0,1]
                self.state = [False,False]


        response = Response_Helper()
        
        rc = parse_grpc_response_link_and_oper_state(True, response, 0, "oper_state", "Ethernet4")
        assert(rc == ("down", "down"))

    def test_parse_grpc_response_link_and_oper_state_up_down_read_side_zero(self):

        class Response_Helper():
            def __init__(self):
                self.portid = [0,1]
                self.state = [True,False]


        response = Response_Helper()
        
        rc = parse_grpc_response_link_and_oper_state(True, response, 0, "oper_state", "Ethernet4")
        assert(rc == ("up", "down"))

    def test_parse_grpc_response_link_and_oper_state_up_up_read_side_zero(self):

        class Response_Helper():
            def __init__(self):
                self.portid = [0,1]
                self.state = [True, True]


        response = Response_Helper()
        
        rc = parse_grpc_response_link_and_oper_state(True, response, 0, "oper_state", "Ethernet4")
        assert(rc == ("up", "up"))
        
    def test_parse_grpc_response_link_and_oper_state_down_down_read_side_zero_unknown(self):

        class Response_Helper():
            def __init__(self):
                self.portid = [0,1]
                self.state = [False,False]


        response = Response_Helper()
        
        rc = parse_grpc_response_link_and_oper_state(False, response, 0, "oper_state", "Ethernet4")
        assert(rc == ("unknown", "unknown"))

    def test_parse_grpc_response_link_and_oper_state_up_down_read_side_zero(self):

        class Response_Helper():
            def __init__(self):
                self.portid = [0]
                self.state = [False]


        response = Response_Helper()
        
        rc = parse_grpc_response_link_and_oper_state(True, response, 0, "oper_state", "Ethernet4")
        assert(rc == ("unknown", "unknown"))

    def test_parse_grpc_response_link_and_oper_state_up_up_read_side_zero(self):

        class Response_Helper():
            def __init__(self):
                self.portid = [0,1]
                self.state = [True]


        response = Response_Helper()
        
        rc = parse_grpc_response_link_and_oper_state(True, response, 0, "link_state", "Ethernet4")
        assert(rc == ("unknown", "unknown"))
        
    def test_parse_grpc_response_link_and_oper_state_down_down_read_side_zero_link_state(self):

        class Response_Helper():
            def __init__(self):
                self.portid = [0,1]
                self.state = [False,False]


        response = Response_Helper()
        
        rc = parse_grpc_response_link_and_oper_state(True, response, 0, "link_state", "Ethernet4")
        assert(rc == ("down", "down"))

    def test_parse_grpc_response_link_and_oper_state_up_down_read_side_zero_link_state(self):

        class Response_Helper():
            def __init__(self):
                self.portid = [0,1]
                self.state = [True,False]


        response = Response_Helper()
        
        rc = parse_grpc_response_link_and_oper_state(True, response, 0, "link_state", "Ethernet4")
        assert(rc == ("up", "down"))

    def test_parse_grpc_response_link_and_oper_state_up_up_read_side_zero_link_state(self):

        class Response_Helper():
            def __init__(self):
                self.portid = [0,1]
                self.state = [True, True]


        response = Response_Helper()
        
        rc = parse_grpc_response_link_and_oper_state(True, response, 0, "link_state", "Ethernet4")
        assert(rc == ("up", "up"))
        
    def test_get_muxcable_info_for_active_active(self):
        physical_port = 20

        logical_port_name = "Ethernet20"
        swsscommon.Table.return_value.get.return_value = (
            True, {"read_side": "1"})
        asic_index = 0
        y_cable_tbl = {}
        mux_tbl = {}
        test_db = "TEST_DB"
        status = True
        fvs = [('state', "auto"), ('read_side', 1)]
        y_cable_tbl[asic_index] = swsscommon.Table(
            test_db[asic_index], "Y_CABLE_TABLE")
        y_cable_tbl[asic_index].get.return_value = (status, fvs)

        rc = get_muxcable_info_for_active_active(physical_port, logical_port_name, mux_tbl, asic_index, y_cable_tbl)

        assert(rc['self_mux_direction'] == 'unknown')
        assert(rc['peer_mux_direction'] == 'unknown')
        assert(rc['mux_direction_probe_count'] == 'unknown')
        assert(rc['peer_mux_direction_probe_count'] == 'unknown')<|MERGE_RESOLUTION|>--- conflicted
+++ resolved
@@ -6382,16 +6382,12 @@
             test_db[asic_index], "HW_TABLE1")
         hw_mux_cable_tbl_peer[asic_index] = swsscommon.Table(
             test_db[asic_index], "HW_TABLE2")
-<<<<<<< HEAD
         grpc_client , fwd_state_response_tbl = {}, {}
-
-        rc = check_identifier_presence_and_setup_channel("Ethernet0", port_tbl, hw_mux_cable_tbl, hw_mux_cable_tbl_peer, asic_index, read_side, y_cable_presence, grpc_client, fwd_state_response_tbl)
-=======
         mux_tbl[asic_index] = swsscommon.Table(
             test_db[asic_index], "MUX_INFO_TABLE")
 
-        rc = check_identifier_presence_and_setup_channel("Ethernet0", port_tbl, hw_mux_cable_tbl, hw_mux_cable_tbl_peer, asic_index, read_side, mux_tbl, y_cable_presence)
->>>>>>> 9f3a124f
+        rc = check_identifier_presence_and_setup_channel("Ethernet0", port_tbl, hw_mux_cable_tbl, hw_mux_cable_tbl_peer, asic_index, read_side, mux_tbl, y_cable_presence, grpc_client, fwd_state_response_tbl)
+
         assert(rc == None)
 
     @patch('ycable.ycable_utilities.y_cable_helper.logical_port_name_to_physical_port_list', MagicMock(return_value=[0]))
@@ -6421,16 +6417,12 @@
             test_db[asic_index], "HW_TABLE1")
         hw_mux_cable_tbl_peer[asic_index] = swsscommon.Table(
             test_db[asic_index], "HW_TABLE2")
-<<<<<<< HEAD
         grpc_client , fwd_state_response_tbl = {}, {}
 
-        rc = check_identifier_presence_and_setup_channel("Ethernet0", port_tbl, hw_mux_cable_tbl, hw_mux_cable_tbl_peer, asic_index, read_side, y_cable_presence, grpc_client, fwd_state_response_tbl)
-=======
         mux_tbl[asic_index] = swsscommon.Table(
             test_db[asic_index], "MUX_INFO_TABLE")
 
-        rc = check_identifier_presence_and_setup_channel("Ethernet0", port_tbl, hw_mux_cable_tbl, hw_mux_cable_tbl_peer, asic_index, read_side, mux_tbl, y_cable_presence)
->>>>>>> 9f3a124f
+        rc = check_identifier_presence_and_setup_channel("Ethernet0", port_tbl, hw_mux_cable_tbl, hw_mux_cable_tbl_peer, asic_index, read_side, mux_tbl, y_cable_presence, grpc_client, fwd_state_response_tbl)
         assert(rc == None)
 
 
@@ -6464,16 +6456,12 @@
             test_db[asic_index], "HW_TABLE1")
         hw_mux_cable_tbl_peer[asic_index] = swsscommon.Table(
             test_db[asic_index], "HW_TABLE2")
-<<<<<<< HEAD
         grpc_client , fwd_state_response_tbl = {}, {}
-
-        rc = check_identifier_presence_and_setup_channel("Ethernet0", port_tbl, hw_mux_cable_tbl, hw_mux_cable_tbl_peer, asic_index, read_side, y_cable_presence, grpc_client, fwd_state_response_tbl)
-=======
         mux_tbl[asic_index] = swsscommon.Table(
             test_db[asic_index], "MUX_INFO_TABLE")
 
-        rc = check_identifier_presence_and_setup_channel("Ethernet0", port_tbl, hw_mux_cable_tbl, hw_mux_cable_tbl_peer, asic_index, read_side, mux_tbl, y_cable_presence)
->>>>>>> 9f3a124f
+        rc = check_identifier_presence_and_setup_channel("Ethernet0", port_tbl, hw_mux_cable_tbl, hw_mux_cable_tbl_peer, asic_index, read_side, mux_tbl, y_cable_presence, grpc_client, fwd_state_response_tbl)
+
         assert(rc == None)
 
     @patch('proto_out.linkmgr_grpc_driver_pb2_grpc.DualToRActiveStub', MagicMock(return_value=True))
