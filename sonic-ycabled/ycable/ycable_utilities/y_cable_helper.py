--- conflicted
+++ resolved
@@ -629,12 +629,7 @@
     return -1
 
 
-<<<<<<< HEAD
 def check_identifier_presence_and_setup_channel(logical_port_name, port_tbl, hw_mux_cable_tbl, hw_mux_cable_tbl_peer, asic_index, read_side, y_cable_presence, grpc_client, fwd_state_response_tbl):
-=======
-def check_identifier_presence_and_setup_channel(logical_port_name, port_tbl, hw_mux_cable_tbl, hw_mux_cable_tbl_peer, asic_index, read_side, mux_tbl, y_cable_presence):
->>>>>>> 9f3a124f
-
     global grpc_port_stubs
     global grpc_port_channels
 
@@ -671,12 +666,8 @@
                         if prev_channel is not None and prev_stub is not None:
                             return
 
-<<<<<<< HEAD
                         channel, stub = setup_grpc_channel_for_port(logical_port_name, soc_ipv4, asic_index, grpc_client, fwd_state_response_tbl)
-=======
-                        channel, stub = setup_grpc_channel_for_port(logical_port_name, soc_ipv4)
                         post_port_mux_info_to_db(logical_port_name,  mux_tbl, asic_index, hw_mux_cable_tbl, 'pseudo-cable')
->>>>>>> 9f3a124f
                         if channel is not None:
                             grpc_port_channels[logical_port_name] = channel
                             helper_logger.log_notice(
@@ -704,8 +695,6 @@
 
     global read_side
     helper_logger.log_debug("Y_CABLE_DEBUG:setting up channels for active-active")
-<<<<<<< HEAD
-=======
     config_db, state_db, port_tbl, loopback_tbl, port_table_keys = {}, {}, {}, {}, {}
     loopback_keys = {}
     hw_mux_cable_tbl = {}
@@ -728,7 +717,6 @@
             state_db[asic_id], "HW_MUX_CABLE_TABLE_PEER")
         mux_tbl[asic_id] = swsscommon.Table(
                 state_db[asic_id], "MUX_CABLE_INFO")
->>>>>>> 9f3a124f
 
     if read_side == -1:
         read_side = process_loopback_interface_and_get_read_side(loopback_keys)
@@ -753,11 +741,7 @@
 
         if logical_port_name in port_table_keys[asic_index]:
             check_identifier_presence_and_setup_channel(
-<<<<<<< HEAD
-                logical_port_name, port_tbl, hw_mux_cable_tbl, hw_mux_cable_tbl_peer, asic_index, read_side, y_cable_presence, grpc_client, fwd_state_response_tbl)
-=======
-                logical_port_name, port_tbl, hw_mux_cable_tbl, hw_mux_cable_tbl_peer, asic_index, read_side, mux_tbl, y_cable_presence)
->>>>>>> 9f3a124f
+                logical_port_name, port_tbl, hw_mux_cable_tbl, hw_mux_cable_tbl_peer, asic_index, read_side, mux_tbl, y_cable_presence, grpc_client, fwd_state_response_tbl)
         else:
             # This port does not exist in Port table of config but is present inside
             # logical_ports after loading the port_mappings from port_config_file
@@ -1384,11 +1368,7 @@
             if status and cable_type == "active-active":
                 grpc_port_stats[logical_port_name] = {}
                 check_identifier_presence_and_setup_channel(
-<<<<<<< HEAD
-                    logical_port_name, port_tbl, hw_mux_cable_tbl, hw_mux_cable_tbl_peer, asic_index, read_side, y_cable_presence, grpc_client, fwd_state_response_tbl)
-=======
-                    logical_port_name, port_tbl, hw_mux_cable_tbl, hw_mux_cable_tbl_peer, asic_index, read_side, mux_tbl, y_cable_presence)
->>>>>>> 9f3a124f
+                    logical_port_name, port_tbl, hw_mux_cable_tbl, hw_mux_cable_tbl_peer, asic_index, read_side, mux_tbl, y_cable_presence, grpc_client, fwd_state_response_tbl)
         else:
             # This port does not exist in Port table of config but is present inside
             # logical_ports after loading the port_mappings from port_config_file
@@ -1429,11 +1409,7 @@
                         state_db, port_tbl, y_cable_tbl, static_tbl, mux_tbl, asic_index, logical_port_name, y_cable_presence)
                 if status and cable_type == "active-active":
                     check_identifier_presence_and_setup_channel(
-<<<<<<< HEAD
-                        logical_port_name, port_tbl, hw_mux_cable_tbl, hw_mux_cable_tbl_peer, asic_index, read_side, y_cable_presence, grpc_client, fwd_state_response_tbl)
-=======
-                        logical_port_name, port_tbl, hw_mux_cable_tbl, hw_mux_cable_tbl_peer, asic_index, read_side, mux_tbl, y_cable_presence)
->>>>>>> 9f3a124f
+                        logical_port_name, port_tbl, hw_mux_cable_tbl, hw_mux_cable_tbl_peer, asic_index, read_side, mux_tbl,mux_tbl,  y_cable_presence, grpc_client, fwd_state_response_tbl)
             elif value == SFP_STATUS_REMOVED:
                 helper_logger.log_info("Got SFP deleted ycable event")
                 check_identifier_presence_and_delete_mux_table_entry(
