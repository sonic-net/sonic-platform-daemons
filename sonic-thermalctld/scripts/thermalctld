--- conflicted
+++ resolved
@@ -725,6 +725,7 @@
 #
 class ThermalControlDaemon(daemon_base.DaemonBase):
     # Interval to run thermal control logic
+    INTERVAL = 60
     RUN_POLICY_WARN_THRESHOLD_SECS = 30
     FAST_START_INTERVAL = 15
 
@@ -755,6 +756,8 @@
                 self.thermal_manager.initialize()
                 self.thermal_manager.load(ThermalControlDaemon.POLICY_FILE)
                 self.thermal_manager.init_thermal_algorithm(chassis)
+                # Use thermal manager interval if it's available
+                self.wait_time = self.thermal_manager.get_interval()
         except NotImplementedError:
             self.log_warning('Thermal manager is not supported on this platform')
         except Exception as e:
@@ -810,34 +813,12 @@
             if self.thermal_manager:
                 self.thermal_manager.run_policy(chassis)
         except Exception as e:
-<<<<<<< HEAD
-            self.log_error('Caught exception while initializing thermal manager - {}'.format(repr(e)))
-
-        interval = thermal_manager.get_interval()
-        wait_time = interval
-        while not self.stop_event.wait(wait_time):
-            begin = time.time()
-            try:
-                if thermal_manager:
-                    thermal_manager.run_policy(chassis)
-            except Exception as e:
-                self.log_error('Caught exception while running thermal policy - {}'.format(repr(e)))
-            elapsed = time.time() - begin
-            if elapsed < interval:
-                wait_time = interval - elapsed
-            else:
-                wait_time = ThermalControlDaemon.FAST_START_INTERVAL
-
-            if elapsed > ThermalControlDaemon.RUN_POLICY_WARN_THRESHOLD_SECS:
-                self.log_warning('Thermal policy execution takes {} seconds, '
-                                 'there might be performance risk'.format(elapsed))
-=======
             self.log_error('Caught exception while running thermal policy - {}'.format(repr(e)))
->>>>>>> 8509f43c
-
+
+        interval = self.thermal_manager.get_interval() if self.thermal_manager else self.INTERVAL
         elapsed = time.time() - begin
-        if elapsed < self.INTERVAL:
-            self.wait_time = self.INTERVAL - elapsed
+        if elapsed < interval:
+            self.wait_time = interval - elapsed
         else:
             self.wait_time = self.FAST_START_INTERVAL
 
