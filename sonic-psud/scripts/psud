--- conflicted
+++ resolved
@@ -436,11 +436,9 @@
             # We received a fatal signal
             return False
 
-<<<<<<< HEAD
         psu_db_update(self.psu_tbl, self.num_psus)
-=======
         self._update_psu_entity_info()
->>>>>>> 8a5ca2ba
+
         self.update_psu_data()
         self._update_led_color()
 
