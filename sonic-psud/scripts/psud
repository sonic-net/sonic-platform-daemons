#!/usr/bin/env python2

"""
    psud
    PSU information update daemon for SONiC
    This daemon will loop to collect PSU related information and then write the information to state DB.
    Currently it is implemented based on old plugins rather than new platform APIs. So the PSU information just
    includes three things: number of PSU, PSU presence and PSU status which is supported by old plugins.
    The loop interval is PSU_INFO_UPDATE_PERIOD_SECS in seconds.
"""

try:
    import signal
    import sys
    import threading

    from sonic_py_common import daemon_base, logger

except ImportError as e:
    raise ImportError (str(e) + " - required module not found")

try:
    from swsscommon import swsscommon
except ImportError as e:
    from tests import mock_swsscommon as swsscommon

try:
    from sonic_platform_base.device_base import DeviceBase
except ImportError as e:
    from tests.mock_device_base import DeviceBase

#
# Constants ====================================================================
#

SYSLOG_IDENTIFIER = "psud"

PLATFORM_SPECIFIC_MODULE_NAME = "psuutil"
PLATFORM_SPECIFIC_CLASS_NAME = "PsuUtil"

CHASSIS_INFO_TABLE = 'CHASSIS_INFO'
CHASSIS_INFO_KEY = 'chassis 1'
CHASSIS_INFO_PSU_NUM_FIELD = 'psu_num'

CHASSIS_INFO_POWER_CONSUMER_FIELD = 'Consumed Power {}'
CHASSIS_INFO_POWER_SUPPLIER_FIELD = 'Supplied Power {}'
CHASSIS_INFO_TOTAL_POWER_CONSUMED_FIELD = 'Total Consumed Power'
CHASSIS_INFO_TOTAL_POWER_SUPPLIED_FIELD = 'Total Supplied Power'
CHASSIS_INFO_POWER_KEY_TEMPLATE = 'chassis_power_budget {}'

PSU_INFO_TABLE = 'PSU_INFO'
PSU_INFO_KEY_TEMPLATE = 'PSU {}'
PSU_INFO_PRESENCE_FIELD = 'presence'
PSU_INFO_MODEL_FIELD = 'model'
PSU_INFO_SERIAL_FIELD = 'serial'
PSU_INFO_STATUS_FIELD = 'status'
PSU_INFO_TEMP_FIELD = 'temp'
PSU_INFO_TEMP_TH_FIELD = 'temp_threshold'
PSU_INFO_VOLTAGE_FIELD = 'voltage'
PSU_INFO_VOLTAGE_MAX_TH_FIELD = 'voltage_max_threshold'
PSU_INFO_VOLTAGE_MIN_TH_FIELD = 'voltage_min_threshold'
PSU_INFO_CURRENT_FIELD = 'current'
PSU_INFO_POWER_FIELD = 'power'
PSU_INFO_FRU_FIELD = 'is_replaceable'

PHYSICAL_ENTITY_INFO_TABLE = 'PHYSICAL_ENTITY_INFO'

FAN_INFO_TABLE = 'FAN_INFO'
FAN_INFO_PRESENCE_FIELD = 'presence'
FAN_INFO_STATUS_FIELD = 'status'
FAN_INFO_DIRECTION_FIELD = 'direction'
FAN_INFO_SPEED_FIELD = 'speed'
FAN_INFO_LED_STATUS_FIELD = 'led_status'
FAN_INFO_TIMESTAMP_FIELD = 'timestamp'

NOT_AVAILABLE = 'N/A'
UPDATING_STATUS = 'Updating'

PSU_INFO_UPDATE_PERIOD_SECS = 3

PSUUTIL_LOAD_ERROR = 1

platform_psuutil = None
platform_chassis = None


# temporary wrappers that are compliable with both new platform api and old-style plugin mode
def _wrapper_get_num_psus():
    if platform_chassis is not None:
        try:
            return platform_chassis.get_num_psus()
        except NotImplementedError:
            pass
    return platform_psuutil.get_num_psus()


def _wrapper_get_psus_presence(psu_index):
    if platform_chassis is not None:
        try:
            return platform_chassis.get_psu(psu_index - 1).get_presence()
        except NotImplementedError:
            pass
    return platform_psuutil.get_psu_presence(psu_index)


def _wrapper_get_psus_status(psu_index):
    if platform_chassis is not None:
        try:
            return platform_chassis.get_psu(psu_index - 1).get_powergood_status()
        except NotImplementedError:
            pass
    return platform_psuutil.get_psu_status(psu_index)


#
# Helper functions =============================================================
#

def get_psu_key(psu_index):
    return PSU_INFO_KEY_TEMPLATE.format(psu_index)


def psu_db_update(psu_tbl, psu_num):
    for psu_index in range(1, psu_num + 1):
        fvs = swsscommon.FieldValuePairs([(PSU_INFO_PRESENCE_FIELD,
                                           'true' if _wrapper_get_psus_presence(psu_index) else 'false'),
                                          (PSU_INFO_STATUS_FIELD,
                                           'true' if _wrapper_get_psus_status(psu_index) else 'false')])
        psu_tbl.set(get_psu_key(psu_index), fvs)


# try get information from platform API and return a default value if caught NotImplementedError
def try_get(callback, default=None):
    """
    Handy function to invoke the callback and catch NotImplementedError
    :param callback: Callback to be invoked
    :param default: Default return value if exception occur
    :return: Default return value if exception occur else return value of the callback
    """
    try:
        ret = callback()
        if ret is None:
            ret = default
    except NotImplementedError:
        ret = default

    return ret


def log_on_status_changed(logger, normal_status, normal_log, abnormal_log):
    """
    Log when any status changed
    :param logger: Logger object.
    :param normal_status: Expected status.
    :param normal_log: Log string for expected status.
    :param abnormal_log: Log string for unexpected status
    :return:
    """
    if normal_status:
        logger.log_notice(normal_log)
    else:
        logger.log_warning(abnormal_log)

#
# PSU Chassis Info ==========================================================
#
class PsuChassisInfo(logger.Logger):

    def __init__(self, log_identifier, chassis):
        """
        Constructor for PsuChassisInfo
        :param chassis: Object representing a platform chassis
        """
        super(PsuChassisInfo, self).__init__(log_identifier)

        self.chassis = chassis
        self.master_status_good = True
        self.total_consumed_power = 0.0
        self.total_supplied_power = 0.0

    def run_power_budget(self, chassis_tbl):
        self.total_supplied_power = 0.0
        self.total_consumed_power = 0.0
        total_supplied_power = 0.0
        total_fan_consumed_power = 0.0
        total_module_consumed_power = 0.0

        dict_index = 0
        total_entries_len = 2 #For total supplied and consumed
        dict_len = self.chassis.get_num_psus() +\
                   self.chassis.get_num_fan_drawers() +\
                   self.chassis.get_num_modules() + \
                   total_entries_len

        fvs = swsscommon.FieldValuePairs(dict_len)

        for index, psu in enumerate(self.chassis.get_all_psus()):
            presence = try_get(psu.get_presence)
            if not presence:
                continue

            power_good = try_get(psu.get_powergood_status)
            if not power_good:
                continue

            name = try_get(psu.get_name, 'PSU {}'.format(index + 1))
            supplied_power = try_get(psu.get_maximum_supplied_power, 0.0)
            total_supplied_power = total_supplied_power + supplied_power
            fvs[dict_index] = (CHASSIS_INFO_POWER_SUPPLIER_FIELD.format(name), str(supplied_power))
            dict_index += 1

        for index, power_consumer in enumerate(self.chassis.get_all_fan_drawers()):
            presence = try_get(power_consumer.get_presence)
            if not presence:
                continue

            name = try_get(power_consumer.get_name, 'FAN-DRAWER {}'.format(index))
            fan_drawer_power = try_get(power_consumer.get_maximum_consumed_power, 0.0)
            total_fan_consumed_power = total_fan_consumed_power + fan_drawer_power
            fvs[dict_index] = (CHASSIS_INFO_POWER_CONSUMER_FIELD.format(name), str(fan_drawer_power))
            dict_index += 1

        for index, power_consumer in enumerate(self.chassis.get_all_modules()):
            presence = try_get(power_consumer.get_presence)
            if not presence:
                continue

            name = try_get(power_consumer.get_name, 'MODULE {}'.format(index))
            module_power = try_get(power_consumer.get_maximum_consumed_power, 0.0)
            total_module_consumed_power = total_module_consumed_power + module_power
            fvs[dict_index] = (CHASSIS_INFO_POWER_CONSUMER_FIELD.format(name), str(module_power))
            dict_index += 1

        #Record total supplied and consumed power
        self.total_supplied_power = total_supplied_power
        self.total_consumed_power = total_fan_consumed_power + total_module_consumed_power

        #Record in state DB in chassis table
        fvs[dict_index] = (CHASSIS_INFO_TOTAL_POWER_SUPPLIED_FIELD, str(self.total_supplied_power))
        fvs[dict_index + 1] = (CHASSIS_INFO_TOTAL_POWER_CONSUMED_FIELD, str(self.total_consumed_power))
        chassis_tbl.set(CHASSIS_INFO_POWER_KEY_TEMPLATE.format(1), fvs)

    def update_master_status(self):
        if not self.total_supplied_power or not self.total_consumed_power:
            if self.master_status_good is not True:
                self.master_status_good = True
            return False

        master_status_good = (self.total_consumed_power < self.total_supplied_power)
        if master_status_good == self.master_status_good:
            return False

        self.master_status_good = master_status_good

        return True

    def _set_psu_master_led(self, master_status):
        try:
            try:
                from sonic_platform.psu import Psu
            except ImportError as e:
                from tests.mock_platform import MockPsu as Psu

            color = DeviceBase.STATUS_LED_COLOR_GREEN if master_status else DeviceBase.STATUS_LED_COLOR_RED
            Psu.set_status_master_led(color)
        except NotImplementedError as e:
            pass

# PSU status ===================================================================
#
class PsuStatus(object):
    def __init__(self, logger, psu):

        self.psu = psu
        self.presence = True
        self.power_good = True
        self.voltage_good = True
        self.temperature_good = True
        self.logger = logger

    def set_presence(self, presence):
        """
        Set and cache PSU presence status
        :param presence: PSU presence status
        :return: True if status changed else False
        """
        if presence == self.presence:
            return False

        self.presence = presence
        return True

    def set_power_good(self, power_good):
        """
        Set and cache PSU power good status
        :param power_good: PSU power good status
        :return: True if status changed else False
        """
        if power_good == self.power_good:
            return False

        self.power_good = power_good
        return True

    def set_voltage(self, voltage, high_threshold, low_threshold):
        if not voltage or not high_threshold or not low_threshold:
            if self.voltage_good is not True:
                self.logger.log_warning('PSU voltage or high_threshold or low_threshold become unavailable, '
                                   'voltage={}, high_threshold={}, low_threshold={}'.format(voltage, high_threshold, low_threshold))
                self.voltage_good = True
            return False

        voltage_good = (low_threshold <= voltage <= high_threshold)
        if voltage_good == self.voltage_good:
            return False

        self.voltage_good = voltage_good
        return True

    def set_temperature(self, temperature, high_threshold):
        if not temperature or not high_threshold:
            if self.temperature_good is not True:
                self.logger.log_warning('PSU temperature or high_threshold become unavailable, '
                                   'temperature={}, high_threshold={}'.format(temperature, high_threshold))
                self.temperature_good = True
            return False

        temperature_good = (temperature < high_threshold)
        if temperature_good == self.temperature_good:
            return False

        self.temperature_good = temperature_good
        return True

    def is_ok(self):
        return self.presence and self.power_good and self.voltage_good and self.temperature_good


#
# Daemon =======================================================================
#

class DaemonPsud(daemon_base.DaemonBase):
    def __init__(self, log_identifier):
        super(DaemonPsud, self).__init__(log_identifier)

        self.stop = threading.Event()
        self.psu_status_dict = {}
        self.fan_tbl = None
        self.psu_chassis_info = None

    # Signal handler
    def signal_handler(self, sig, frame):
        if sig == signal.SIGHUP:
            self.log_info("Caught SIGHUP - ignoring...")
        elif sig == signal.SIGINT:
            self.log_info("Caught SIGINT - exiting...")
            self.stop.set()
        elif sig == signal.SIGTERM:
            self.log_info("Caught SIGTERM - exiting...")
            self.stop.set()
        else:
            self.log_warning("Caught unhandled signal '" + sig + "'")

    # Run daemon
    def run(self):
        global platform_psuutil
        global platform_chassis

        self.log_info("Starting up...")

        # Load new platform api class
        try:
            import sonic_platform.platform
            platform_chassis = sonic_platform.platform.Platform().get_chassis()
        except Exception as e:
            self.log_warning("Failed to load chassis due to {}".format(repr(e)))

        # Load platform-specific psuutil class
        if platform_chassis is None:
            try:
                platform_psuutil = self.load_platform_util(PLATFORM_SPECIFIC_MODULE_NAME, PLATFORM_SPECIFIC_CLASS_NAME)
            except Exception as e:
                self.log_error("Failed to load psuutil: %s" % (str(e)), True)
                sys.exit(PSUUTIL_LOAD_ERROR)

        # Connect to STATE_DB and create psu/chassis info tables
        state_db = daemon_base.db_connect("STATE_DB")
        chassis_tbl = swsscommon.Table(state_db, CHASSIS_INFO_TABLE)
        psu_tbl = swsscommon.Table(state_db, PSU_INFO_TABLE)
        self.fan_tbl = swsscommon.Table(state_db, FAN_INFO_TABLE)
        self.phy_entity_tbl = swsscommon.Table(state_db, PHYSICAL_ENTITY_INFO_TABLE)

        # Post psu number info to STATE_DB
        psu_num = _wrapper_get_num_psus()
        fvs = swsscommon.FieldValuePairs([(CHASSIS_INFO_PSU_NUM_FIELD, str(psu_num))])
        chassis_tbl.set(CHASSIS_INFO_KEY, fvs)


        # Start main loop
        self.log_info("Start daemon main loop")

        while not self.stop.wait(PSU_INFO_UPDATE_PERIOD_SECS):
            self._update_psu_entity_info()
            psu_db_update(psu_tbl, psu_num)
            self.update_psu_data(psu_tbl)
            self._update_led_color(psu_tbl)

            if platform_chassis is not None and platform_chassis.is_modular_chassis():
                self.update_psu_chassis_info(chassis_tbl)
                self.update_master_led_color(chassis_tbl)

        self.log_info("Stop daemon main loop")

        # Delete all the information from DB and then exit
        for psu_index in range(1, psu_num + 1):
            psu_tbl._del(get_psu_key(psu_index))

<<<<<<< HEAD
        chassis_tbl._del(CHASSIS_INFO_KEY)
=======
        chassis_tbl._del(CHASSIS_INFO_KEY_TEMPLATE.format(1))
        chassis_tbl._del(CHASSIS_INFO_POWER_KEY_TEMPLATE.format(1))
>>>>>>> 05c79de0

        self.log_info("Shutting down...")

    def update_psu_data(self, psu_tbl):
        if not platform_chassis:
            return

        for index, psu in enumerate(platform_chassis.get_all_psus()):
            try:
                self._update_single_psu_data(index + 1, psu, psu_tbl)
            except Exception as e:
                self.log_warning("Failed to update PSU data - {}".format(e))
    
    def _update_single_psu_data(self, index, psu, psu_tbl):
        name = get_psu_key(index)
        presence = _wrapper_get_psus_presence(index)
        power_good = False
        voltage = None
        voltage_high_threshold = None
        voltage_low_threshold = None
        temperature = None
        temperature_threshold = None
        current = None
        power = None
        is_replaceable = try_get(psu.is_replaceable, False)
        if presence:
            power_good = _wrapper_get_psus_status(index)
            voltage = try_get(psu.get_voltage)
            voltage_high_threshold = try_get(psu.get_voltage_high_threshold)
            voltage_low_threshold = try_get(psu.get_voltage_low_threshold)
            temperature = try_get(psu.get_temperature)
            temperature_threshold = try_get(psu.get_temperature_high_threshold)
            current = try_get(psu.get_current)
            power = try_get(psu.get_power)

        if index not in self.psu_status_dict:
            self.psu_status_dict[index] = PsuStatus(self, psu)

        psu_status = self.psu_status_dict[index]
        set_led = False
        if psu_status.set_presence(presence):
            set_led = True
            log_on_status_changed(self, psu_status.presence,
                                  'PSU absence warning cleared: {} is inserted back.'.format(name),
                                  'PSU absence warning: {} is not present.'.format(name)
                                  )
            # Have to update PSU fan data here because PSU presence status changed. If we don't
            # update PSU fan data here, there might be an inconsistent output between "show platform psustatus"
            # and "show platform fan". For example, say PSU 1 is removed, and psud query PSU status every 3 seconds,
            # it will update PSU state to "Not OK" and PSU LED to "red"; but thermalctld query PSU fan status
            # every 60 seconds, it may still treat PSU state to "OK" and PSU LED to "red".
            self._update_psu_fan_data(psu, index)

        if presence and psu_status.set_power_good(power_good):
            set_led = True
            log_on_status_changed(self, psu_status.power_good,
                                  'Power absence warning cleared: {} power is back to normal.'.format(name),
                                  'Power absence warning: {} is out of power.'.format(name)
                                  )

        if presence and psu_status.set_voltage(voltage, voltage_high_threshold, voltage_low_threshold):
            set_led = True
            log_on_status_changed(self, psu_status.voltage_good,
                                  'PSU voltage warning cleared: {} voltage is back to normal.'.format(name),
                                  'PSU voltage warning: {} voltage out of range, current voltage={}, valid range=[{}, {}].'.format(
                                      name, voltage, voltage_high_threshold, voltage_low_threshold)
                                  )

        if presence and psu_status.set_temperature(temperature, temperature_threshold):
            set_led = True
            log_on_status_changed(self, psu_status.temperature_good,
                                  'PSU temperature warning cleared: {} temperature is back to normal.'.format(name),
                                  'PSU temperature warning: {} temperature too hot, temperature={}, threshold={}.'.format(
                                      name, temperature, temperature_threshold)
                                  )

        if set_led:
            self._set_psu_led(psu, psu_status)

        fvs = swsscommon.FieldValuePairs(
            [(PSU_INFO_MODEL_FIELD, str(try_get(psu.get_model))),
             (PSU_INFO_SERIAL_FIELD, str(try_get(psu.get_serial))),
             (PSU_INFO_TEMP_FIELD, str(temperature)),
             (PSU_INFO_TEMP_TH_FIELD, str(temperature_threshold)),
             (PSU_INFO_VOLTAGE_FIELD, str(voltage)),
             (PSU_INFO_VOLTAGE_MIN_TH_FIELD, str(voltage_low_threshold)),
             (PSU_INFO_VOLTAGE_MAX_TH_FIELD, str(voltage_high_threshold)),
             (PSU_INFO_CURRENT_FIELD, str(current)),
             (PSU_INFO_POWER_FIELD, str(power)),
             (PSU_INFO_FRU_FIELD, str(is_replaceable)),
             ])
        psu_tbl.set(name, fvs)

    def _update_psu_entity_info(self):
        if not platform_chassis:
            return

        for index, psu in enumerate(platform_chassis.get_all_psus()):
            try:
                self._update_single_psu_entity_info(index + 1, psu)
            except Exception as e:
                self.log_warning("Failed to update PSU data - {}".format(e))

    def _update_single_psu_entity_info(self, psu_index, psu):
        position = try_get(psu.get_position_in_parent, psu_index)
        fvs = swsscommon.FieldValuePairs(
            [('position_in_parent', str(position)),
             ('parent_name', CHASSIS_INFO_KEY),
             ])
        self.phy_entity_tbl.set(get_psu_key(psu_index), fvs)

    def _update_psu_fan_data(self, psu, psu_index):
        """
        :param psu:
        :param psu_index:
        :return:
        """
        psu_name = get_psu_key(psu_index)
        presence = _wrapper_get_psus_presence(psu_index)
        fan_list = psu.get_all_fans()
        for index, fan in enumerate(fan_list):
            fan_name = try_get(fan.get_name, '{} FAN {}'.format(psu_name, index + 1))
            direction = try_get(fan.get_direction) if presence else NOT_AVAILABLE
            speed = try_get(fan.get_speed) if presence else NOT_AVAILABLE
            status = UPDATING_STATUS if presence else NOT_AVAILABLE
            fvs = swsscommon.FieldValuePairs(
                [(FAN_INFO_PRESENCE_FIELD, str(presence)),
                 (FAN_INFO_STATUS_FIELD, str(status)),
                 (FAN_INFO_DIRECTION_FIELD, str(direction)),
                 (FAN_INFO_SPEED_FIELD, str(speed)),
                 (FAN_INFO_TIMESTAMP_FIELD, datetime.now().strftime('%Y%m%d %H:%M:%S'))
                 ])
            self.fan_tbl.set(fan_name, fvs)

    def _set_psu_led(self, psu, psu_status):
        try:
            color = psu.STATUS_LED_COLOR_GREEN if psu_status.is_ok() else psu.STATUS_LED_COLOR_RED
            psu.set_status_led(color)
        except NotImplementedError as e:
            pass

    def _update_led_color(self, psu_tbl):
        if not platform_chassis:
            return

        for index, psu_status in self.psu_status_dict.items():
            try:
                fvs = swsscommon.FieldValuePairs([
                    ('led_status', str(try_get(psu_status.psu.get_status_led)))
                ])
            except Exception as e:
                self.log_warning('Failed to get led status for psu {}'.format(index))
                fvs = swsscommon.FieldValuePairs([
                    ('led_status', NOT_AVAILABLE)
                ])
            psu_tbl.set(get_psu_key(index), fvs)
            self._update_psu_fan_led_status(psu_status.psu, index)

    def _update_psu_fan_led_status(self, psu, psu_index):
        psu_name = get_psu_key(psu_index)
        fan_list = psu.get_all_fans()
        for index, fan in enumerate(fan_list):
            fan_name = try_get(fan.get_name, '{} FAN {}'.format(psu_name, index + 1))
            try:
                fvs = swsscommon.FieldValuePairs([
                    (FAN_INFO_LED_STATUS_FIELD, str(try_get(fan.get_status_led)))
                ])
            except Exception as e:
                self.log_warning('Failed to get led status for fan {}'.format(fan_name))
                fvs = swsscommon.FieldValuePairs([
                    (FAN_INFO_LED_STATUS_FIELD, NOT_AVAILABLE)
                ])
            self.fan_tbl.set(fan_name, fvs)

<<<<<<< HEAD
=======
    def update_psu_chassis_info(self, chassis_tbl):
        if not platform_chassis:
            return

        if not self.psu_chassis_info:
            self.psu_chassis_info = PsuChassisInfo(SYSLOG_IDENTIFIER, platform_chassis)

        self.psu_chassis_info.run_power_budget(chassis_tbl)

    def update_master_led_color(self, chassis_tbl):
        if not platform_chassis or not self.psu_chassis_info:
            return

        psu_chassis_info = self.psu_chassis_info
        if psu_chassis_info.update_master_status():
            log_on_status_changed(self, psu_chassis_info.master_status_good,
                                  'PSU supplied power warning cleared: supplied power is back to normal.',
                                  'PSU supplied power warning: {}W supplied-power less than {}W consumed-power'.format(
                                      psu_chassis_info.total_supplied_power, psu_chassis_info.total_consumed_power)
                                  )
            psu_chassis_info._set_psu_master_led(psu_chassis_info.master_status_good)


>>>>>>> 05c79de0
#
# Main =========================================================================
#

def main():
    psud = DaemonPsud(SYSLOG_IDENTIFIER)
    psud.run()


if __name__ == '__main__':
    main()<|MERGE_RESOLUTION|>--- conflicted
+++ resolved
@@ -416,12 +416,8 @@
         for psu_index in range(1, psu_num + 1):
             psu_tbl._del(get_psu_key(psu_index))
 
-<<<<<<< HEAD
         chassis_tbl._del(CHASSIS_INFO_KEY)
-=======
-        chassis_tbl._del(CHASSIS_INFO_KEY_TEMPLATE.format(1))
         chassis_tbl._del(CHASSIS_INFO_POWER_KEY_TEMPLATE.format(1))
->>>>>>> 05c79de0
 
         self.log_info("Shutting down...")
 
@@ -596,8 +592,6 @@
                 ])
             self.fan_tbl.set(fan_name, fvs)
 
-<<<<<<< HEAD
-=======
     def update_psu_chassis_info(self, chassis_tbl):
         if not platform_chassis:
             return
@@ -620,8 +614,6 @@
                                   )
             psu_chassis_info._set_psu_master_led(psu_chassis_info.master_status_good)
 
-
->>>>>>> 05c79de0
 #
 # Main =========================================================================
 #
