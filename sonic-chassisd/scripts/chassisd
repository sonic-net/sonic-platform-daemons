--- conflicted
+++ resolved
@@ -247,17 +247,12 @@
         else:
             self.log_warning("Invalid admin_state value: {}".format(admin_state))
 
-<<<<<<< HEAD
-    def submit_callback(self, module_index, admin_state, module_name):
-        # Set transition flag before starting the admin state change
-        self.set_transition_flag(self.module_table, module_name)
-=======
     def submit_callback(self, module_index, admin_state):
         if admin_state == MODULE_ADMIN_DOWN:
             # This is only valid on platforms which have pci_detach and sensord changes required. If it is not implemented,
             # there are no actions taken during this function execution.
             try_get(self.chassis.get_module(module_index).module_pre_shutdown, default=False)
->>>>>>> 87070986
+
         try_get(self.chassis.get_module(module_index).set_admin_state, admin_state, default=False)
         if admin_state == MODULE_ADMIN_UP:
             # This is only valid on platforms which have pci_rescan sensord changes required. If it is not implemented,
