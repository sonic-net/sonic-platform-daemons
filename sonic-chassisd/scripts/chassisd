#!/usr/bin/env python3

"""
    chassisd
    Module information update daemon for SONiC
    This daemon will loop to collect all modules related information and then write the information to state DB.
    The loop interval is CHASSIS_INFO_UPDATE_PERIOD_SECS in seconds.
"""

try:
    import os
    import re
    import signal
    import subprocess
    import sys
    import threading
    import time
    import json
    import glob
    from datetime import datetime, timezone

    from sonic_py_common import daemon_base, logger, device_info
    from sonic_py_common.task_base import ProcessTaskBase

    # If unit testing is occurring, mock swsscommon and module_base
    if os.getenv("CHASSISD_UNIT_TESTING") == "1":
        from tests import mock_swsscommon as swsscommon
        from tests.mock_module_base import ModuleBase
    else:
        from swsscommon import swsscommon
        from sonic_platform_base.module_base import ModuleBase
except ImportError as e:
    raise ImportError(str(e) + " - required module not found")

#
# Constants ====================================================================
#

SIGNALS_TO_NAMES_DICT = dict((getattr(signal, n), n)
                             for n in dir(signal) if n.startswith('SIG') and '_' not in n)

SYSLOG_IDENTIFIER = "chassisd"

CHASSIS_CFG_TABLE = 'CHASSIS_MODULE'

CHASSIS_INFO_TABLE = 'CHASSIS_TABLE'
CHASSIS_INFO_KEY_TEMPLATE = 'CHASSIS {}'
CHASSIS_INFO_CARD_NUM_FIELD = 'module_num'

CHASSIS_MODULE_INFO_TABLE = 'CHASSIS_MODULE_TABLE'
CHASSIS_MODULE_INFO_KEY_TEMPLATE = 'CHASSIS_MODULE {}'
CHASSIS_MODULE_INFO_NAME_FIELD = 'name'
CHASSIS_MODULE_INFO_DESC_FIELD = 'desc'
CHASSIS_MODULE_INFO_SLOT_FIELD = 'slot'
CHASSIS_MODULE_INFO_OPERSTATUS_FIELD = 'oper_status'
CHASSIS_MODULE_INFO_NUM_ASICS_FIELD = 'num_asics'
CHASSIS_MODULE_INFO_ASICS = 'asics'
CHASSIS_MODULE_INFO_SERIAL_FIELD = 'serial'
CHASSIS_MODULE_INFO_PRESENCE_FIELD = 'presence'
CHASSIS_MODULE_INFO_MODEL_FIELD = 'model'
CHASSIS_MODULE_INFO_REPLACEABLE_FIELD = 'is_replaceable'

CHASSIS_ASIC_INFO_TABLE = 'CHASSIS_ASIC_TABLE'
CHASSIS_FABRIC_ASIC_INFO_TABLE = 'CHASSIS_FABRIC_ASIC_TABLE'
CHASSIS_ASIC = 'asic'
CHASSIS_ASIC_PCI_ADDRESS_FIELD = 'asic_pci_address'
CHASSIS_ASIC_ID_IN_MODULE_FIELD = 'asic_id_in_module'

CHASSIS_MIDPLANE_INFO_TABLE = 'CHASSIS_MIDPLANE_TABLE'
CHASSIS_MIDPLANE_INFO_KEY_TEMPLATE = 'CHASSIS_MIDPLANE {}'
CHASSIS_MIDPLANE_INFO_NAME_FIELD = 'name'
CHASSIS_MIDPLANE_INFO_IP_FIELD = 'ip_address'
CHASSIS_MIDPLANE_INFO_ACCESS_FIELD = 'access'

CHASSIS_MODULE_HOSTNAME_TABLE = 'CHASSIS_MODULE_TABLE'
CHASSIS_MODULE_INFO_HOSTNAME_FIELD = 'hostname'

CHASSIS_MODULE_REBOOT_INFO_TABLE = 'CHASSIS_MODULE_REBOOT_INFO_TABLE'
CHASSIS_MODULE_REBOOT_TIMESTAMP_FIELD = 'timestamp'
CHASSIS_MODULE_REBOOT_REBOOT_FIELD = 'reboot'
DEFAULT_LINECARD_REBOOT_TIMEOUT = 180
DEFAULT_DPU_REBOOT_TIMEOUT = 360
PLATFORM_ENV_CONF_FILE = "/usr/share/sonic/platform/platform_env.conf"
PLATFORM_JSON_FILE = "/usr/share/sonic/platform/platform.json"

PHYSICAL_ENTITY_INFO_TABLE = 'PHYSICAL_ENTITY_INFO'

CHASSIS_INFO_UPDATE_PERIOD_SECS = 10
CHASSIS_DB_CLEANUP_MODULE_DOWN_PERIOD = 30 # Minutes

CHASSIS_LOAD_ERROR = 1
CHASSIS_NOT_SUPPORTED = 2

SELECT_TIMEOUT = 1000

NOT_AVAILABLE = 'N/A'
INVALID_SLOT = ModuleBase.MODULE_INVALID_SLOT
INVALID_MODULE_INDEX = -1
INVALID_IP = '0.0.0.0'

CHASSIS_MODULE_ADMIN_STATUS = 'admin_status'
MODULE_ADMIN_DOWN = 0
MODULE_ADMIN_UP = 1
MODULE_REBOOT_CAUSE_DIR = "/host/reboot-cause/module/"
MAX_HISTORY_FILES = 10

DP_STATE = 'dpu_data_plane_state'
DP_UPDATE_TIME = 'dpu_data_plane_time'
CP_STATE = 'dpu_control_plane_state'
CP_UPDATE_TIME = 'dpu_control_plane_time'


# This daemon should return non-zero exit code so that supervisord will
# restart it automatically.
exit_code = 0

#
# Helper functions =============================================================
#

# try get information from platform API and return a default value if caught NotImplementedError


def try_get(callback, *args, **kwargs):
    """
    Handy function to invoke the callback and catch NotImplementedError
    :param callback: Callback to be invoked
    :param args: Arguments to be passed to callback
    :param kwargs: Default return value if exception occur
    :return: Default return value if exception occur else return value of the callback
    """
    default = kwargs.get('default', NOT_AVAILABLE)
    try:
        ret = callback(*args)
        if ret is None:
            ret = default
    except NotImplementedError:
        ret = default

    return ret

def get_chassis():
    try:
        import sonic_platform.platform
        return sonic_platform.platform.Platform().get_chassis()
    except Exception as e:
        self.log_error("Failed to load chassis due to {}".format(repr(e)))
        sys.exit(CHASSIS_LOAD_ERROR)

def get_formatted_time(datetimeobj=None, op_format=None):
    """
    Get the current time in specified format
    :param datetimeobj: Optional - A datetime object already initialized with a specific time
    :param op_format: Optional - Output Format for the time to be displayed
    :returns time in string format
    """
    date_obj = datetimeobj if datetimeobj else datetime.now(timezone.utc)
    return date_obj.strftime(op_format if op_format else "%a %b %d %I:%M:%S %p UTC %Y")

def update_entity_info(table, parent_name, key, index, serial, model, is_replaceable):
    fvs = swsscommon.FieldValuePairs(
        [('position_in_parent', str(index)),
         ('parent_name', parent_name),
         ('serial', serial),
         ('model', model),
         ('is_replaceable', is_replaceable)])
    table.set(key, fvs)

#
# Module Config Updater ========================================================
#


class ModuleConfigUpdater(logger.Logger):

    def __init__(self, log_identifier, chassis):
        """
        Constructor for ModuleConfigUpdater
        :param chassis: Object representing a platform chassis
        """
        super(ModuleConfigUpdater, self).__init__(log_identifier)

        self.chassis = chassis

    def deinit(self):
        """
        Destructor of ModuleConfigUpdater
        :return:
        """

    def module_config_update(self, key, admin_state):
        if not key.startswith(ModuleBase.MODULE_TYPE_SUPERVISOR) and \
           not key.startswith(ModuleBase.MODULE_TYPE_LINE) and \
           not key.startswith(ModuleBase.MODULE_TYPE_FABRIC):
            self.log_error("Incorrect module-name {}. Should start with {} or {} or {}".format(key,
                                                                                               ModuleBase.MODULE_TYPE_SUPERVISOR,
                                                                                               ModuleBase.MODULE_TYPE_LINE,
                                                                                               ModuleBase.MODULE_TYPE_FABRIC))
            return

        module_index = try_get(self.chassis.get_module_index, key, default=INVALID_MODULE_INDEX)

        # Continue if the index is invalid
        if module_index < 0:
            self.log_error("Unable to get module-index for key {} to set admin-state {}". format(key, admin_state))
            return

        if (admin_state == MODULE_ADMIN_DOWN) or (admin_state == MODULE_ADMIN_UP):
            # Setting the module to administratively up/down state
            self.log_info("Changing module {} to admin {} state".format(key, 'DOWN' if admin_state == MODULE_ADMIN_DOWN else 'UP'))
            try_get(self.chassis.get_module(module_index).set_admin_state, admin_state, default=False)

#
# SmartSwitch Module Config Updater ========================================================
#


class SmartSwitchModuleConfigUpdater(logger.Logger):

    def __init__(self, log_identifier, chassis, module_table, set_flag_callback):
        """
        Constructor for SmartSwitchModuleConfigUpdater
        :param chassis: Object representing a platform chassis
        """
        super(SmartSwitchModuleConfigUpdater, self).__init__(log_identifier)
        self.chassis = chassis
        self.module_table = module_table
        self.set_transition_flag = set_flag_callback

    def deinit(self):
        """
        Destructor of SmartSwitchModuleConfigUpdater
        :return:
        """

    def module_config_update(self, key, admin_state):
        if not key.startswith(ModuleBase.MODULE_TYPE_DPU):
            self.log_error("Incorrect module-name {}. Should start with {}".format(key,
                                                        ModuleBase.MODULE_TYPE_DPU))
            return

        module_index = try_get(self.chassis.get_module_index, key, default=INVALID_MODULE_INDEX)

        # Continue if the index is invalid
        if module_index < 0:
            self.log_error("Unable to get module-index for key {} to set admin-state {}". format(key, admin_state))
            return

        if (admin_state == MODULE_ADMIN_DOWN) or (admin_state == MODULE_ADMIN_UP):
            self.log_info("Changing module {} to admin {} state".format(key, 'DOWN' if admin_state == MODULE_ADMIN_DOWN else 'UP'))
            t = threading.Thread(target=self.submit_callback, args=(module_index, admin_state))
            t.start()
        else:
            self.log_warning("Invalid admin_state value: {}".format(admin_state))

    def submit_callback(self, module_index, admin_state):
        if admin_state == MODULE_ADMIN_DOWN:
            # This is only valid on platforms which have pci_detach and sensord changes required. If it is not implemented,
            # there are no actions taken during this function execution.
            try_get(self.chassis.get_module(module_index).module_pre_shutdown, default=False)

        try_get(self.chassis.get_module(module_index).set_admin_state, admin_state, default=False)
        if admin_state == MODULE_ADMIN_UP:
            # This is only valid on platforms which have pci_rescan sensord changes required. If it is not implemented,
            # there are no actions taken during this function execution.
            try_get(self.chassis.get_module(module_index).module_post_startup, default=False)
        pass

#
# Module Updater ==============================================================
#


class ModuleUpdater(logger.Logger):

    def __init__(self, log_identifier, chassis, my_slot, supervisor_slot):
        """
        Constructor for ModuleUpdater
        :param chassis: Object representing a platform chassis
        """
        super(ModuleUpdater, self).__init__(log_identifier)

        self.chassis = chassis
        self.my_slot = my_slot
        self.supervisor_slot = supervisor_slot
        self.num_modules = chassis.get_num_modules()
        # Connect to STATE_DB and create chassis info tables
        state_db = daemon_base.db_connect("STATE_DB")
        self.chassis_table = swsscommon.Table(state_db, CHASSIS_INFO_TABLE)
        self.module_table = swsscommon.Table(state_db, CHASSIS_MODULE_INFO_TABLE)
        self.midplane_table = swsscommon.Table(state_db, CHASSIS_MIDPLANE_INFO_TABLE)
        self.phy_entity_table = swsscommon.Table(state_db, PHYSICAL_ENTITY_INFO_TABLE)
        self.info_dict_keys = [CHASSIS_MODULE_INFO_NAME_FIELD,
                               CHASSIS_MODULE_INFO_DESC_FIELD,
                               CHASSIS_MODULE_INFO_SLOT_FIELD,
                               CHASSIS_MODULE_INFO_SERIAL_FIELD,
                               CHASSIS_MODULE_INFO_OPERSTATUS_FIELD]

        self.chassis_state_db = daemon_base.db_connect("CHASSIS_STATE_DB")
        if self._is_supervisor():
            self.asic_table = swsscommon.Table(self.chassis_state_db, 
                                            CHASSIS_FABRIC_ASIC_INFO_TABLE)
        else:
            self.asic_table = swsscommon.Table(self.chassis_state_db, 
                                            CHASSIS_ASIC_INFO_TABLE)

        self.hostname_table = swsscommon.Table(self.chassis_state_db, CHASSIS_MODULE_HOSTNAME_TABLE)
        self.module_reboot_table = swsscommon.Table(self.chassis_state_db, CHASSIS_MODULE_REBOOT_INFO_TABLE) 
        self.down_modules = {}
        self.chassis_app_db_clean_sha = None

        self.linecard_reboot_timeout = DEFAULT_LINECARD_REBOOT_TIMEOUT
        if os.path.isfile(PLATFORM_ENV_CONF_FILE):
            with open(PLATFORM_ENV_CONF_FILE, 'r') as file:
                for line in file:
                    field = line.split('=')[0].strip()
                    if field == "linecard_reboot_timeout":
                        self.linecard_reboot_timeout = int(line.split('=')[1].strip())
                        
        self.midplane_initialized = try_get(chassis.init_midplane_switch, default=False)
        if not self.midplane_initialized:
            self.log_error("Chassisd midplane intialization failed")

    def deinit(self):
        """
        Destructor of ModuleUpdater
        :return:
        """
        # Delete all the information from DB and then exit
        for module_index in range(0, self.num_modules):
            name = try_get(self.chassis.get_module(module_index).get_name)
            self.module_table._del(name)
            if self.midplane_table.get(name) is not None:
                self.midplane_table._del(name)
            if self.phy_entity_table.get(name) is not None:
                self.phy_entity_table._del(name)

        if self.chassis_table is not None:
            self.chassis_table._del(CHASSIS_INFO_KEY_TEMPLATE.format(1))

        if self.asic_table is not None:
            if not self._is_supervisor():
                asics = list(self.asic_table.getKeys())
                for asic in asics:
                    self.asic_table._del(asic)

    def modules_num_update(self):
        # Check if module list is populated
        num_modules = self.chassis.get_num_modules()
        if num_modules == 0:
            self.log_error("Chassisd has no modules available")
            return

        # Post number-of-modules info to STATE_DB
        fvs = swsscommon.FieldValuePairs([(CHASSIS_INFO_CARD_NUM_FIELD, str(num_modules))])
        self.chassis_table.set(CHASSIS_INFO_KEY_TEMPLATE.format(1), fvs)

    def get_module_current_status(self, key):
        fvs = self.module_table.get(key)
        if isinstance(fvs, list) and fvs[0] is True:
            fvs = dict(fvs[-1])
            return fvs[CHASSIS_MODULE_INFO_OPERSTATUS_FIELD]
        return ModuleBase.MODULE_STATUS_EMPTY

    def get_module_admin_status(self, chassis_module_name):
        config_db = daemon_base.db_connect("CONFIG_DB")
        vtable = swsscommon.Table(config_db, CHASSIS_CFG_TABLE)
        fvs = vtable.get(chassis_module_name)
        if isinstance(fvs, list) and fvs[0] is True:
            fvs = dict(fvs[-1])
            return fvs[CHASSIS_MODULE_ADMIN_STATUS]
        else:
            return 'up'

    def module_db_update(self):
        notOnlineModules = []
        my_index = None

        for module_index in range(0, self.num_modules):
            module_info_dict = self._get_module_info(module_index)
            if self.my_slot == module_info_dict['slot']:
                my_index = module_index

            if module_info_dict is not None:
                key = module_info_dict[CHASSIS_MODULE_INFO_NAME_FIELD]

                if not key.startswith(ModuleBase.MODULE_TYPE_SUPERVISOR) and \
                   not key.startswith(ModuleBase.MODULE_TYPE_LINE) and \
                   not key.startswith(ModuleBase.MODULE_TYPE_FABRIC):
                    self.log_error("Incorrect module-name {}. Should start with {} or {} or {}".format(key,
                                                                                                       ModuleBase.MODULE_TYPE_SUPERVISOR,
                                                                                                       ModuleBase.MODULE_TYPE_LINE,
                                                                                                       ModuleBase.MODULE_TYPE_FABRIC))
                    continue

                fvs = swsscommon.FieldValuePairs([(CHASSIS_MODULE_INFO_DESC_FIELD, module_info_dict[CHASSIS_MODULE_INFO_DESC_FIELD]),
                                                  (CHASSIS_MODULE_INFO_SLOT_FIELD,
                                                   str(module_info_dict[CHASSIS_MODULE_INFO_SLOT_FIELD])),
                                                  (CHASSIS_MODULE_INFO_OPERSTATUS_FIELD, module_info_dict[CHASSIS_MODULE_INFO_OPERSTATUS_FIELD]),
                                                  (CHASSIS_MODULE_INFO_NUM_ASICS_FIELD, str(len(module_info_dict[CHASSIS_MODULE_INFO_ASICS]))),
                                                  (CHASSIS_MODULE_INFO_SERIAL_FIELD, module_info_dict[CHASSIS_MODULE_INFO_SERIAL_FIELD]),
                                                  (CHASSIS_MODULE_INFO_PRESENCE_FIELD, module_info_dict[CHASSIS_MODULE_INFO_PRESENCE_FIELD]),
                                                  (CHASSIS_MODULE_INFO_REPLACEABLE_FIELD, module_info_dict[CHASSIS_MODULE_INFO_REPLACEABLE_FIELD]),
                                                  (CHASSIS_MODULE_INFO_MODEL_FIELD, module_info_dict[CHASSIS_MODULE_INFO_MODEL_FIELD])])


                prev_status = self.get_module_current_status(key)
                self.module_table.set(key, fvs)

                update_entity_info(self.phy_entity_table,
                                   "chassis {}".format(1),
                                   key,
                                   module_index,
                                   module_info_dict[CHASSIS_MODULE_INFO_SERIAL_FIELD],
                                   module_info_dict[CHASSIS_MODULE_INFO_MODEL_FIELD],
                                   module_info_dict[CHASSIS_MODULE_INFO_REPLACEABLE_FIELD])

                # Construct key for down_modules dict. Example down_modules key format: LINE-CARD0|<hostname>
                fvs = self.hostname_table.get(key)
                if isinstance(fvs, list) and fvs[0] is True:
                    fvs = dict(fvs[-1])
                    hostname = fvs[CHASSIS_MODULE_INFO_HOSTNAME_FIELD]
                    down_module_key = key+'|'+hostname
                else:
                    down_module_key = key+'|'

                if module_info_dict[CHASSIS_MODULE_INFO_OPERSTATUS_FIELD] != str(ModuleBase.MODULE_STATUS_ONLINE):
                    if prev_status == ModuleBase.MODULE_STATUS_ONLINE:
                        notOnlineModules.append(key)
                        # Record the time when the module down was detected to track the
                        # module down time. Used for chassis db cleanup for all asics of the module if the module is down for a 
                        # long time like 30 mins.
                        # All down modules including supervisor are added to the down modules dictionary. This is to help
                        # identifying module operational status change. But the clean up will not be attempted for supervisor

                        if down_module_key not in self.down_modules:
                            self.log_warning("Module {} (Slot {}) went off-line!".format(key, module_info_dict[CHASSIS_MODULE_INFO_SLOT_FIELD]))
                            self.down_modules[down_module_key] = {}
                            self.down_modules[down_module_key]['down_time'] = time.time()
                            self.down_modules[down_module_key]['cleaned'] = False
                            self.down_modules[down_module_key]['slot'] = module_info_dict[CHASSIS_MODULE_INFO_SLOT_FIELD]
                    continue
                else:
                    # Module is operational. Remove it from down time tracking.
                    if down_module_key in self.down_modules:
                        self.log_notice("Module {} (Slot {}) recovered on-line!".format(key, module_info_dict[CHASSIS_MODULE_INFO_SLOT_FIELD]))
                        del self.down_modules[down_module_key]
                    elif prev_status != ModuleBase.MODULE_STATUS_ONLINE:
                        self.log_notice("Module {} (Slot {}) is on-line!".format(key, module_info_dict[CHASSIS_MODULE_INFO_SLOT_FIELD] ))

                    module_cfg_status = self.get_module_admin_status(key)

                    #Only populate the related tables when the module configure is up
                    if module_cfg_status != 'down':
                        for asic_id, asic in enumerate(module_info_dict[CHASSIS_MODULE_INFO_ASICS]):
                            asic_global_id, asic_pci_addr = asic
                            asic_key = "%s%s" % (CHASSIS_ASIC, asic_global_id)
                            if not self._is_supervisor():
                                asic_key = "%s|%s" % (key, asic_key)

                            asic_fvs = swsscommon.FieldValuePairs([(CHASSIS_ASIC_PCI_ADDRESS_FIELD, asic_pci_addr),
                                                                    (CHASSIS_MODULE_INFO_NAME_FIELD, key),
                                                                    (CHASSIS_ASIC_ID_IN_MODULE_FIELD, str(asic_id))])
                            self.asic_table.set(asic_key, asic_fvs)

        # In line card push the hostname of the module and num_asics to the chassis state db.
        # The hostname is used as key to access chassis app db entries 
        if not self._is_supervisor():
           module_info_dict = self._get_module_info(my_index)
           hostname_key = "{}{}".format(ModuleBase.MODULE_TYPE_LINE, int(self.my_slot) - 1)
           hostname = try_get(device_info.get_hostname, default="None")
           hostname_fvs = swsscommon.FieldValuePairs([(CHASSIS_MODULE_INFO_SLOT_FIELD, str(self.my_slot)), 
                                                        (CHASSIS_MODULE_INFO_HOSTNAME_FIELD, hostname),
                                                        (CHASSIS_MODULE_INFO_NUM_ASICS_FIELD, str(len(module_info_dict[CHASSIS_MODULE_INFO_ASICS])))])
           self.hostname_table.set(hostname_key, hostname_fvs)

        # Asics that are on the "not online" modules need to be cleaned up
        if notOnlineModules:
            asics = list(self.asic_table.getKeys())
            for asic in asics:
                fvs = self.asic_table.get(asic)
                if isinstance(fvs, list):
                    fvs = dict(fvs[-1])
                if CHASSIS_MODULE_INFO_NAME_FIELD in fvs.keys() and fvs[CHASSIS_MODULE_INFO_NAME_FIELD] in notOnlineModules:
                    self.asic_table._del(asic)

    def _get_module_info(self, module_index):
        """
        Retrieves module info of this module
        """
        module_info_dict = {}
        module_info_dict = dict.fromkeys(self.info_dict_keys, 'N/A')
        name = try_get(self.chassis.get_module(module_index).get_name)
        desc = try_get(self.chassis.get_module(module_index).get_description)
        slot = try_get(self.chassis.get_module(module_index).get_slot, default=INVALID_SLOT)
        status = try_get(self.chassis.get_module(module_index).get_oper_status,
                         default=ModuleBase.MODULE_STATUS_OFFLINE)
        asics = try_get(self.chassis.get_module(module_index).get_all_asics,
                        default=[])
        serial = try_get(self.chassis.get_module(module_index).get_serial)
        presence = try_get(self.chassis.get_module(module_index).get_presence)
        replaceable = try_get(self.chassis.get_module(module_index).is_replaceable)
        model = try_get(self.chassis.get_module(module_index).get_model)

        module_info_dict[CHASSIS_MODULE_INFO_NAME_FIELD] = name
        module_info_dict[CHASSIS_MODULE_INFO_DESC_FIELD] = str(desc)
        module_info_dict[CHASSIS_MODULE_INFO_SLOT_FIELD] = slot
        module_info_dict[CHASSIS_MODULE_INFO_OPERSTATUS_FIELD] = str(status)
        module_info_dict[CHASSIS_MODULE_INFO_ASICS] = asics
        module_info_dict[CHASSIS_MODULE_INFO_SERIAL_FIELD] = str(serial)
        module_info_dict[CHASSIS_MODULE_INFO_PRESENCE_FIELD] = str(presence)
        module_info_dict[CHASSIS_MODULE_INFO_REPLACEABLE_FIELD] = str(replaceable)
        module_info_dict[CHASSIS_MODULE_INFO_MODEL_FIELD] = str(model)

        return module_info_dict

    def _is_supervisor(self):
        if self.my_slot == self.supervisor_slot:
            return True
        else:
            return False

    def is_module_reboot_expected(self, key):
        fvs = self.module_reboot_table.get(key)
        if isinstance(fvs, list) and fvs[0] is True:
            fvs = dict(fvs[-1])
            if fvs[CHASSIS_MODULE_REBOOT_REBOOT_FIELD] == "expected":
                return True
        return False
    
    def module_reboot_set_time(self, key):
        time_now = time.time()
        fvs = swsscommon.FieldValuePairs([(CHASSIS_MODULE_REBOOT_TIMESTAMP_FIELD, str(time_now))])
        self.module_reboot_table.set(key,fvs)
        
    def is_module_reboot_system_up_expired(self, key):
        fvs = self.module_reboot_table.get(key)
        if isinstance(fvs, list) and fvs[0] is True:
            fvs = dict(fvs[-1])
            if CHASSIS_MODULE_REBOOT_TIMESTAMP_FIELD in fvs.keys():
                timestamp= float(fvs[CHASSIS_MODULE_REBOOT_TIMESTAMP_FIELD])
                time_now = time.time()
                if time_now - timestamp >= self.linecard_reboot_timeout:
                    self.module_reboot_table._del(key)
                    return True
        return False
    
    def check_midplane_reachability(self):
        if not self.midplane_initialized:
            return

        index = -1
        for module in self.chassis.get_all_modules():
            index += 1
            # Skip fabric cards
            if module.get_type() == ModuleBase.MODULE_TYPE_FABRIC:
                continue

            if self._is_supervisor():
                # On supervisor skip checking for supervisor
                if module.get_slot() == self.supervisor_slot:
                    continue
            else:
                # On line-card check only supervisor
                if module.get_slot() != self.supervisor_slot:
                    continue

            module_key = try_get(module.get_name, default='MODULE {}'.format(index))
            midplane_ip = try_get(module.get_midplane_ip, default=INVALID_IP)
            midplane_access = try_get(module.is_midplane_reachable, default=False)

            # Generate syslog for the loss of midplane connectivity when midplane connectivity
            # loss is detected for the first time
            current_midplane_state = 'False'
            fvs = self.midplane_table.get(module_key)
            if isinstance(fvs, list) and fvs[0] is True:
                fvs = dict(fvs[-1])
                current_midplane_state = fvs[CHASSIS_MIDPLANE_INFO_ACCESS_FIELD]

            if midplane_access is False and current_midplane_state == 'True':
                if self.is_module_reboot_expected(module_key):
                    self.module_reboot_set_time(module_key)
                    self.log_warning("Expected: Module {} (Slot {}) lost midplane connectivity".format(module_key, module.get_slot()))
                else:
                    self.log_warning("Unexpected: Module {} (Slot {}) lost midplane connectivity".format(module_key, module.get_slot()))
            elif midplane_access is True and current_midplane_state == 'False':
                self.log_notice("Module {} (Slot {}) midplane connectivity is up".format(module_key, module.get_slot()))
                # clean up the reboot_info_table
                if self.module_reboot_table.get(module_key) is not None:
                    self.module_reboot_table._del(module_key)
            elif midplane_access is False and current_midplane_state == 'False':
                if self.is_module_reboot_system_up_expired(module_key):
                    self.log_warning("Unexpected: Module {} (Slot {}) midplane connectivity is not restored in {} seconds".format(module_key, module.get_slot(), self.linecard_reboot_timeout))
                    
            # Update db with midplane information
            fvs = swsscommon.FieldValuePairs([(CHASSIS_MIDPLANE_INFO_IP_FIELD, midplane_ip),
                                              (CHASSIS_MIDPLANE_INFO_ACCESS_FIELD, str(midplane_access))])
            self.midplane_table.set(module_key, fvs)

    def _cleanup_chassis_app_db(self, module_host):

        if self.chassis_app_db_clean_sha is None:
            self.chassis_app_db = daemon_base.db_connect("CHASSIS_APP_DB")
            self.chassis_app_db_pipe = swsscommon.RedisPipeline(self.chassis_app_db)

            # Lua script for chassis db cleanup for a specific asic
            # The clean up operation is required to delete only those entries created by
            # the asic that lost connection. Entries from the following tables are deleted
            #   (1) SYSTEM_NEIGH
            #   (2) SYSTEM_INTERFACE
            #   (3) SYSTEM_LAG_MEMBER_TABLE
            #   (4) SYSTEM_LAG_TABLE
            #   (5) The corresponding LAG IDs of the entries from SYSTEM_LAG_TABLE
            #       SYSTEM_LAG_ID_TABLE and SYSTEM_LAG_ID_SET are adjusted appropriately

            script = "local host = string.gsub(ARGV[1], '%-', '%%-')\n\
        local dev = ARGV[2]\n\
        local tables = {'SYSTEM_NEIGH*', 'SYSTEM_INTERFACE*', 'SYSTEM_LAG_MEMBER_TABLE*'}\n\
        for i = 1, table.getn(tables) do\n\
            local ps = tables[i] .. '|' .. host .. '|' .. dev\n\
            local keylist = redis.call('KEYS', tables[i])\n\
            for j,key in ipairs(keylist) do\n\
                if string.match(key, ps) ~= nil then\n\
                    redis.call('DEL', key)\n\
                end\n\
            end\n\
        end\n\
        local ps = 'SYSTEM_LAG_TABLE*|' .. '(' .. host .. '|' .. dev ..'.*' .. ')'\n\
        local keylist = redis.call('KEYS', 'SYSTEM_LAG_TABLE*')\n\
        for j,key in ipairs(keylist) do\n\
            local lagname = string.match(key, ps)\n\
            if lagname ~= nil then\n\
                redis.call('DEL', key)\n\
                local lagid = redis.call('HGET', 'SYSTEM_LAG_ID_TABLE', lagname)\n\
                redis.call('SREM', 'SYSTEM_LAG_ID_SET', lagid)\n\
                redis.call('HDEL', 'SYSTEM_LAG_ID_TABLE', lagname)\n\
                redis.call('rpush', 'SYSTEM_LAG_IDS_FREE_LIST', lagid)\n\
            end\n\
        end\n\
        return"
            self.chassis_app_db_clean_sha = self.chassis_app_db_pipe.loadRedisScript(script)

        # Chassis app db cleanup of all asics of the module

        # Get the module key and host name from down_modules key
        module, lc = re.split('\|', module_host)

        if lc == '':
            # Host name is not available for this module. No clean up is needed
            self.log_notice("Host name is not available for Module {}. Chassis db clean up not done!".format(module))
            return

        # Get number of asics in the module
        fvs = self.hostname_table.get(module)
        if isinstance(fvs, list) and fvs[0] is True:
            fvs = dict(fvs[-1])
            num_asics = int(fvs[CHASSIS_MODULE_INFO_NUM_ASICS_FIELD])
        else:
            num_asics = 0

        for asic_id in range(0, num_asics):
            asic = CHASSIS_ASIC+str(asic_id)

            # Cleanup the chassis app db entries using lua script
            redis_cmd = ['redis-cli', '-h', 'redis_chassis.server', '-p', '6380', '-n', '12', 'EVALSHA', self.chassis_app_db_clean_sha, '0', lc, asic]
            try:
                subp = subprocess.Popen(redis_cmd, shell=False, stdout=subprocess.PIPE, stderr=subprocess.PIPE, universal_newlines=True)
                subp.communicate()
                self.log_notice("Cleaned up chassis app db entries for {}({})/{}".format(module, lc, asic))
            except Exception:
                self.log_error("Failed to clean up chassis app db entries for {}({})/{}".format(module, lc, asic))


    def module_down_chassis_db_cleanup(self):
        if self._is_supervisor() == False:
            return
        time_now = time.time()
        for module in self.down_modules:
            if self.down_modules[module]['cleaned'] == False:
                down_time = self.down_modules[module]['down_time']
                slot = self.down_modules[module]['slot']
                delta = (time_now - down_time) / 60
                if delta >= CHASSIS_DB_CLEANUP_MODULE_DOWN_PERIOD:
                    if module.startswith(ModuleBase.MODULE_TYPE_LINE):
                        # Module is down for more than 30 minutes. Do the chassis clean up
                        self.log_notice("Module {} (Slot {}) is down for long time. Initiating chassis app db clean up".format(module, slot))
                        self._cleanup_chassis_app_db(module)
                    self.down_modules[module]['cleaned'] = True

#
# Module Updater ==============================================================
#


class SmartSwitchModuleUpdater(ModuleUpdater):

    def __init__(self, log_identifier, chassis):
        """
        Constructor for ModuleUpdater
        :param chassis: Object representing a platform chassis
        """
        super(ModuleUpdater, self).__init__(log_identifier)

        self.chassis = chassis
        self.num_modules = self.chassis.get_num_modules()
        # Connect to STATE_DB and create chassis info tables
        state_db = daemon_base.db_connect("STATE_DB")
        self.chassis_table = swsscommon.Table(state_db, CHASSIS_INFO_TABLE)
        self.module_table = swsscommon.Table(state_db, CHASSIS_MODULE_INFO_TABLE)
        self.midplane_table = swsscommon.Table(state_db, CHASSIS_MIDPLANE_INFO_TABLE)
        self.info_dict_keys = [CHASSIS_MODULE_INFO_NAME_FIELD,
                               CHASSIS_MODULE_INFO_DESC_FIELD,
                               CHASSIS_MODULE_INFO_SLOT_FIELD,
                               CHASSIS_MODULE_INFO_SERIAL_FIELD,
                               CHASSIS_MODULE_INFO_OPERSTATUS_FIELD]

        self.chassis_state_db = daemon_base.db_connect("CHASSIS_STATE_DB")

        self.hostname_table = swsscommon.Table(self.chassis_state_db, CHASSIS_MODULE_HOSTNAME_TABLE)
        self.module_reboot_table = swsscommon.Table(self.chassis_state_db, CHASSIS_MODULE_REBOOT_INFO_TABLE)
        self.down_modules = {}
        self.chassis_app_db_clean_sha = None

        self.midplane_initialized = try_get(chassis.init_midplane_switch, default=False)
        if not self.midplane_initialized:
            self.log_error("Chassisd midplane intialization failed")

        self.dpu_reboot_timeout = DEFAULT_DPU_REBOOT_TIMEOUT
        if os.path.isfile(PLATFORM_JSON_FILE):
            try:
                with open(PLATFORM_JSON_FILE, 'r') as f:
                    platform_cfg = json.load(f)
                # Extract the "dpu_reboot_timeout" if it exists
                self.dpu_reboot_timeout = int(platform_cfg.get("dpu_reboot_timeout", DEFAULT_DPU_REBOOT_TIMEOUT))
            except (json.JSONDecodeError, ValueError) as e:
                self.log_error("Error parsing {}: {}".format(PLATFORM_JSON_FILE, e))
            except Exception as e:
                self.log_error("Unexpected error: {}".format(e))

    def deinit(self):
        """
        Destructor of ModuleUpdater
        :return:
        """
        # Delete all the information from DB and then exit
        for module_index in range(0, self.num_modules):
            name = try_get(self.chassis.get_module(module_index).get_name)
            self.module_table._del(name)
            if self.midplane_table.get(name) is not None:
                self.midplane_table._del(name)

        if self.chassis_table is not None:
            self.chassis_table._del(CHASSIS_INFO_KEY_TEMPLATE.format(1))

    def get_module_admin_status(self, chassis_module_name):
        config_db = daemon_base.db_connect("CONFIG_DB")
        vtable = swsscommon.Table(config_db, CHASSIS_CFG_TABLE)
        fvs = vtable.get(chassis_module_name)
        if isinstance(fvs, list) and fvs[0] is True:
            fvs = dict(fvs[-1])
            return fvs[CHASSIS_MODULE_ADMIN_STATUS]
        else:
            return 'empty'

    def clear_transition_flag(self, key):
        status, fvs = self.module_table.get(key)
        if status and fvs:
            fvs_dict = dict(fvs)
            if 'state_transition_in_progress' in fvs_dict:
                fvs_dict['state_transition_in_progress'] = 'False'
            else:
                self.log_warning(f"Transition flag not found in {key}, adding it as False.")
                fvs_dict['state_transition_in_progress'] = 'False'
            self.module_table.set(key, list(fvs_dict.items()))
        else:
            self.log_error(f"Could not clear module admin_status transition flag for {key}")

    def clear_all_transition_flags(self):
        self.log_warning("Clearing all stale state_transition_in_progress flags at startup")
        keys = self.module_table.getKeys()
        for key in keys:
            try:
                self.clear_transition_flag(key)
            except Exception as e:
                self.log_error(f"Failed to clear transition flag for {key}: {e}")

    def module_db_update(self):
        for module_index in range(0, self.num_modules):
            module_info_dict = self._get_module_info(module_index)
            if module_info_dict is not None:
                key = module_info_dict[CHASSIS_MODULE_INFO_NAME_FIELD]

                if not key.startswith(ModuleBase.MODULE_TYPE_DPU):
                    self.log_error("Incorrect module-name {}. Should start with {} ".format(key,
                                                            ModuleBase.MODULE_TYPE_DPU))
                    continue

                fvs = swsscommon.FieldValuePairs([(CHASSIS_MODULE_INFO_DESC_FIELD, module_info_dict[CHASSIS_MODULE_INFO_DESC_FIELD]),
                                                  (CHASSIS_MODULE_INFO_SLOT_FIELD, module_info_dict[CHASSIS_MODULE_INFO_SLOT_FIELD]),
                                                  (CHASSIS_MODULE_INFO_OPERSTATUS_FIELD, module_info_dict[CHASSIS_MODULE_INFO_OPERSTATUS_FIELD]),
                                                  (CHASSIS_MODULE_INFO_SERIAL_FIELD, module_info_dict[CHASSIS_MODULE_INFO_SERIAL_FIELD])])

                # Get a copy of the previous operational status of the module
                prev_status = self.get_module_current_status(key)
                self.module_table.set(key, fvs)

                # Get a copy of the current operational status of the module
                current_status = module_info_dict[CHASSIS_MODULE_INFO_OPERSTATUS_FIELD]

                # Operational status transitioning to offline
                if prev_status != str(ModuleBase.MODULE_STATUS_OFFLINE) and current_status == str(ModuleBase.MODULE_STATUS_OFFLINE):
                    self.log_notice("{} operational status transitioning to offline".format(key))

                    # Persist dpu down time
                    self.persist_dpu_reboot_time(key)

                    # Clear transition flag in STATE_DB
                    self.clear_transition_flag(key)

                elif prev_status == str(ModuleBase.MODULE_STATUS_OFFLINE) and current_status != str(ModuleBase.MODULE_STATUS_OFFLINE):
                    self.log_notice("{} operational status transitioning to online".format(key))
                    reboot_cause = try_get(self.chassis.get_module(module_index).get_reboot_cause)

                    if not self.retrieve_dpu_reboot_time(key) is None or self._is_first_boot(key):
                        # persist reboot cause
                        self.persist_dpu_reboot_cause(reboot_cause, key)
                        # publish reboot cause to db
                        self.update_dpu_reboot_cause_to_db(key)

                    # Clear transition flag in STATE_DB
                    self.clear_transition_flag(key)

    def _get_module_info(self, module_index):
        """
        Retrieves module info of this module
        """
        module_info_dict = {}
        module_info_dict = dict.fromkeys(self.info_dict_keys, 'N/A')
        name = try_get(self.chassis.get_module(module_index).get_name)
        desc = try_get(self.chassis.get_module(module_index).get_description)
        status = try_get(self.chassis.get_module(module_index).get_oper_status,
                         default=ModuleBase.MODULE_STATUS_OFFLINE)
        asics = try_get(self.chassis.get_module(module_index).get_all_asics,
                        default=[])
        serial = try_get(self.chassis.get_module(module_index).get_serial)

        module_info_dict[CHASSIS_MODULE_INFO_NAME_FIELD] = name
        module_info_dict[CHASSIS_MODULE_INFO_DESC_FIELD] = str(desc)
        module_info_dict[CHASSIS_MODULE_INFO_SLOT_FIELD] = 'N/A'
        module_info_dict[CHASSIS_MODULE_INFO_OPERSTATUS_FIELD] = str(status)
        module_info_dict[CHASSIS_MODULE_INFO_SERIAL_FIELD] = str(serial)

        return module_info_dict


    def update_dpu_state(self, key, state):
        """
        Update specific DPU state fields in chassisStateDB using the given key.
        If state is 'down', set control plane, data plane states to down as well.
        """
        try:
            # Connect to the CHASSIS_STATE_DB using daemon_base
            if not self.chassis_state_db:
                self.chassis_state_db = daemon_base.db_connect("CHASSIS_STATE_DB")


            # Prepare the fields to update
            updates = {
                "dpu_midplane_link_state": state,
                "dpu_midplane_link_reason": "",
                "dpu_midplane_link_time": get_formatted_time(),
            }
            # If midplane state is down, set control plane, data plane states to down as well
            if state == "down":
                updates[CP_STATE] = "down"
                updates[DP_STATE] = "down"

            # Update each field directly
            for field, value in updates.items():
                self.chassis_state_db.hset(key, field, value)

        except Exception as e:
            self.log_error(f"Unexpected error: {e}")

    def get_dpu_midplane_state(self, key):
        """
        Get DPU midplane-state from chassisStateDB using the given key.
        """
        try:
            # Connect to the CHASSIS_STATE_DB using daemon_base
            if not self.chassis_state_db:
                self.chassis_state_db = daemon_base.db_connect("CHASSIS_STATE_DB")

            # Fetch the dpu_midplane_link_state
            return self.chassis_state_db.hget(key, "dpu_midplane_link_state")

        except Exception as e:
            self.log_error(f"Unexpected error: {e}")

    def _convert_to_dict(self, data):
        """
        Converts SWIG proxy object or native dict to a Python dictionary.
        """
        if isinstance(data, dict):
            return data  # Already a dict, return as-is
        else:
            return dict(data)  # Convert SWIG proxy object to dict

    def _get_current_time_str(self):
        """Returns the current time as a string in 'YYYY_MM_DD_HH_MM_SS' format."""
        return get_formatted_time(op_format="%Y_%m_%d_%H_%M_%S")

    def _get_history_path(self, module, file_name):
        """Generates the full path for history files."""
        return os.path.join(MODULE_REBOOT_CAUSE_DIR, module.lower(), "history", file_name)

    def _is_first_boot(self, module):
        """Checks if the reboot-cause file indicates a first boot."""
        file_path = os.path.join(MODULE_REBOOT_CAUSE_DIR, module.lower(), "reboot-cause.txt")

        try:
            with open(file_path, 'r') as f:
                content = f.read().strip()
                return content == "First boot"
        except FileNotFoundError:
                return False

    def persist_dpu_reboot_time(self, module):
        """Persist the current reboot time to a file."""
        time_str = self._get_current_time_str()
        path = os.path.join(MODULE_REBOOT_CAUSE_DIR, module.lower(), "prev_reboot_time.txt")

        os.makedirs(os.path.dirname(path), exist_ok=True)
        with open(path, 'w') as f:
            f.write(time_str)

    def retrieve_dpu_reboot_time(self, module):
        """Retrieve the persisted reboot time from a file."""
        path = os.path.join(MODULE_REBOOT_CAUSE_DIR, module.lower(), "prev_reboot_time.txt")

        try:
            with open(path, 'r') as f:
                return f.read().strip()
        except FileNotFoundError:
            return None

    def persist_dpu_reboot_cause(self, reboot_cause, module):
        """Persist the reboot cause information and handle file rotation."""
        # Extract cause and comment from the reboot_cause
        if reboot_cause:
            try:
                cause, comment = (
                    reboot_cause.split(",", 1) if isinstance(reboot_cause, str) else reboot_cause
                )
            except ValueError:
                cause = reboot_cause if isinstance(reboot_cause, str) else "Unknown"
                comment = "N/A"
        else:
            cause, comment = "Unknown", "N/A"

        prev_reboot_time = self.retrieve_dpu_reboot_time(module)
        if prev_reboot_time is None:
            prev_reboot_time = self._get_current_time_str()

        file_name = f"{prev_reboot_time}_reboot_cause.json"
        prev_reboot_path = os.path.join(MODULE_REBOOT_CAUSE_DIR, module.lower(), "prev_reboot_time.txt")

        if os.path.exists(prev_reboot_path):
            os.remove(prev_reboot_path)

        file_path = self._get_history_path(module, file_name)
        try:
            formatted_time = get_formatted_time(datetimeobj=datetime.strptime(prev_reboot_time, "%Y_%m_%d_%H_%M_%S"))
        except ValueError:
            formatted_time = get_formatted_time()

        reboot_cause_dict = {
            "cause": cause,
            "comment": comment,
            "device": module,
            "time": formatted_time,
            "name": prev_reboot_time,
        }

        with open(file_path, 'w') as f:
            json.dump(reboot_cause_dict, f)

        # Write the reboot_cause content to the reboot-cause.txt file, overwriting it
        reboot_cause_path = os.path.join(MODULE_REBOOT_CAUSE_DIR, module.lower(), "reboot-cause.txt")
        os.makedirs(os.path.dirname(reboot_cause_path), exist_ok=True)
        with open(reboot_cause_path, 'w') as cause_file:
            cause_file.write(json.dumps(reboot_cause) + '\n')

        # Update symlink to the latest reboot cause file
        symlink_path = os.path.join(MODULE_REBOOT_CAUSE_DIR, module.lower(), "previous-reboot-cause.json")
        if os.path.exists(symlink_path):
            os.remove(symlink_path)
        if os.path.exists(file_path):
            os.symlink(file_path, symlink_path)

        # Perform file rotation if necessary
        self._rotate_files(module)

    def _rotate_files(self, module):
        """Rotate history files if they exceed the maximum limit."""
        history_dir = os.path.join(MODULE_REBOOT_CAUSE_DIR, module.lower(), "history")
        os.makedirs(history_dir, exist_ok=True)
        try:
            files = sorted(os.listdir(history_dir))
        except FileNotFoundError:
            return

        if not files:
            return

        if len(files) > MAX_HISTORY_FILES:
            for old_file in files[:-MAX_HISTORY_FILES]:
                os.remove(os.path.join(history_dir, old_file))

    def update_dpu_reboot_cause_to_db(self, module):
        """Update the reboot cause in CHASSIS_STATE_DB for a given module."""

        # Ensure the DB connection is active
        if not self.chassis_state_db:
            self.chassis_state_db = daemon_base.db_connect("CHASSIS_STATE_DB")

        # Delete existing keys for the module in CHASSIS_STATE_DB
        pattern = f"REBOOT_CAUSE|{module.upper()}|*"
        keys = self.chassis_state_db.keys(pattern)
        if keys:
            for key in keys:
                self.chassis_state_db.delete(key)

        # Fetch the list of reboot cause history files
        history_path = f"/host/reboot-cause/module/{module.lower()}/history/*_reboot_cause.json"
        reboot_cause_files = glob.glob(history_path)

        if not reboot_cause_files:
            self.log_warning(f"No reboot cause history files found for module: {module}")
            return

        # Iterate over each reboot cause file and store data in CHASSIS_STATE_DB
        for file_path in reboot_cause_files:
            try:
                with open(file_path, "r") as file:
                    reboot_cause_dict = json.load(file)

                if not reboot_cause_dict:
                    self.log_warning(f"{module} reboot_cause_dict is empty")
                    continue

                # Generate the key based on module and reboot time
                reboot_time = reboot_cause_dict.get("name", self._get_current_time_str())
                key = f"REBOOT_CAUSE|{module.upper()}|{reboot_time}"

                # Publish the reboot cause information to CHASSIS_STATE_DB
                for field, value in reboot_cause_dict.items():
                    if field and value is not None:
                        self.chassis_state_db.hset(key, field, value)

            except json.JSONDecodeError:
                self.log_warning(f"Failed to decode JSON from file: {file_path}")
            except Exception as e:
                self.log_warning(f"Error processing file {file_path}: {e}")

    def check_midplane_reachability(self):
        if not self.midplane_initialized:
            return

        index = -1
        for module in self.chassis.get_all_modules():
            index += 1

            module_key = try_get(module.get_name, default='MODULE {}'.format(index))
            midplane_ip = try_get(module.get_midplane_ip, default=INVALID_IP)
            midplane_access = try_get(module.is_midplane_reachable, default=False)
            # Generate syslog for the loss of midplane connectivity when midplane connectivity
            # loss is detected for the first time
            current_midplane_state = 'False'
            fvs = self.midplane_table.get(module_key)
            if isinstance(fvs, list) and fvs[0] is True:
                fvs = dict(fvs[-1])
                current_midplane_state = fvs[CHASSIS_MIDPLANE_INFO_ACCESS_FIELD]

            if midplane_access is False and current_midplane_state == 'True':
                self.log_warning("Unexpected: Module {} lost midplane connectivity".format(module_key))

            elif midplane_access is True and current_midplane_state == 'False':
                self.log_notice("Module {} midplane connectivity is up".format(module_key))

            # Update midplane state in the chassisStateDB DPU_STATE table
            key = "DPU_STATE|" + module_key
            dpu_mp_state = self.get_dpu_midplane_state(key)
            if midplane_access and dpu_mp_state != 'up':
                self.update_dpu_state(key, 'up')
            elif not midplane_access and dpu_mp_state != 'down':
                self.update_dpu_state(key, "down")

            # Update db with midplane information
            fvs = swsscommon.FieldValuePairs([(CHASSIS_MIDPLANE_INFO_IP_FIELD, midplane_ip),
                                              (CHASSIS_MIDPLANE_INFO_ACCESS_FIELD, str(midplane_access))])
            self.midplane_table.set(module_key, fvs)

    def module_down_chassis_db_cleanup(self):
        # cleanup CHASSIS_STATE_DB
        if not self.chassis_state_db:
            self.chassis_state_db = daemon_base.db_connect("CHASSIS_STATE_DB")

        for module_index in range(0, self.num_modules):
            name = try_get(self.chassis.get_module(module_index).get_name)
            pattern = "*" + name + "*"
            if self.get_module_admin_status(name) != 'up':
                keys = self.chassis_state_db.keys(pattern)
                if keys:
                    for key in keys:
                        if not "DPU_STATE" in key and not "REBOOT_CAUSE" in key:
                            self.chassis_state_db.delete(key)
        return


#
# Config Manager task ========================================================
#


class ConfigManagerTask(ProcessTaskBase):
    def __init__(self):
        ProcessTaskBase.__init__(self)

        # TODO: Refactor to eliminate the need for this Logger instance
        self.logger = logger.Logger(SYSLOG_IDENTIFIER)

    def task_worker(self):
        self.config_updater = ModuleConfigUpdater(SYSLOG_IDENTIFIER, get_chassis())
        config_db = daemon_base.db_connect("CONFIG_DB")

        # Subscribe to CHASSIS_MODULE table notifications in the Config DB
        sel = swsscommon.Select()
        sst = swsscommon.SubscriberStateTable(config_db, CHASSIS_CFG_TABLE)
        sel.addSelectable(sst)

        # Listen indefinitely for changes to the CFG_CHASSIS_MODULE_TABLE table in the Config DB
        while True:
            # Use timeout to prevent ignoring the signals we want to handle
            # in signal_handler() (e.g. SIGTERM for graceful shutdown)
            (state, c) = sel.select(SELECT_TIMEOUT)

            if state == swsscommon.Select.TIMEOUT:
                # Do not flood log when select times out
                continue
            if state != swsscommon.Select.OBJECT:
                self.logger.log_warning("sel.select() did not return swsscommon.Select.OBJECT")
                continue

            (key, op, fvp) = sst.pop()

            if op == 'SET':
                admin_state = MODULE_ADMIN_DOWN
            elif op == 'DEL':
                admin_state = MODULE_ADMIN_UP
            else:
                continue

            self.config_updater.module_config_update(key, admin_state)


#
# SmartSwitch Config Manager task ========================================================
#


class SmartSwitchConfigManagerTask(ProcessTaskBase):
    def __init__(self, set_transition_flag_callback):
        super(SmartSwitchConfigManagerTask, self).__init__()
        self.logger = logger.Logger(SYSLOG_IDENTIFIER)
        self.set_transition_flag = set_transition_flag_callback
        self.config_updater = None

    def task_worker(self):
        config_db = daemon_base.db_connect("CONFIG_DB")
        state_db = daemon_base.db_connect("STATE_DB")
        module_table = swsscommon.Table(state_db, CHASSIS_MODULE_INFO_TABLE)

        self.config_updater = SmartSwitchModuleConfigUpdater(
            SYSLOG_IDENTIFIER,
            get_chassis(),
            module_table,
            self.set_transition_flag
        )

        # Subscribe to CHASSIS_MODULE table notifications in the Config DB
        sel = swsscommon.Select()
        sst = swsscommon.SubscriberStateTable(config_db, CHASSIS_CFG_TABLE)
        sel.addSelectable(sst)

        # Listen indefinitely for changes to the CFG_CHASSIS_MODULE_TABLE table in the Config DB
        while True:
            # Use timeout to prevent ignoring the signals we want to handle
            # in signal_handler() (e.g. SIGTERM for graceful shutdown)
            (state, c) = sel.select(SELECT_TIMEOUT)

            if state == swsscommon.Select.TIMEOUT:
                # Do not flood log when select times out
                continue
            if state != swsscommon.Select.OBJECT:
                self.logger.log_warning("sel.select() did not return swsscommon.Select.OBJECT")
                continue

            (key, op, fvp) = sst.pop()

            if op == 'SET':
                fvs = dict(fvp)
                admin_status = fvs.get('admin_status')
                if admin_status == 'up':
                    admin_state = MODULE_ADMIN_UP
                else:
                    admin_state = MODULE_ADMIN_DOWN
            elif op == 'DEL':
                admin_state = MODULE_ADMIN_DOWN
            else:
                continue

            self.config_updater.module_config_update(key, admin_state)

#
# State Manager task ========================================================
#

class DpuStateUpdater(logger.Logger):

    def __init__(self, log_identifier, chassis):
        super(DpuStateUpdater, self).__init__(log_identifier)

        self.chassis = chassis

        self.state_db = daemon_base.db_connect('STATE_DB')
        self.app_db = daemon_base.db_connect('APPL_DB')
        self.chassis_state_db = daemon_base.db_connect('CHASSIS_STATE_DB')

        self.config_db = swsscommon.ConfigDBConnector()
        self.config_db.connect()

        try:
            self.chassis.get_dataplane_state()
        except NotImplementedError:
            self._get_dp_state = self._get_data_plane_state_common
        else:
            self._get_dp_state = self.chassis.get_dataplane_state

        try:
            self.chassis.get_controlplane_state()
        except NotImplementedError:
            self._get_cp_state = self._get_control_plane_state_common
        else:
            self._get_cp_state = self.chassis.get_controlplane_state

        self.id = self.chassis.get_dpu_id()
        self.name = f'DPU{self.id}'

        self.dpu_state_table = swsscommon.Table(self.chassis_state_db, 'DPU_STATE')

    def _get_data_plane_state_common(self):
        port_table = swsscommon.Table(self.app_db, 'PORT_TABLE')

        for port in self.config_db.get_table('PORT'):
            status, oper_status = port_table.hget(port, 'oper_status')
            if not status or oper_status.lower() != 'up':
                return False

        return True

    def _get_control_plane_state_common(self):
        sysready_table = swsscommon.Table(self.state_db,'SYSTEM_READY')

        status, sysready_state = sysready_table.hget('SYSTEM_STATE', 'Status')
        if not status or sysready_state.lower() != 'up':
            return False

        return True

    def _time_now(self):
        return get_formatted_time()

    def _update_dp_dpu_state(self, state):
        self.dpu_state_table.hset(self.name, DP_STATE, state)
        self.dpu_state_table.hset(self.name, DP_UPDATE_TIME, self._time_now())

    def _update_cp_dpu_state(self, state):
        self.dpu_state_table.hset(self.name, CP_STATE, state)
        self.dpu_state_table.hset(self.name, CP_UPDATE_TIME, self._time_now())

    def get_dp_state(self):
        return 'up' if self._get_dp_state() else 'down'

    def get_cp_state(self):
        return 'up' if self._get_cp_state() else 'down'

    def update_state(self):

        dp_current_state = self.get_dp_state()
        _, dp_prev_state = self.dpu_state_table.hget(self.name, DP_STATE)

        if dp_current_state != dp_prev_state:
            self._update_dp_dpu_state(dp_current_state)

        cp_current_state = self.get_cp_state()
        _, cp_prev_state = self.dpu_state_table.hget(self.name, CP_STATE)

        if cp_current_state != cp_prev_state:
            self._update_cp_dpu_state(cp_current_state)
        return [dp_current_state, cp_current_state]

    def deinit(self):
        self._update_dp_dpu_state('down')
        self._update_cp_dpu_state('down')


#
# Daemon =======================================================================
#


class ChassisdDaemon(daemon_base.DaemonBase):

    FATAL_SIGNALS = [signal.SIGINT, signal.SIGTERM]
    NONFATAL_SIGNALS = [signal.SIGHUP]

    def __init__(self, log_identifier, chassis):
        super(ChassisdDaemon, self).__init__(log_identifier)

        self.stop = threading.Event()

        self.platform_chassis = chassis

        for signum in self.FATAL_SIGNALS + self.NONFATAL_SIGNALS:
            try:
                signal.signal(signum, self.signal_handler)
            except Exception as e:
                self.log_error(f"Cannot register handler for {signum}: {e}")

    # Override signal handler from DaemonBase
    def signal_handler(self, sig, frame):
        global exit_code

        if sig in self.FATAL_SIGNALS:
            exit_code = 128 + sig  # Make sure we exit with a non-zero code so that supervisor will try to restart us
            self.log_info("Caught {} signal '{}' - exiting...".format(exit_code,SIGNALS_TO_NAMES_DICT[sig]))
            self.stop.set()
        elif sig in self.NONFATAL_SIGNALS:
            self.log_info("Caught signal '{}' - ignoring...".format(SIGNALS_TO_NAMES_DICT[sig]))
        else:
            self.log_warning("Caught unhandled signal '{}' - ignoring...".format(SIGNALS_TO_NAMES_DICT[sig]))

<<<<<<< HEAD
    def set_transition_flag(self, module_table, key):
        self.log_info(f"set transition flag: key={key}")

        _, fvs = module_table.get(key)

        # Merge existing fields, preserving all others
        fvs_dict = dict(fvs) if fvs else {}

        # Update or add transition fields only
        fvs_dict.update({
            'state_transition_in_progress': 'True',
            'transition_start_time': get_formatted_time()
        })

        # Write merged data back
        module_table.set(key, list(fvs_dict.items()))

    def submit_dpu_callback(self, module_index, admin_state, module_name):
        # Set admin_state change in progress using the centralized method
        self.set_transition_flag(self.module_updater.module_table, module_name)
=======
    def submit_dpu_callback(self, module_index, admin_state):
        if admin_state == MODULE_ADMIN_DOWN:
            # This is only valid on platforms which have pci_detach and sensord changes required. If it is not implemented,
            # there are no actions taken during this function execution.
            try_get(self.module_updater.chassis.get_module(module_index).module_pre_shutdown, default=False)
>>>>>>> 26166c29
        try_get(self.module_updater.chassis.get_module(module_index).set_admin_state, admin_state, default=False)
        if admin_state == MODULE_ADMIN_UP:
            # This is only valid on platforms which have pci_rescan sensord changes required. If it is not implemented,
            # there are no actions taken during this function execution.
            try_get(self.module_updater.chassis.get_module(module_index).module_post_startup, default=False)
        pass

    def set_initial_dpu_admin_state(self):
        """Send admin_state trigger once to modules those are powered up"""
        threads = []
        for module_index in range(0, self.module_updater.num_modules):
            op = None
            # Get operational state of DPU
            module_name = self.platform_chassis.get_module(module_index).get_name()
            operational_state = self.platform_chassis.get_module(module_index).get_oper_status()

            try:
                # Get admin state of DPU
                admin_state = self.module_updater.get_module_admin_status(module_name)
                if admin_state == 'empty' and operational_state != ModuleBase.MODULE_STATUS_OFFLINE:
                    # shutdown DPU
                    op = MODULE_ADMIN_DOWN

                # Initialize DPU_STATE DB table on bootup
                dpu_state_key = "DPU_STATE|" + module_name
                if operational_state == ModuleBase.MODULE_STATUS_ONLINE:
                    op_state = 'up'
                else:
                    op_state = 'down'
                self.module_updater.update_dpu_state(dpu_state_key, op_state)

                if op is not None:
                    # Create and start a thread for the DPU logic
                    thread = threading.Thread(target=self.submit_dpu_callback, args=(module_index, op, module_name))
                    thread.daemon = True  # Set as a daemon thread
                    thread.start()
                    threads.append(thread)

            except Exception as e:
                self.log_error(f"Error in run: {str(e)}", exc_info=True)

        # Wait for all threads to finish
        for thread in threads:
            thread.join()

    # Run daemon
    def run(self):
        self.log_info("Starting up...")

        # Check if module list is populated
        self.smartswitch = self.platform_chassis.is_smartswitch()
        self.log_info("smartswitch: {}".format(self.smartswitch))

        if self.smartswitch:
            self.module_updater = SmartSwitchModuleUpdater(SYSLOG_IDENTIFIER, self.platform_chassis)
        else:
            my_slot = try_get(self.platform_chassis.get_my_slot, default=INVALID_SLOT)
            supervisor_slot = try_get(self.platform_chassis.get_supervisor_slot, default=INVALID_SLOT)
            self.module_updater = ModuleUpdater(SYSLOG_IDENTIFIER, self.platform_chassis, my_slot, supervisor_slot)
        self.module_updater.modules_num_update()

        if not self.smartswitch:
            if ((self.module_updater.my_slot == INVALID_SLOT) or
                    (self.module_updater.supervisor_slot == INVALID_SLOT)):
                self.log_error("Chassisd not supported for this platform")
                sys.exit(CHASSIS_NOT_SUPPORTED)

        # Start configuration manager task
        if self.smartswitch:
            config_manager = SmartSwitchConfigManagerTask(self.set_transition_flag)
            config_manager.task_run()
        elif self.module_updater.supervisor_slot == self.module_updater.my_slot:
            config_manager = ConfigManagerTask()
            config_manager.task_run()
        else:
            config_manager = None

        # Start main loop
        self.log_info("Start daemon main loop")

        # Set the initial DPU admin state for SmartSwitch
        if self.smartswitch:
            self.module_updater.clear_all_transition_flags()
            self.set_initial_dpu_admin_state()

        while not self.stop.wait(CHASSIS_INFO_UPDATE_PERIOD_SECS):
            self.module_updater.module_db_update()
            self.module_updater.check_midplane_reachability()
            self.module_updater.module_down_chassis_db_cleanup()

        self.log_info("Stop daemon main loop")

        if config_manager is not None:
            config_manager.task_stop()

        # Delete all the information from DB and then exit
        self.module_updater.deinit()

        self.log_info("Shutting down...")


class DpuStateManagerTask(ProcessTaskBase):

    def __init__(self, log_identifier, dpu_state_updater):
        super(DpuStateManagerTask, self).__init__()

        self.logger = logger.Logger(log_identifier)
        self.dpu_state_updater = dpu_state_updater
        self.state_db = daemon_base.db_connect('STATE_DB')
        self.app_db = daemon_base.db_connect('APPL_DB')
        self.chassis_state_db = daemon_base.db_connect('CHASSIS_STATE_DB')
        self.current_dp_state = None
        self.current_cp_state = None

    def task_worker(self):
        sel = swsscommon.Select()
        selectable = [
            swsscommon.SubscriberStateTable(self.app_db, 'PORT_TABLE'),
            swsscommon.SubscriberStateTable(self.state_db, 'SYSTEM_READY'),
            swsscommon.SubscriberStateTable(self.chassis_state_db, 'DPU_STATE')
        ]

        for s in selectable:
            sel.addSelectable(s)

        try:
            while True:
                (state, c) = sel.select(SELECT_TIMEOUT)

                if state == swsscommon.Select.TIMEOUT:
                    continue

                if state != swsscommon.Select.OBJECT:
                    continue

                update_required = False

                for s in selectable:
                    result = s.pop()
                    update_required = True # If there is any selectable object, we need to update the state
                    if result is None:
                        continue
                    key, op, fvp = result  # Changed from _ to fvp to match what we use below
                    # Check if this is the DPU_STATE table
                    if s.getDbConnector().getDbName() == 'CHASSIS_STATE_DB':
                        # Don't update if this is a change for another DPU
                        if key != self.dpu_state_updater.name:
                            update_required = False
                            continue
                        if op == 'SET' and isinstance(fvp, tuple):
                            fvs = dict(fvp)
                            # No need to update if the state is the same as the current state
                            if ('dpu_data_plane_state' in fvs and fvs['dpu_data_plane_state'] == self.current_dp_state) and \
                                ('dpu_control_plane_state' in fvs and fvs['dpu_control_plane_state'] == self.current_cp_state):
                                update_required = False
                                continue
                        self.logger.log_info(f"DPU_STATE change detected: operation={op}, key={key}")

                if update_required:
                    [self.current_dp_state, self.current_cp_state] = self.dpu_state_updater.update_state()

        except KeyboardInterrupt:
            pass


class DpuChassisdDaemon(ChassisdDaemon):

    def run(self):
        self.log_info("Starting up...")

        poll_dpu_state = True
        if not try_get(self.platform_chassis.get_dataplane_state, default=None) and not \
                try_get(self.platform_chassis.get_controlplane_state, default=None):
            poll_dpu_state = False

        dpu_updater = DpuStateUpdater(SYSLOG_IDENTIFIER, self.platform_chassis)
        dpu_state_mng = None

        if not poll_dpu_state:
            dpu_state_mng = DpuStateManagerTask(SYSLOG_IDENTIFIER, dpu_updater)
            dpu_state_mng.task_run()

        # Start main loop
        self.log_info("Start daemon main loop")

        while not self.stop.wait(CHASSIS_INFO_UPDATE_PERIOD_SECS):
            if poll_dpu_state:
                dpu_updater.update_state()

        self.log_info("Stop daemon main loop")

        if dpu_state_mng:
            dpu_state_mng.task_stop()

        dpu_updater.deinit()

        self.log_info("Shutting down...")


#
# Main =========================================================================
#


def main():
    global exit_code

    chassis = get_chassis()

    if chassis.is_smartswitch() and chassis.is_dpu():
        chassisd = DpuChassisdDaemon(SYSLOG_IDENTIFIER, chassis)
    else:
        chassisd = ChassisdDaemon(SYSLOG_IDENTIFIER, chassis)

    chassisd.run()

    sys.exit(exit_code)

if __name__ == '__main__':
    main()<|MERGE_RESOLUTION|>--- conflicted
+++ resolved
@@ -1351,7 +1351,6 @@
         else:
             self.log_warning("Caught unhandled signal '{}' - ignoring...".format(SIGNALS_TO_NAMES_DICT[sig]))
 
-<<<<<<< HEAD
     def set_transition_flag(self, module_table, key):
         self.log_info(f"set transition flag: key={key}")
 
@@ -1372,13 +1371,6 @@
     def submit_dpu_callback(self, module_index, admin_state, module_name):
         # Set admin_state change in progress using the centralized method
         self.set_transition_flag(self.module_updater.module_table, module_name)
-=======
-    def submit_dpu_callback(self, module_index, admin_state):
-        if admin_state == MODULE_ADMIN_DOWN:
-            # This is only valid on platforms which have pci_detach and sensord changes required. If it is not implemented,
-            # there are no actions taken during this function execution.
-            try_get(self.module_updater.chassis.get_module(module_index).module_pre_shutdown, default=False)
->>>>>>> 26166c29
         try_get(self.module_updater.chassis.get_module(module_index).set_admin_state, admin_state, default=False)
         if admin_state == MODULE_ADMIN_UP:
             # This is only valid on platforms which have pci_rescan sensord changes required. If it is not implemented,
