#!/usr/bin/env python3

"""
    chassisd
    Module information update daemon for SONiC
    This daemon will loop to collect all modules related information and then write the information to state DB.
    The loop interval is CHASSIS_INFO_UPDATE_PERIOD_SECS in seconds.
"""

try:
    import os
    import re
    import signal
    import subprocess
    import sys
    import threading
    import time
<<<<<<< HEAD
    import json
=======
>>>>>>> fc557a1e
    from datetime import datetime

    from sonic_py_common import daemon_base, logger, device_info
    from sonic_py_common.task_base import ProcessTaskBase

    # If unit testing is occurring, mock swsscommon and module_base
    if os.getenv("CHASSISD_UNIT_TESTING") == "1":
        from tests import mock_swsscommon as swsscommon
        from tests.mock_module_base import ModuleBase
    else:
        from swsscommon import swsscommon
        from sonic_platform_base.module_base import ModuleBase
except ImportError as e:
    raise ImportError(str(e) + " - required module not found")

#
# Constants ====================================================================
#

SIGNALS_TO_NAMES_DICT = dict((getattr(signal, n), n)
                             for n in dir(signal) if n.startswith('SIG') and '_' not in n)

SYSLOG_IDENTIFIER = "chassisd"

CHASSIS_CFG_TABLE = 'CHASSIS_MODULE'

CHASSIS_INFO_TABLE = 'CHASSIS_TABLE'
CHASSIS_INFO_KEY_TEMPLATE = 'CHASSIS {}'
CHASSIS_INFO_CARD_NUM_FIELD = 'module_num'

CHASSIS_MODULE_INFO_TABLE = 'CHASSIS_MODULE_TABLE'
CHASSIS_MODULE_INFO_KEY_TEMPLATE = 'CHASSIS_MODULE {}'
CHASSIS_MODULE_INFO_NAME_FIELD = 'name'
CHASSIS_MODULE_INFO_DESC_FIELD = 'desc'
CHASSIS_MODULE_INFO_SLOT_FIELD = 'slot'
CHASSIS_MODULE_INFO_OPERSTATUS_FIELD = 'oper_status'
CHASSIS_MODULE_INFO_NUM_ASICS_FIELD = 'num_asics'
CHASSIS_MODULE_INFO_ASICS = 'asics'
CHASSIS_MODULE_INFO_SERIAL_FIELD = 'serial'

CHASSIS_ASIC_INFO_TABLE = 'CHASSIS_ASIC_TABLE'
CHASSIS_FABRIC_ASIC_INFO_TABLE = 'CHASSIS_FABRIC_ASIC_TABLE'
CHASSIS_ASIC = 'asic'
CHASSIS_ASIC_PCI_ADDRESS_FIELD = 'asic_pci_address'
CHASSIS_ASIC_ID_IN_MODULE_FIELD = 'asic_id_in_module'

CHASSIS_MIDPLANE_INFO_TABLE = 'CHASSIS_MIDPLANE_TABLE'
CHASSIS_MIDPLANE_INFO_KEY_TEMPLATE = 'CHASSIS_MIDPLANE {}'
CHASSIS_MIDPLANE_INFO_NAME_FIELD = 'name'
CHASSIS_MIDPLANE_INFO_IP_FIELD = 'ip_address'
CHASSIS_MIDPLANE_INFO_ACCESS_FIELD = 'access'

CHASSIS_MODULE_HOSTNAME_TABLE = 'CHASSIS_MODULE_TABLE'
CHASSIS_MODULE_INFO_HOSTNAME_FIELD = 'hostname'

CHASSIS_MODULE_REBOOT_INFO_TABLE = 'CHASSIS_MODULE_REBOOT_INFO_TABLE'
CHASSIS_MODULE_REBOOT_TIMESTAMP_FIELD = 'timestamp'
CHASSIS_MODULE_REBOOT_REBOOT_FIELD = 'reboot'
DEFAULT_LINECARD_REBOOT_TIMEOUT = 180
DEFAULT_DPU_REBOOT_TIMEOUT = 360
PLATFORM_ENV_CONF_FILE = "/usr/share/sonic/platform/platform_env.conf"
PLATFORM_JSON_FILE = "/usr/share/sonic/platform/platform.json"

CHASSIS_INFO_UPDATE_PERIOD_SECS = 10
CHASSIS_DB_CLEANUP_MODULE_DOWN_PERIOD = 30 # Minutes

CHASSIS_LOAD_ERROR = 1
CHASSIS_NOT_SUPPORTED = 2

SELECT_TIMEOUT = 1000

NOT_AVAILABLE = 'N/A'
INVALID_SLOT = ModuleBase.MODULE_INVALID_SLOT
INVALID_MODULE_INDEX = -1
INVALID_IP = '0.0.0.0'

CHASSIS_MODULE_ADMIN_STATUS = 'admin_status'
MODULE_ADMIN_DOWN = 0
MODULE_ADMIN_UP = 1
REBOOT_CAUSE_DIR = "/host/reboot-cause/module/"
MAX_HISTORY_FILES = 10

# This daemon should return non-zero exit code so that supervisord will
# restart it automatically.
exit_code = 0

#
# Helper functions =============================================================
#

# try get information from platform API and return a default value if caught NotImplementedError


def try_get(callback, *args, **kwargs):
    """
    Handy function to invoke the callback and catch NotImplementedError
    :param callback: Callback to be invoked
    :param args: Arguments to be passed to callback
    :param kwargs: Default return value if exception occur
    :return: Default return value if exception occur else return value of the callback
    """
    default = kwargs.get('default', NOT_AVAILABLE)
    try:
        ret = callback(*args)
        if ret is None:
            ret = default
    except NotImplementedError:
        ret = default

    return ret

def get_chassis():
    try:
        import sonic_platform.platform
        return sonic_platform.platform.Platform().get_chassis()
    except Exception as e:
        self.log_error("Failed to load chassis due to {}".format(repr(e)))
        sys.exit(CHASSIS_LOAD_ERROR)

#
# Module Config Updater ========================================================
#


class ModuleConfigUpdater(logger.Logger):

    def __init__(self, log_identifier, chassis):
        """
        Constructor for ModuleConfigUpdater
        :param chassis: Object representing a platform chassis
        """
        super(ModuleConfigUpdater, self).__init__(log_identifier)

        self.chassis = chassis

    def deinit(self):
        """
        Destructor of ModuleConfigUpdater
        :return:
        """

    def module_config_update(self, key, admin_state):
        if not key.startswith(ModuleBase.MODULE_TYPE_SUPERVISOR) and \
           not key.startswith(ModuleBase.MODULE_TYPE_LINE) and \
           not key.startswith(ModuleBase.MODULE_TYPE_FABRIC):
            self.log_error("Incorrect module-name {}. Should start with {} or {} or {}".format(key,
                                                                                               ModuleBase.MODULE_TYPE_SUPERVISOR,
                                                                                               ModuleBase.MODULE_TYPE_LINE,
                                                                                               ModuleBase.MODULE_TYPE_FABRIC))
            return

        module_index = try_get(self.chassis.get_module_index, key, default=INVALID_MODULE_INDEX)

        # Continue if the index is invalid
        if module_index < 0:
            self.log_error("Unable to get module-index for key {} to set admin-state {}". format(key, admin_state))
            return

        if (admin_state == MODULE_ADMIN_DOWN) or (admin_state == MODULE_ADMIN_UP):
            # Setting the module to administratively up/down state
            self.log_info("Changing module {} to admin {} state".format(key, 'DOWN' if admin_state == MODULE_ADMIN_DOWN else 'UP'))
            try_get(self.chassis.get_module(module_index).set_admin_state, admin_state, default=False)

#
# SmartSwitch Module Config Updater ========================================================
#


class SmartSwitchModuleConfigUpdater(logger.Logger):

    def __init__(self, log_identifier, chassis):
        """
        Constructor for SmartSwitchModuleConfigUpdater
        :param chassis: Object representing a platform chassis
        """
        super(SmartSwitchModuleConfigUpdater, self).__init__(log_identifier)

        self.chassis = chassis

    def deinit(self):
        """
        Destructor of SmartSwitchModuleConfigUpdater
        :return:
        """

    def module_config_update(self, key, admin_state):
        if not key.startswith(ModuleBase.MODULE_TYPE_DPU):
            self.log_error("Incorrect module-name {}. Should start with {}".format(key,
                                                        ModuleBase.MODULE_TYPE_DPU))
            return

        module_index = try_get(self.chassis.get_module_index, key, default=INVALID_MODULE_INDEX)

        # Continue if the index is invalid
        if module_index < 0:
            self.log_error("Unable to get module-index for key {} to set admin-state {}". format(key, admin_state))
            return

        if (admin_state == MODULE_ADMIN_DOWN) or (admin_state == MODULE_ADMIN_UP):
            self.log_info("Changing module {} to admin {} state".format(key, 'DOWN' if admin_state == MODULE_ADMIN_DOWN else 'UP'))
            t = threading.Thread(target=self.submit_callback, args=(module_index, admin_state))
            t.start()
        else:
            self.log_warning("Invalid admin_state value: {}".format(admin_state))

    def submit_callback(self, module_index, admin_state):
        try_get(self.chassis.get_module(module_index).set_admin_state, admin_state, default=False)
        pass

#
# Module Updater ==============================================================
#


class ModuleUpdater(logger.Logger):

    def __init__(self, log_identifier, chassis, my_slot, supervisor_slot):
        """
        Constructor for ModuleUpdater
        :param chassis: Object representing a platform chassis
        """
        super(ModuleUpdater, self).__init__(log_identifier)

        self.chassis = chassis
        self.my_slot = my_slot
        self.supervisor_slot = supervisor_slot
        self.num_modules = chassis.get_num_modules()
        # Connect to STATE_DB and create chassis info tables
        state_db = daemon_base.db_connect("STATE_DB")
        self.chassis_table = swsscommon.Table(state_db, CHASSIS_INFO_TABLE)
        self.module_table = swsscommon.Table(state_db, CHASSIS_MODULE_INFO_TABLE)
        self.midplane_table = swsscommon.Table(state_db, CHASSIS_MIDPLANE_INFO_TABLE)
        self.info_dict_keys = [CHASSIS_MODULE_INFO_NAME_FIELD,
                               CHASSIS_MODULE_INFO_DESC_FIELD,
                               CHASSIS_MODULE_INFO_SLOT_FIELD,
                               CHASSIS_MODULE_INFO_SERIAL_FIELD,
                               CHASSIS_MODULE_INFO_OPERSTATUS_FIELD]

        self.chassis_state_db = daemon_base.db_connect("CHASSIS_STATE_DB")
        if self._is_supervisor():
            self.asic_table = swsscommon.Table(self.chassis_state_db,
                                            CHASSIS_FABRIC_ASIC_INFO_TABLE)
        else:
            self.asic_table = swsscommon.Table(self.chassis_state_db,
                                            CHASSIS_ASIC_INFO_TABLE)

        self.hostname_table = swsscommon.Table(self.chassis_state_db, CHASSIS_MODULE_HOSTNAME_TABLE)
        self.module_reboot_table = swsscommon.Table(self.chassis_state_db, CHASSIS_MODULE_REBOOT_INFO_TABLE)
        self.down_modules = {}
        self.chassis_app_db_clean_sha = None

        self.linecard_reboot_timeout = DEFAULT_LINECARD_REBOOT_TIMEOUT
        if os.path.isfile(PLATFORM_ENV_CONF_FILE):
            with open(PLATFORM_ENV_CONF_FILE, 'r') as file:
                for line in file:
                    field = line.split('=')[0].strip()
                    if field == "linecard_reboot_timeout":
                        self.linecard_reboot_timeout = int(line.split('=')[1].strip())
                        
        self.midplane_initialized = try_get(chassis.init_midplane_switch, default=False)
        if not self.midplane_initialized:
            self.log_error("Chassisd midplane intialization failed")

    def deinit(self):
        """
        Destructor of ModuleUpdater
        :return:
        """
        # Delete all the information from DB and then exit
        for module_index in range(0, self.num_modules):
            name = try_get(self.chassis.get_module(module_index).get_name)
            self.module_table._del(name)
            if self.midplane_table.get(name) is not None:
                self.midplane_table._del(name)

        if self.chassis_table is not None:
            self.chassis_table._del(CHASSIS_INFO_KEY_TEMPLATE.format(1))

        if self.asic_table is not None:
            if not self._is_supervisor():
                asics = list(self.asic_table.getKeys())
                for asic in asics:
                    self.asic_table._del(asic)

    def modules_num_update(self):
        # Check if module list is populated
        num_modules = self.chassis.get_num_modules()
        if num_modules == 0:
            self.log_error("Chassisd has no modules available")
            return

        # Post number-of-modules info to STATE_DB
        fvs = swsscommon.FieldValuePairs([(CHASSIS_INFO_CARD_NUM_FIELD, str(num_modules))])
        self.chassis_table.set(CHASSIS_INFO_KEY_TEMPLATE.format(1), fvs)

    def get_module_current_status(self, key):
        fvs = self.module_table.get(key)
        if isinstance(fvs, list) and fvs[0] is True:
            fvs = dict(fvs[-1])
            return fvs[CHASSIS_MODULE_INFO_OPERSTATUS_FIELD]
        return ModuleBase.MODULE_STATUS_EMPTY

    def get_module_admin_status(self, chassis_module_name):
        config_db = daemon_base.db_connect("CONFIG_DB")
        vtable = swsscommon.Table(config_db, CHASSIS_CFG_TABLE)
        fvs = vtable.get(chassis_module_name)
        if isinstance(fvs, list) and fvs[0] is True:
            fvs = dict(fvs[-1])
            return fvs[CHASSIS_MODULE_ADMIN_STATUS]
        else:
            return 'up'

    def module_db_update(self):
        notOnlineModules = []

        for module_index in range(0, self.num_modules):
            module_info_dict = self._get_module_info(module_index)
            if module_info_dict is not None:
                key = module_info_dict[CHASSIS_MODULE_INFO_NAME_FIELD]

                if not key.startswith(ModuleBase.MODULE_TYPE_SUPERVISOR) and \
                   not key.startswith(ModuleBase.MODULE_TYPE_LINE) and \
                   not key.startswith(ModuleBase.MODULE_TYPE_FABRIC):
                    self.log_error("Incorrect module-name {}. Should start with {} or {} or {}".format(key,
                                                                                                       ModuleBase.MODULE_TYPE_SUPERVISOR,
                                                                                                       ModuleBase.MODULE_TYPE_LINE,
                                                                                                       ModuleBase.MODULE_TYPE_FABRIC))
                    continue

                fvs = swsscommon.FieldValuePairs([(CHASSIS_MODULE_INFO_DESC_FIELD, module_info_dict[CHASSIS_MODULE_INFO_DESC_FIELD]),
                                                  (CHASSIS_MODULE_INFO_SLOT_FIELD,
                                                   module_info_dict[CHASSIS_MODULE_INFO_SLOT_FIELD]),
                                                  (CHASSIS_MODULE_INFO_OPERSTATUS_FIELD, module_info_dict[CHASSIS_MODULE_INFO_OPERSTATUS_FIELD]),
                                                  (CHASSIS_MODULE_INFO_NUM_ASICS_FIELD, str(len(module_info_dict[CHASSIS_MODULE_INFO_ASICS]))),
                                                  (CHASSIS_MODULE_INFO_SERIAL_FIELD, module_info_dict[CHASSIS_MODULE_INFO_SERIAL_FIELD])])
                prev_status = self.get_module_current_status(key)
                self.module_table.set(key, fvs)

                # Construct key for down_modules dict. Example down_modules key format: LINE-CARD0|<hostname>
                fvs = self.hostname_table.get(key)
                if isinstance(fvs, list) and fvs[0] is True:
                    fvs = dict(fvs[-1])
                    hostname = fvs[CHASSIS_MODULE_INFO_HOSTNAME_FIELD]
                    down_module_key = key+'|'+hostname
                else:
                    down_module_key = key+'|'

                if module_info_dict[CHASSIS_MODULE_INFO_OPERSTATUS_FIELD] != str(ModuleBase.MODULE_STATUS_ONLINE):
                    if prev_status == ModuleBase.MODULE_STATUS_ONLINE:
                        notOnlineModules.append(key)
                        # Record the time when the module down was detected to track the
                        # module down time. Used for chassis db cleanup for all asics of the module if the module is down for a 
                        # long time like 30 mins.
                        # All down modules including supervisor are added to the down modules dictionary. This is to help
                        # identifying module operational status change. But the clean up will not be attempted for supervisor

                        if down_module_key not in self.down_modules:
                            self.log_warning("Module {} (Slot {}) went off-line!".format(key, module_info_dict[CHASSIS_MODULE_INFO_SLOT_FIELD]))
                            self.down_modules[down_module_key] = {}
                            self.down_modules[down_module_key]['down_time'] = time.time()
                            self.down_modules[down_module_key]['cleaned'] = False
                            self.down_modules[down_module_key]['slot'] = module_info_dict[CHASSIS_MODULE_INFO_SLOT_FIELD]
                    continue
                else:
                    # Module is operational. Remove it from down time tracking.
                    if down_module_key in self.down_modules:
                        self.log_notice("Module {} (Slot {}) recovered on-line!".format(key, module_info_dict[CHASSIS_MODULE_INFO_SLOT_FIELD]))
                        del self.down_modules[down_module_key]
                    elif prev_status != ModuleBase.MODULE_STATUS_ONLINE:
                        self.log_notice("Module {} (Slot {}) is on-line!".format(key, module_info_dict[CHASSIS_MODULE_INFO_SLOT_FIELD] ))

                    module_cfg_status = self.get_module_admin_status(key)

                    #Only populate the related tables when the module configure is up
                    if module_cfg_status != 'down':
                        for asic_id, asic in enumerate(module_info_dict[CHASSIS_MODULE_INFO_ASICS]):
                            asic_global_id, asic_pci_addr = asic
                            asic_key = "%s%s" % (CHASSIS_ASIC, asic_global_id)
                            if not self._is_supervisor():
                                asic_key = "%s|%s" % (key, asic_key)

                            asic_fvs = swsscommon.FieldValuePairs([(CHASSIS_ASIC_PCI_ADDRESS_FIELD, asic_pci_addr),
                                                                    (CHASSIS_MODULE_INFO_NAME_FIELD, key),
                                                                    (CHASSIS_ASIC_ID_IN_MODULE_FIELD, str(asic_id))])
                            self.asic_table.set(asic_key, asic_fvs)

        # In line card push the hostname of the module and num_asics to the chassis state db.
        # The hostname is used as key to access chassis app db entries
        if not self._is_supervisor():
           hostname_key = "{}{}".format(ModuleBase.MODULE_TYPE_LINE, int(self.my_slot) - 1)
           hostname = try_get(device_info.get_hostname, default="None")
           hostname_fvs = swsscommon.FieldValuePairs([(CHASSIS_MODULE_INFO_SLOT_FIELD, str(self.my_slot)),
                                                        (CHASSIS_MODULE_INFO_HOSTNAME_FIELD, hostname),
                                                        (CHASSIS_MODULE_INFO_NUM_ASICS_FIELD, str(len(module_info_dict[CHASSIS_MODULE_INFO_ASICS])))])
           self.hostname_table.set(hostname_key, hostname_fvs)

        # Asics that are on the "not online" modules need to be cleaned up
        asics = list(self.asic_table.getKeys())
        for asic in asics:
            fvs = self.asic_table.get(asic)
            if isinstance(fvs, list):
                fvs = dict(fvs[-1])
            if fvs[CHASSIS_MODULE_INFO_NAME_FIELD] in notOnlineModules:
                self.asic_table._del(asic)

    def _get_module_info(self, module_index):
        """
        Retrieves module info of this module
        """
        module_info_dict = {}
        module_info_dict = dict.fromkeys(self.info_dict_keys, 'N/A')
        name = try_get(self.chassis.get_module(module_index).get_name)
        desc = try_get(self.chassis.get_module(module_index).get_description)
        slot = try_get(self.chassis.get_module(module_index).get_slot, default=INVALID_SLOT)
        status = try_get(self.chassis.get_module(module_index).get_oper_status,
                         default=ModuleBase.MODULE_STATUS_OFFLINE)
        asics = try_get(self.chassis.get_module(module_index).get_all_asics,
                        default=[])
        serial = try_get(self.chassis.get_module(module_index).get_serial)

        module_info_dict[CHASSIS_MODULE_INFO_NAME_FIELD] = name
        module_info_dict[CHASSIS_MODULE_INFO_DESC_FIELD] = str(desc)
        module_info_dict[CHASSIS_MODULE_INFO_SLOT_FIELD] = str(slot)
        module_info_dict[CHASSIS_MODULE_INFO_OPERSTATUS_FIELD] = str(status)
        module_info_dict[CHASSIS_MODULE_INFO_ASICS] = asics
        module_info_dict[CHASSIS_MODULE_INFO_SERIAL_FIELD] = str(serial)

        return module_info_dict

    def _is_supervisor(self):
        if self.my_slot == self.supervisor_slot:
            return True
        else:
            return False

    def is_module_reboot_expected(self, key):
        fvs = self.module_reboot_table.get(key)
        if isinstance(fvs, list) and fvs[0] is True:
            fvs = dict(fvs[-1])
            if fvs[CHASSIS_MODULE_REBOOT_REBOOT_FIELD] == "expected":
                return True
        return False
    
    def module_reboot_set_time(self, key):
        time_now = time.time()
        fvs = swsscommon.FieldValuePairs([(CHASSIS_MODULE_REBOOT_TIMESTAMP_FIELD, str(time_now))])
        self.module_reboot_table.set(key,fvs)
        
    def is_module_reboot_system_up_expired(self, key):
        fvs = self.module_reboot_table.get(key)
        if isinstance(fvs, list) and fvs[0] is True:
            fvs = dict(fvs[-1])
            if CHASSIS_MODULE_REBOOT_TIMESTAMP_FIELD in fvs.keys():
                timestamp= float(fvs[CHASSIS_MODULE_REBOOT_TIMESTAMP_FIELD])
                time_now = time.time()
                if time_now - timestamp >= self.linecard_reboot_timeout:
                    self.module_reboot_table._del(key)
                    return True
        return False
    
    def check_midplane_reachability(self):
        if not self.midplane_initialized:
            return

        index = -1
        for module in self.chassis.get_all_modules():
            index += 1
            # Skip fabric cards
            if module.get_type() == ModuleBase.MODULE_TYPE_FABRIC:
                continue

            if self._is_supervisor():
                # On supervisor skip checking for supervisor
                if module.get_slot() == self.supervisor_slot:
                    continue
            else:
                # On line-card check only supervisor
                if module.get_slot() != self.supervisor_slot:
                    continue

            module_key = try_get(module.get_name, default='MODULE {}'.format(index))
            midplane_ip = try_get(module.get_midplane_ip, default=INVALID_IP)
            midplane_access = try_get(module.is_midplane_reachable, default=False)

            # Generate syslog for the loss of midplane connectivity when midplane connectivity
            # loss is detected for the first time
            current_midplane_state = 'False'
            fvs = self.midplane_table.get(module_key)
            if isinstance(fvs, list) and fvs[0] is True:
                fvs = dict(fvs[-1])
                current_midplane_state = fvs[CHASSIS_MIDPLANE_INFO_ACCESS_FIELD]

            if midplane_access is False and current_midplane_state == 'True':
                if self.is_module_reboot_expected(module_key):
                    self.module_reboot_set_time(module_key)
                    self.log_warning("Expected: Module {} (Slot {}) lost midplane connectivity".format(module_key, module.get_slot()))
                else:
                    self.log_warning("Unexpected: Module {} (Slot {}) lost midplane connectivity".format(module_key, module.get_slot()))
            elif midplane_access is True and current_midplane_state == 'False':
                self.log_notice("Module {} (Slot {}) midplane connectivity is up".format(module_key, module.get_slot()))
                # clean up the reboot_info_table
                if self.module_reboot_table.get(module_key) is not None:
                    self.module_reboot_table._del(module_key)
            elif midplane_access is False and current_midplane_state == 'False':
                if self.is_module_reboot_system_up_expired(module_key):
                    self.log_warning("Unexpected: Module {} (Slot {}) midplane connectivity is not restored in {} seconds".format(module_key, module.get_slot(), self.linecard_reboot_timeout))
                    
            # Update db with midplane information
            fvs = swsscommon.FieldValuePairs([(CHASSIS_MIDPLANE_INFO_IP_FIELD, midplane_ip),
                                              (CHASSIS_MIDPLANE_INFO_ACCESS_FIELD, str(midplane_access))])
            self.midplane_table.set(module_key, fvs)

    def _cleanup_chassis_app_db(self, module_host):

        if self.chassis_app_db_clean_sha is None:
            self.chassis_app_db = daemon_base.db_connect("CHASSIS_APP_DB")
            self.chassis_app_db_pipe = swsscommon.RedisPipeline(self.chassis_app_db)

            # Lua script for chassis db cleanup for a specific asic
            # The clean up operation is required to delete only those entries created by
            # the asic that lost connection. Entries from the following tables are deleted
            #   (1) SYSTEM_NEIGH
            #   (2) SYSTEM_INTERFACE
            #   (3) SYSTEM_LAG_MEMBER_TABLE
            #   (4) SYSTEM_LAG_TABLE
            #   (5) The corresponding LAG IDs of the entries from SYSTEM_LAG_TABLE
            #       SYSTEM_LAG_ID_TABLE and SYSTEM_LAG_ID_SET are adjusted appropriately

            script = "local host = string.gsub(ARGV[1], '%-', '%%-')\n\
        local dev = ARGV[2]\n\
        local tables = {'SYSTEM_NEIGH*', 'SYSTEM_INTERFACE*', 'SYSTEM_LAG_MEMBER_TABLE*'}\n\
        for i = 1, table.getn(tables) do\n\
            local ps = tables[i] .. '|' .. host .. '|' .. dev\n\
            local keylist = redis.call('KEYS', tables[i])\n\
            for j,key in ipairs(keylist) do\n\
                if string.match(key, ps) ~= nil then\n\
                    redis.call('DEL', key)\n\
                end\n\
            end\n\
        end\n\
        local ps = 'SYSTEM_LAG_TABLE*|' .. '(' .. host .. '|' .. dev ..'.*' .. ')'\n\
        local keylist = redis.call('KEYS', 'SYSTEM_LAG_TABLE*')\n\
        for j,key in ipairs(keylist) do\n\
            local lagname = string.match(key, ps)\n\
            if lagname ~= nil then\n\
                redis.call('DEL', key)\n\
                local lagid = redis.call('HGET', 'SYSTEM_LAG_ID_TABLE', lagname)\n\
                redis.call('SREM', 'SYSTEM_LAG_ID_SET', lagid)\n\
                redis.call('HDEL', 'SYSTEM_LAG_ID_TABLE', lagname)\n\
            end\n\
        end\n\
        return"
            self.chassis_app_db_clean_sha = self.chassis_app_db_pipe.loadRedisScript(script)

        # Chassis app db cleanup of all asics of the module

        # Get the module key and host name from down_modules key
        module, lc = re.split('\|', module_host)

        if lc == '':
            # Host name is not available for this module. No clean up is needed
            self.log_notice("Host name is not available for Module {}. Chassis db clean up not done!".format(module))
            return

        # Get number of asics in the module
        fvs = self.hostname_table.get(module)
        if isinstance(fvs, list) and fvs[0] is True:
            fvs = dict(fvs[-1])
            num_asics = int(fvs[CHASSIS_MODULE_INFO_NUM_ASICS_FIELD])
        else:
            num_asics = 0

        for asic_id in range(0, num_asics):
            asic = CHASSIS_ASIC+str(asic_id)

            # Cleanup the chassis app db entries using lua script
            redis_cmd = ['redis-cli', '-h', 'redis_chassis.server', '-p', '6380', '-n', '12', 'EVALSHA', self.chassis_app_db_clean_sha, '0', lc, asic]
            try:
                subp = subprocess.Popen(redis_cmd, shell=False, stdout=subprocess.PIPE, stderr=subprocess.PIPE, universal_newlines=True)
                subp.communicate()
                self.log_notice("Cleaned up chassis app db entries for {}({})/{}".format(module, lc, asic))
            except Exception:
                self.log_error("Failed to clean up chassis app db entries for {}({})/{}".format(module, lc, asic))


    def module_down_chassis_db_cleanup(self):
        if self._is_supervisor() == False:
            return
        time_now = time.time()
        for module in self.down_modules:
            if self.down_modules[module]['cleaned'] == False:
                down_time = self.down_modules[module]['down_time']
                slot = self.down_modules[module]['slot']
                delta = (time_now - down_time) / 60
                if delta >= CHASSIS_DB_CLEANUP_MODULE_DOWN_PERIOD:
                    if module.startswith(ModuleBase.MODULE_TYPE_LINE):
                        # Module is down for more than 30 minutes. Do the chassis clean up
                        self.log_notice("Module {} (Slot {}) is down for long time. Initiating chassis app db clean up".format(module, slot))
                        self._cleanup_chassis_app_db(module)
                    self.down_modules[module]['cleaned'] = True

#
# Module Updater ==============================================================
#


class SmartSwitchModuleUpdater(ModuleUpdater):

    def __init__(self, log_identifier, chassis):
        """
        Constructor for ModuleUpdater
        :param chassis: Object representing a platform chassis
        """
        super(ModuleUpdater, self).__init__(log_identifier)

        self.chassis = chassis
        self.num_modules = self.chassis.get_num_modules()
        # Connect to STATE_DB and create chassis info tables
        state_db = daemon_base.db_connect("STATE_DB")
        self.chassis_table = swsscommon.Table(state_db, CHASSIS_INFO_TABLE)
        self.module_table = swsscommon.Table(state_db, CHASSIS_MODULE_INFO_TABLE)
        self.midplane_table = swsscommon.Table(state_db, CHASSIS_MIDPLANE_INFO_TABLE)
        self.info_dict_keys = [CHASSIS_MODULE_INFO_NAME_FIELD,
                               CHASSIS_MODULE_INFO_DESC_FIELD,
                               CHASSIS_MODULE_INFO_SLOT_FIELD,
                               CHASSIS_MODULE_INFO_SERIAL_FIELD,
                               CHASSIS_MODULE_INFO_OPERSTATUS_FIELD]

        self.chassis_state_db = daemon_base.db_connect("CHASSIS_STATE_DB")

        self.hostname_table = swsscommon.Table(self.chassis_state_db, CHASSIS_MODULE_HOSTNAME_TABLE)
        self.module_reboot_table = swsscommon.Table(self.chassis_state_db, CHASSIS_MODULE_REBOOT_INFO_TABLE)
        self.down_modules = {}
        self.chassis_app_db_clean_sha = None

        self.midplane_initialized = try_get(chassis.init_midplane_switch, default=False)
        if not self.midplane_initialized:
            self.log_error("Chassisd midplane intialization failed")

        self.dpu_reboot_timeout = DEFAULT_DPU_REBOOT_TIMEOUT
        if os.path.isfile(PLATFORM_JSON_FILE):
            try:
                with open(PLATFORM_JSON_FILE, 'r') as f:
                    platform_cfg = json.load(f)
                # Extract the "dpu_reboot_timeout" if it exists
                self.dpu_reboot_timeout = int(platform_cfg.get("dpu_reboot_timeout", DEFAULT_DPU_REBOOT_TIMEOUT))
            except (json.JSONDecodeError, ValueError) as e:
                self.log_error("Error parsing {}: {}".format(PLATFORM_JSON_FILE, e))
            except Exception as e:
                self.log_error("Unexpected error: {}".format(e))

    def deinit(self):
        """
        Destructor of ModuleUpdater
        :return:
        """
        # Delete all the information from DB and then exit
        for module_index in range(0, self.num_modules):
            name = try_get(self.chassis.get_module(module_index).get_name)
            self.module_table._del(name)
            if self.midplane_table.get(name) is not None:
                self.midplane_table._del(name)

        if self.chassis_table is not None:
            self.chassis_table._del(CHASSIS_INFO_KEY_TEMPLATE.format(1))

    def get_module_admin_status(self, chassis_module_name):
        config_db = daemon_base.db_connect("CONFIG_DB")
        vtable = swsscommon.Table(config_db, CHASSIS_CFG_TABLE)
        fvs = vtable.get(chassis_module_name)
        if isinstance(fvs, list) and fvs[0] is True:
            fvs = dict(fvs[-1])
            return fvs[CHASSIS_MODULE_ADMIN_STATUS]
        else:
            return 'down'

    def module_db_update(self):
        notOnlineModules = []
        for module_index in range(0, self.num_modules):
            module_info_dict = self._get_module_info(module_index)
            if module_info_dict is not None:
                key = module_info_dict[CHASSIS_MODULE_INFO_NAME_FIELD]

                if not key.startswith(ModuleBase.MODULE_TYPE_DPU):
                    self.log_error("Incorrect module-name {}. Should start with {} ".format(key,
                                                            ModuleBase.MODULE_TYPE_DPU))
                    continue

                fvs = swsscommon.FieldValuePairs([(CHASSIS_MODULE_INFO_DESC_FIELD, module_info_dict[CHASSIS_MODULE_INFO_DESC_FIELD]),
                                                  (CHASSIS_MODULE_INFO_SLOT_FIELD,
                                                   module_info_dict[CHASSIS_MODULE_INFO_SLOT_FIELD]),
                                                  (CHASSIS_MODULE_INFO_OPERSTATUS_FIELD, module_info_dict[CHASSIS_MODULE_INFO_OPERSTATUS_FIELD]),
                                                  (CHASSIS_MODULE_INFO_SERIAL_FIELD, module_info_dict[CHASSIS_MODULE_INFO_SERIAL_FIELD])])
                self.module_table.set(key, fvs)

    def _get_module_info(self, module_index):
        """
        Retrieves module info of this module
        """
        module_info_dict = {}
        module_info_dict = dict.fromkeys(self.info_dict_keys, 'N/A')
        name = try_get(self.chassis.get_module(module_index).get_name)
        desc = try_get(self.chassis.get_module(module_index).get_description)
        status = try_get(self.chassis.get_module(module_index).get_oper_status,
                         default=ModuleBase.MODULE_STATUS_OFFLINE)
        asics = try_get(self.chassis.get_module(module_index).get_all_asics,
                        default=[])
        serial = try_get(self.chassis.get_module(module_index).get_serial)

        module_info_dict[CHASSIS_MODULE_INFO_NAME_FIELD] = name
        module_info_dict[CHASSIS_MODULE_INFO_DESC_FIELD] = str(desc)
        module_info_dict[CHASSIS_MODULE_INFO_SLOT_FIELD] = 'N/A'
        module_info_dict[CHASSIS_MODULE_INFO_OPERSTATUS_FIELD] = str(status)
        module_info_dict[CHASSIS_MODULE_INFO_SERIAL_FIELD] = str(serial)

        return module_info_dict

    def _is_supervisor(self):
        return False

    def update_dpu_state(self, key):
        """
        Update DPU state in chassisStateDB using the given key.
        """
        try:
            # Connect to the CHASSIS_STATE_DB using daemon_base
            self.chassis_state_db = daemon_base.db_connect("CHASSIS_STATE_DB")

            # Fetch the current data for the given key and convert it to a dict
            current_data = self._convert_to_dict(self.chassis_state_db.hgetall(key))

            if current_data:
                self.chassis_state_db.delete(key)

            # Prepare the updated data
            updates = {
                "dpu_midplane_link_state": "DOWN",
                "dpu_midplane_link_reason": "unknown",
                "dpu_midplane_link_time": datetime.now().strftime("%Y%m%d %H:%M:%S"),
            }
            current_data.update(updates)

            for field, value in current_data.items():
                self.chassis_state_db.hset(key, field, value)

        except Exception as e:
            self.log_error(f"Unexpected error: {e}")

    def _convert_to_dict(self, data):
        """
        Converts SWIG proxy object or native dict to a Python dictionary.
        """
        if isinstance(data, dict):
            return data  # Already a dict, return as-is
        else:
            return dict(data)  # Convert SWIG proxy object to dict

    def _get_current_time_str(self):
        """Returns the current time as a string in 'YYYY_MM_DD_HH_MM_SS' format."""
        return datetime.now().strftime("%Y_%m_%d_%H_%M_%S")

    def _get_history_path(self, module, file_name):
        """Generates the full path for history files."""
        return os.path.join(REBOOT_CAUSE_DIR, module.lower(), "history", file_name)

    def _is_first_boot(self, module):
        """Checks if the reboot-cause file indicates a first boot."""
        file_path = os.path.join(REBOOT_CAUSE_DIR, module.lower(), "reboot-cause.txt")

        try:
            with open(file_path, 'r') as f:
                content = f.read().strip()
                return content == "First boot"
        except FileNotFoundError:
                return False

    def persist_dpu_reboot_time(self, module):
        """Persist the current reboot time to a file."""
        time_str = self._get_current_time_str()
        path = self._get_history_path(module, "prev_reboot_time.txt")

        os.makedirs(os.path.dirname(path), exist_ok=True)
        with open(path, 'w') as f:
            f.write(time_str)

    def retrieve_dpu_reboot_time(self, module):
        """Retrieve the persisted reboot time from a file."""
        path = self._get_history_path(module, "prev_reboot_time.txt")

        try:
            with open(path, 'r') as f:
                return f.read().strip()
        except FileNotFoundError:
            return None

    def persist_dpu_reboot_cause(self, reboot_cause, module):
        """Persist the reboot cause information and handle file rotation."""
        prev_reboot_time = self.retrieve_dpu_reboot_time(module)
        if prev_reboot_time is None:
            prev_reboot_time = self._get_current_time_str()

        file_name = f"{prev_reboot_time}_reboot_cause.txt"
        prev_reboot_path = self._get_history_path(module, "prev_reboot_time.txt")

        if os.path.exists(prev_reboot_path):
            os.remove(prev_reboot_path)

        file_path = self._get_history_path(module, file_name)
        try:
            dt_obj = datetime.strptime(prev_reboot_time, "%Y_%m_%d_%H_%M_%S")
        except ValueError:
            dt_obj = datetime.now()

        formatted_time = dt_obj.strftime("%a %b %d %I:%M:%S %p UTC %Y")

        reboot_cause_dict = {
            "cause": reboot_cause,
            "comment": "N/A",
            "device": module,
            "time": formatted_time,
            "name": prev_reboot_time,
        }

        with open(file_path, 'w') as f:
            json.dump(reboot_cause_dict, f)

        # Write the reboot_cause content to the reboot-cause.txt file, overwriting it
        reboot_cause_path = os.path.join(REBOOT_CAUSE_DIR, module.lower(), "reboot-cause.txt")
        os.makedirs(os.path.dirname(reboot_cause_path), exist_ok=True)
        with open(reboot_cause_path, 'w') as cause_file:
            cause_file.write(json.dumps(reboot_cause) + '\n')

        # Update symlink to the latest reboot cause file
        symlink_path = os.path.join(REBOOT_CAUSE_DIR, module.lower(), "previous-reboot-cause.json")
        if os.path.exists(symlink_path):
            os.remove(symlink_path)
        if os.path.exists(file_path):
            os.symlink(file_path, symlink_path)

        # Perform file rotation if necessary
        self._rotate_files(module)

    def _rotate_files(self, module):
        """Rotate history files if they exceed the maximum limit."""
        history_dir = os.path.join(REBOOT_CAUSE_DIR, module.lower(), "history")
        os.makedirs(history_dir, exist_ok=True)
        try:
            files = sorted(os.listdir(history_dir))
        except FileNotFoundError:
            return

        if not files:
            return

        if len(files) > MAX_HISTORY_FILES:
            for old_file in files[:-MAX_HISTORY_FILES]:
                os.remove(os.path.join(history_dir, old_file))

    def update_dpu_reboot_cause_to_db(self, module):
        """Update the reboot cause in CHASSIS_STATE_DB."""
        reboot_cause_dict = self.retrieve_latest_reboot_cause(module)
        if not reboot_cause_dict:
            self.log_warning("No reboot cause data found for module:{}".format(module))
            return

        reboot_time = reboot_cause_dict.get("name", self._get_current_time_str())
        key = f"REBOOT_CAUSE|{module.upper()}|{reboot_time}"

        if not self.chassis_state_db:
            self.chassis_state_db = ConfigDBConnector()
            self.chassis_state_db.connect("CHASSIS_STATE_DB")

        # Use hset to store the updated data in one call
        for field, value in reboot_cause_dict.items():
            if field and value is not None:
                self.chassis_state_db.hset(key, field, value)

    def retrieve_latest_reboot_cause(self, module):
        """Retrieve the most recent reboot cause file content."""
        symlink_path = os.path.join(REBOOT_CAUSE_DIR, module.lower(), "previous-reboot-cause.json")
        try:
            with open(symlink_path, 'r') as f:
                return json.load(f)
        except (FileNotFoundError, json.JSONDecodeError):
            return None

    def check_midplane_reachability(self):
        if not self.midplane_initialized:
            return

        index = -1
        for module in self.chassis.get_all_modules():
            index += 1

            module_key = try_get(module.get_name, default='MODULE {}'.format(index))
            midplane_ip = try_get(module.get_midplane_ip, default=INVALID_IP)
            midplane_access = try_get(module.is_midplane_reachable, default=False)
            dpu_admin_state = self.get_module_admin_status(module_key)

            # Generate syslog for the loss of midplane connectivity when midplane connectivity
            # loss is detected for the first time
            current_midplane_state = 'False'
            fvs = self.midplane_table.get(module_key)
            if isinstance(fvs, list) and fvs[0] is True:
                fvs = dict(fvs[-1])
                current_midplane_state = fvs[CHASSIS_MIDPLANE_INFO_ACCESS_FIELD]

            if midplane_access is False and current_midplane_state == 'True':
                self.log_warning("Unexpected: Module {} lost midplane connectivity".format(module_key))

                # Update midplane state in the chassisStateDB DPU_STATE table
                key = "DPU_STATE|" + module_key
                self.update_dpu_state(key)

                # Persist dpu down time
                self.persist_dpu_reboot_time(module_key)

            elif midplane_access is True and current_midplane_state == 'False':
                self.log_notice("Module {} midplane connectivity is up".format(module_key))
                reboot_cause = try_get(self.chassis.get_module(index).get_reboot_cause)

                if not self.retrieve_dpu_reboot_time(module_key) is None or self._is_first_boot(module_key):
                    # persist reboot cause
                    self.persist_dpu_reboot_cause(reboot_cause, module_key)

                    # update reboot cause to db
                    time = self.retrieve_dpu_reboot_time(module_key)
                    if time is None:
                       time = self._get_current_time_str()

                    key = "REBOOT_CAUSE|" + module_key + "|" + time
                    self.update_dpu_reboot_cause_to_db(module_key)

            elif midplane_access is False and current_midplane_state == 'False':
                if self.is_module_reboot_system_up_expired(module_key):
                    self.log_warning("Unexpected: Module {} midplane connectivity is not restored in {} seconds".format(module_key, self.linecard_reboot_timeout))

            # Update db with midplane information
            fvs = swsscommon.FieldValuePairs([(CHASSIS_MIDPLANE_INFO_IP_FIELD, midplane_ip),
                                              (CHASSIS_MIDPLANE_INFO_ACCESS_FIELD, str(midplane_access))])
            self.midplane_table.set(module_key, fvs)

    def module_down_chassis_db_cleanup(self):
        # cleanup CHASSIS_STATE_DB
        chassis_state_db = daemon_base.db_connect("CHASSIS_STATE_DB")

        for module_index in range(0, self.num_modules):
            name = try_get(self.chassis.get_module(module_index).get_name)
            pattern = "*" + name + "*"
            if self.get_module_admin_status(name) != 'up':
                keys = chassis_state_db.keys(pattern)
                if keys:
                    for key in keys:
                        chassis_state_db.delete(key)
        return


#
# Config Manager task ========================================================
#


class ConfigManagerTask(ProcessTaskBase):
    def __init__(self):
        ProcessTaskBase.__init__(self)

        # TODO: Refactor to eliminate the need for this Logger instance
        self.logger = logger.Logger(SYSLOG_IDENTIFIER)

    def task_worker(self):
        self.config_updater = ModuleConfigUpdater(SYSLOG_IDENTIFIER, get_chassis())
        config_db = daemon_base.db_connect("CONFIG_DB")

        # Subscribe to CHASSIS_MODULE table notifications in the Config DB
        sel = swsscommon.Select()
        sst = swsscommon.SubscriberStateTable(config_db, CHASSIS_CFG_TABLE)
        sel.addSelectable(sst)

        # Listen indefinitely for changes to the CFG_CHASSIS_MODULE_TABLE table in the Config DB
        while True:
            # Use timeout to prevent ignoring the signals we want to handle
            # in signal_handler() (e.g. SIGTERM for graceful shutdown)
            (state, c) = sel.select(SELECT_TIMEOUT)

            if state == swsscommon.Select.TIMEOUT:
                # Do not flood log when select times out
                continue
            if state != swsscommon.Select.OBJECT:
                self.logger.log_warning("sel.select() did not return swsscommon.Select.OBJECT")
                continue

            (key, op, fvp) = sst.pop()

            if op == 'SET':
                admin_state = MODULE_ADMIN_DOWN
            elif op == 'DEL':
                admin_state = MODULE_ADMIN_UP
            else:
                continue

            self.config_updater.module_config_update(key, admin_state)


#
<<<<<<< HEAD
# SmartSwitch Config Manager task ========================================================
#


class SmartSwitchConfigManagerTask(ProcessTaskBase):
    def __init__(self):
        ProcessTaskBase.__init__(self)

        # TODO: Refactor to eliminate the need for this Logger instance
        self.logger = logger.Logger(SYSLOG_IDENTIFIER)

    def task_worker(self):
        self.config_updater = SmartSwitchModuleConfigUpdater(SYSLOG_IDENTIFIER, platform_chassis)
        config_db = daemon_base.db_connect("CONFIG_DB")

        # Subscribe to CHASSIS_MODULE table notifications in the Config DB
        sel = swsscommon.Select()
        sst = swsscommon.SubscriberStateTable(config_db, CHASSIS_CFG_TABLE)
        sel.addSelectable(sst)

        # Listen indefinitely for changes to the CFG_CHASSIS_MODULE_TABLE table in the Config DB
        while True:
            # Use timeout to prevent ignoring the signals we want to handle
            # in signal_handler() (e.g. SIGTERM for graceful shutdown)
            (state, c) = sel.select(SELECT_TIMEOUT)

            if state == swsscommon.Select.TIMEOUT:
                # Do not flood log when select times out
                continue
            if state != swsscommon.Select.OBJECT:
                self.logger.log_warning("sel.select() did not return swsscommon.Select.OBJECT")
                continue

            (key, op, fvp) = sst.pop()

            if op == 'SET':
                admin_state = MODULE_ADMIN_DOWN
            elif op == 'DEL':
                admin_state = MODULE_ADMIN_UP
            else:
                continue

            self.config_updater.module_config_update(key, admin_state)
=======
# State Manager task ========================================================
#

class DpuStateUpdater(logger.Logger):

    DP_STATE = 'dpu_data_plane_state'
    DP_UPDATE_TIME = 'dpu_data_plane_time'
    CP_STATE = 'dpu_control_plane_state'
    CP_UPDATE_TIME = 'dpu_control_plane_time'

    def __init__(self, log_identifier, chassis):
        super(DpuStateUpdater, self).__init__(log_identifier)

        self.chassis = chassis

        self.state_db = daemon_base.db_connect('STATE_DB')
        self.app_db = daemon_base.db_connect('APPL_DB')
        self.chassis_state_db = daemon_base.db_connect('CHASSIS_STATE_DB')

        self.config_db = swsscommon.ConfigDBConnector()
        self.config_db.connect()

        try:
            self.chassis.get_dataplane_state()
        except NotImplementedError:
            self._get_dp_state = self._get_data_plane_state_common
        else:
            self._get_dp_state = self.chassis.get_dataplane_state

        try:
            self.chassis.get_controlplane_state()
        except NotImplementedError:
            self._get_cp_state = self._get_control_plane_state_common
        else:
            self._get_cp_state = self.chassis.get_controlplane_state

        self.id = self.chassis.get_dpu_id()
        self.name = f'DPU{self.id}'

        self.dpu_state_table = swsscommon.Table(self.chassis_state_db, 'DPU_STATE')

    def _get_data_plane_state_common(self):
        port_table = swsscommon.Table(self.app_db, 'PORT_TABLE')

        for port in self.config_db.get_table('PORT'):
            status, oper_status = port_table.hget(port, 'oper_status')
            if not status or oper_status.lower() != 'up':
                return False

        return True

    def _get_control_plane_state_common(self):
        sysready_table = swsscommon.Table(self.state_db,'SYSTEM_READY')

        status, sysready_state = sysready_table.hget('SYSTEM_STATE', 'Status')
        if not status or sysready_state.lower() != 'up':
            return False

        return True

    def _time_now(self):
        return datetime.now().strftime('%Y-%m-%d %H:%M:%S')

    def _update_dp_dpu_state(self, state):
        self.dpu_state_table.hset(self.name, self.DP_STATE, state)
        self.dpu_state_table.hset(self.name, self.DP_UPDATE_TIME, self._time_now())

    def _update_cp_dpu_state(self, state):
        self.dpu_state_table.hset(self.name, self.CP_STATE, state)
        self.dpu_state_table.hset(self.name, self.CP_UPDATE_TIME, self._time_now())

    def get_dp_state(self):
        return 'up' if self._get_dp_state() else 'down'

    def get_cp_state(self):
        return 'up' if self._get_cp_state() else 'down'

    def update_state(self):

        dp_current_state = self.get_dp_state()
        _, dp_prev_state = self.dpu_state_table.hget(self.name, self.DP_STATE)

        if dp_current_state != dp_prev_state:
            self._update_dp_dpu_state(dp_current_state)

        cp_current_state = self.get_cp_state()
        _, cp_prev_state = self.dpu_state_table.hget(self.name, self.CP_STATE)

        if cp_current_state != cp_prev_state:
            self._update_cp_dpu_state(cp_current_state)

    def deinit(self):
        self._update_dp_dpu_state('down')
        self._update_cp_dpu_state('down')

>>>>>>> fc557a1e

#
# Daemon =======================================================================
#


class ChassisdDaemon(daemon_base.DaemonBase):

    FATAL_SIGNALS = [signal.SIGINT, signal.SIGTERM]
    NONFATAL_SIGNALS = [signal.SIGHUP]

    def __init__(self, log_identifier, chassis):
        super(ChassisdDaemon, self).__init__(log_identifier)

        self.stop = threading.Event()

        self.platform_chassis = chassis

        for signum in self.FATAL_SIGNALS + self.NONFATAL_SIGNALS:
            try:
                signal.signal(signum, self.signal_handler)
            except Exception as e:
                self.log_error(f"Cannot register handler for {signum}: {e}")

    # Override signal handler from DaemonBase
    def signal_handler(self, sig, frame):
        global exit_code

        if sig in self.FATAL_SIGNALS:
            exit_code = 128 + sig  # Make sure we exit with a non-zero code so that supervisor will try to restart us
            self.log_info("Caught {} signal '{}' - exiting...".format(exit_code,SIGNALS_TO_NAMES_DICT[sig]))
            self.stop.set()
        elif sig in self.NONFATAL_SIGNALS:
            self.log_info("Caught signal '{}' - ignoring...".format(SIGNALS_TO_NAMES_DICT[sig]))
        else:
            self.log_warning("Caught unhandled signal '{}' - ignoring...".format(SIGNALS_TO_NAMES_DICT[sig]))

<<<<<<< HEAD
    def submit_dpu_callback(self, module_index, admin_state):
        try_get(self.module_updater.chassis.get_module(module_index).set_admin_state, admin_state, default=False)
        pass

    def set_initial_dpu_admin_state(self):
        """Send admin_state trigger once to modules those are powered up"""
        threads = []
        for module_index in range(0, self.module_updater.num_modules):
            op = None
            # Get midplane state of DPU
            module_info_dict = self.module_updater._get_module_info(module_index)
            module_name = platform_chassis.get_module(module_index).get_name()
            state_db = daemon_base.db_connect("STATE_DB")
            midplane_table = swsscommon.Table(state_db, CHASSIS_MIDPLANE_INFO_TABLE)
            fvs = midplane_table.get(module_name)
            midplane_state = 'False'
            if isinstance(fvs, list) and fvs[0] is True:
                fvs = dict(fvs[-1])
                midplane_state = fvs[CHASSIS_MIDPLANE_INFO_ACCESS_FIELD]

            try:
                if module_info_dict is not None:
                    # Get admin state of DPU
                    key = module_info_dict[CHASSIS_MODULE_INFO_NAME_FIELD]
                    admin_state = self.module_updater.get_module_admin_status(key)
                    if admin_state == 'up' and midplane_state == 'False':
                        # startup DPU
                        op = MODULE_ADMIN_UP
                    elif admin_state != 'up' and midplane_state == 'True':
                        # shutdown DPU
                        op = MODULE_ADMIN_DOWN

                    if op is not None:
                        # Create and start a thread for the DPU logic
                        thread = threading.Thread(target=self.submit_dpu_callback, args=(module_index, op)) 
                        thread.daemon = True  # Set as a daemon thread
                        thread.start()
                        threads.append(thread)

            except Exception as e:
                self.log_error(f"Error in run: {str(e)}", exc_info=True)

        # Wait for all threads to finish
        for thread in threads:
            thread.join()

    # Run daemon
=======
>>>>>>> fc557a1e
    def run(self):
        self.log_info("Starting up...")

        # Check for valid slot numbers
        my_slot = try_get(self.platform_chassis.get_my_slot,
                                              default=INVALID_SLOT)
        supervisor_slot = try_get(self.platform_chassis.get_supervisor_slot,
                                                      default=INVALID_SLOT)

        # Check if module list is populated
<<<<<<< HEAD
        self.smartswitch = platform_chassis.is_smartswitch()
        self.log_info("smartswitch: {}".format(self.smartswitch))
        if self.smartswitch:
            self.module_updater = SmartSwitchModuleUpdater(SYSLOG_IDENTIFIER, platform_chassis)
        else:
            self.module_updater = ModuleUpdater(SYSLOG_IDENTIFIER, platform_chassis, my_slot, supervisor_slot)
        self.module_updater.modules_num_update()

        if not self.smartswitch:
            if ((self.module_updater.my_slot == INVALID_SLOT) or
                    (self.module_updater.supervisor_slot == INVALID_SLOT)):
                self.log_error("Chassisd not supported for this platform")
                sys.exit(CHASSIS_NOT_SUPPORTED)

        # Start configuration manager task
        if self.smartswitch:
            config_manager = SmartSwitchConfigManagerTask()
            config_manager.task_run()
        elif self.module_updater.supervisor_slot == self.module_updater.my_slot:
=======
        self.module_updater = ModuleUpdater(SYSLOG_IDENTIFIER, self.platform_chassis, my_slot, supervisor_slot)
        self.module_updater.modules_num_update()

        if ((self.module_updater.my_slot == INVALID_SLOT) or
                (self.module_updater.supervisor_slot == INVALID_SLOT)):
            self.log_error("Chassisd not supported for this platform")
            sys.exit(CHASSIS_NOT_SUPPORTED)

        # Start configuration manager task on supervisor module
        if self.module_updater.supervisor_slot == self.module_updater.my_slot:
>>>>>>> fc557a1e
            config_manager = ConfigManagerTask()
            config_manager.task_run()
        else:
            config_manager = None

        # Start main loop
        self.log_info("Start daemon main loop")

        # Call the function to handle DPU admin state for SmartSwitch
        if self.smartswitch:
            self.set_initial_dpu_admin_state()

        while not self.stop.wait(CHASSIS_INFO_UPDATE_PERIOD_SECS):
            self.module_updater.module_db_update()
            self.module_updater.check_midplane_reachability()
            self.module_updater.module_down_chassis_db_cleanup()

        self.log_info("Stop daemon main loop")

        if config_manager is not None:
            config_manager.task_stop()

        # Delete all the information from DB and then exit
        self.module_updater.deinit()

        self.log_info("Shutting down...")


class DpuChassisdDaemon(ChassisdDaemon):

    def run(self):
        self.log_info("Starting up...")

        dpu_updater = DpuStateUpdater(SYSLOG_IDENTIFIER, self.platform_chassis)

        # Start main loop
        self.log_info("Start daemon main loop")

        while not self.stop.wait(CHASSIS_INFO_UPDATE_PERIOD_SECS):
            dpu_updater.update_state()

        self.log_info("Stop daemon main loop")

        dpu_updater.deinit()

        self.log_info("Shutting down...")


#
# Main =========================================================================
#


def main():
    global exit_code

    chassis = get_chassis()

    if chassis.is_smartswitch() and chassis.is_dpu():
        chassisd = DpuChassisdDaemon(SYSLOG_IDENTIFIER, chassis)
    else:
        chassisd = ChassisdDaemon(SYSLOG_IDENTIFIER, chassis)

    chassisd.run()

    sys.exit(exit_code)

if __name__ == '__main__':
    main()<|MERGE_RESOLUTION|>--- conflicted
+++ resolved
@@ -15,10 +15,7 @@
     import sys
     import threading
     import time
-<<<<<<< HEAD
     import json
-=======
->>>>>>> fc557a1e
     from datetime import datetime
 
     from sonic_py_common import daemon_base, logger, device_info
@@ -1023,7 +1020,6 @@
 
 
 #
-<<<<<<< HEAD
 # SmartSwitch Config Manager task ========================================================
 #
 
@@ -1067,7 +1063,8 @@
                 continue
 
             self.config_updater.module_config_update(key, admin_state)
-=======
+
+#
 # State Manager task ========================================================
 #
 
@@ -1163,7 +1160,6 @@
         self._update_dp_dpu_state('down')
         self._update_cp_dpu_state('down')
 
->>>>>>> fc557a1e
 
 #
 # Daemon =======================================================================
@@ -1201,7 +1197,6 @@
         else:
             self.log_warning("Caught unhandled signal '{}' - ignoring...".format(SIGNALS_TO_NAMES_DICT[sig]))
 
-<<<<<<< HEAD
     def submit_dpu_callback(self, module_index, admin_state):
         try_get(self.module_updater.chassis.get_module(module_index).set_admin_state, admin_state, default=False)
         pass
@@ -1249,8 +1244,6 @@
             thread.join()
 
     # Run daemon
-=======
->>>>>>> fc557a1e
     def run(self):
         self.log_info("Starting up...")
 
@@ -1261,7 +1254,6 @@
                                                       default=INVALID_SLOT)
 
         # Check if module list is populated
-<<<<<<< HEAD
         self.smartswitch = platform_chassis.is_smartswitch()
         self.log_info("smartswitch: {}".format(self.smartswitch))
         if self.smartswitch:
@@ -1281,18 +1273,6 @@
             config_manager = SmartSwitchConfigManagerTask()
             config_manager.task_run()
         elif self.module_updater.supervisor_slot == self.module_updater.my_slot:
-=======
-        self.module_updater = ModuleUpdater(SYSLOG_IDENTIFIER, self.platform_chassis, my_slot, supervisor_slot)
-        self.module_updater.modules_num_update()
-
-        if ((self.module_updater.my_slot == INVALID_SLOT) or
-                (self.module_updater.supervisor_slot == INVALID_SLOT)):
-            self.log_error("Chassisd not supported for this platform")
-            sys.exit(CHASSIS_NOT_SUPPORTED)
-
-        # Start configuration manager task on supervisor module
-        if self.module_updater.supervisor_slot == self.module_updater.my_slot:
->>>>>>> fc557a1e
             config_manager = ConfigManagerTask()
             config_manager.task_run()
         else:
