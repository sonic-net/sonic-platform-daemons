import os
import sys
import mock
import tempfile
import json
from imp import load_source

from mock import Mock, MagicMock, patch, mock_open
from sonic_py_common import daemon_base

from .mock_platform import MockChassis, MockSmartSwitchChassis, MockModule
from .mock_module_base import ModuleBase

# Assuming OBJECT should be a specific value, define it manually
SELECT_OBJECT = 1  # Replace with the actual value for OBJECT if know

SYSLOG_IDENTIFIER = 'chassisd_test'
NOT_AVAILABLE = 'N/A'

daemon_base.db_connect = MagicMock()

test_path = os.path.dirname(os.path.abspath(__file__))

# Add mocked_libs path so that the file under test can load mocked modules from there
mocked_libs_path = os.path.join(test_path, 'mocked_libs')
sys.path.insert(0, mocked_libs_path)

modules_path = os.path.dirname(test_path)
scripts_path = os.path.join(modules_path, "scripts")
sys.path.insert(0, modules_path)

os.environ["CHASSISD_UNIT_TESTING"] = "1"
load_source('chassisd', scripts_path + '/chassisd')
from chassisd import *


CHASSIS_MODULE_INFO_NAME_FIELD = 'name'
CHASSIS_MODULE_INFO_DESC_FIELD = 'desc'
CHASSIS_MODULE_INFO_SLOT_FIELD = 'slot'
CHASSIS_MODULE_INFO_OPERSTATUS_FIELD = 'oper_status'
CHASSIS_MODULE_INFO_SERIAL_FIELD = 'serial'
CHASSIS_MODULE_INFO_PRESENCE_FIELD = 'presence'
CHASSIS_MODULE_INFO_MODEL_FIELD = 'model'
CHASSIS_MODULE_INFO_REPLACEABLE_FIELD = 'is_replaceable'

CHASSIS_INFO_KEY_TEMPLATE = 'CHASSIS {}'
CHASSIS_INFO_CARD_NUM_FIELD = 'module_num'

CHASSIS_ASIC_PCI_ADDRESS_FIELD = 'asic_pci_address'
CHASSIS_ASIC_ID_IN_MODULE_FIELD = 'asic_id_in_module'

CHASSIS_MODULE_REBOOT_TIMESTAMP_FIELD = 'timestamp'
CHASSIS_MODULE_REBOOT_REBOOT_FIELD = 'reboot'
PLATFORM_ENV_CONF_FILE = "/usr/share/sonic/platform/platform_env.conf"
PLATFORM_JSON_FILE = "/usr/share/sonic/platform/platform.json"
DEFAULT_DPU_REBOOT_TIMEOUT = 360

def setup_function():
    ModuleUpdater.log_notice = MagicMock()
    ModuleUpdater.log_warning = MagicMock()


def teardown_function():
    ModuleUpdater.log_notice.reset()
    ModuleUpdater.log_warning.reset()


def test_moduleupdater_check_valid_fields():
    chassis = MockChassis()
    index = 0
    name = "FABRIC-CARD0"
    desc = "Switch Fabric Module"
    slot = 10
    serial = "FC1000101"
    module_type = ModuleBase.MODULE_TYPE_FABRIC
    module = MockModule(index, name, desc, module_type, slot, serial)
    replaceable = True
    presence = True
    model = 'N/A'

    # Set initial state
    status = ModuleBase.MODULE_STATUS_ONLINE
    module.set_oper_status(status)
    module.set_replaceable(replaceable)
    module.set_presence(presence)
    module.set_model(model)

    chassis.module_list.append(module)

    module_updater = ModuleUpdater(SYSLOG_IDENTIFIER, chassis, slot,
                                   module.supervisor_slot)
    module_updater.module_db_update()
    fvs = module_updater.module_table.get(name)
    if isinstance(fvs, list):
        fvs = dict(fvs[-1])
    assert desc == fvs[CHASSIS_MODULE_INFO_DESC_FIELD]
    assert status == fvs[CHASSIS_MODULE_INFO_OPERSTATUS_FIELD]
    assert serial == fvs[CHASSIS_MODULE_INFO_SERIAL_FIELD]
    assert model == fvs[CHASSIS_MODULE_INFO_MODEL_FIELD]
    assert str(replaceable) == fvs[CHASSIS_MODULE_INFO_REPLACEABLE_FIELD]
    assert str(presence) == fvs[CHASSIS_MODULE_INFO_PRESENCE_FIELD]

def test_moduleupdater_check_phyentity_fields():
    chassis = MockChassis()
    index = 0
    name = "FABRIC-CARD0"
    desc = "Switch Fabric Module"
    slot = 10
    serial = "FC1000101"
    module_type = ModuleBase.MODULE_TYPE_FABRIC
    module = MockModule(index, name, desc, module_type, slot, serial)
    replaceable = True
    presence = True
    model = 'N/A'
    parent_name = 'chassis 1'

    # Set initial state
    status = ModuleBase.MODULE_STATUS_ONLINE
    module.set_oper_status(status)
    module.set_replaceable(replaceable)
    module.set_presence(presence)
    module.set_model(model)

    chassis.module_list.append(module)

    module_updater = ModuleUpdater(SYSLOG_IDENTIFIER, chassis, slot,
                                   module.supervisor_slot)
    module_updater.module_db_update()
    fvs = module_updater.phy_entity_table.get(name)
    if isinstance(fvs, list):
        fvs = dict(fvs[-1])
    assert str(index) == fvs['position_in_parent']
    assert parent_name == fvs['parent_name']
    assert serial == fvs[CHASSIS_MODULE_INFO_SERIAL_FIELD]
    assert model == fvs[CHASSIS_MODULE_INFO_MODEL_FIELD]
    assert str(replaceable) == fvs[CHASSIS_MODULE_INFO_REPLACEABLE_FIELD]

def test_smartswitch_moduleupdater_check_valid_fields():
    chassis = MockSmartSwitchChassis()
    index = 0
    name = "DPU0"
    desc = "DPU Module 0"
    slot = 0
    serial = "DPU0-0000"
    module_type = ModuleBase.MODULE_TYPE_DPU
    module = MockModule(index, name, desc, module_type, slot, serial)

    # Set initial state
    status = ModuleBase.MODULE_STATUS_ONLINE
    module.set_oper_status(status)

    chassis.module_list.append(module)

    module_updater = SmartSwitchModuleUpdater(SYSLOG_IDENTIFIER, chassis)
    module_updater.module_db_update()
    fvs = module_updater.module_table.get(name)
    if isinstance(fvs, list):
        fvs = dict(fvs[-1])
    assert desc == fvs[CHASSIS_MODULE_INFO_DESC_FIELD]
    assert NOT_AVAILABLE == fvs[CHASSIS_MODULE_INFO_SLOT_FIELD]
    assert status == fvs[CHASSIS_MODULE_INFO_OPERSTATUS_FIELD]
    assert serial == fvs[CHASSIS_MODULE_INFO_SERIAL_FIELD]

def test_smartswitch_moduleupdater_status_transitions():
    # Mock the chassis and module
    chassis = MockSmartSwitchChassis()
    index = 0
    name = "DPU0"
    desc = "DPU Module 0"
    slot = 0
    serial = "DPU0-0000"
    module_type = ModuleBase.MODULE_TYPE_DPU
    module = MockModule(index, name, desc, module_type, slot, serial)

    # Add module to chassis and initialize with ONLINE status
    initial_status_online = ModuleBase.MODULE_STATUS_ONLINE
    module.set_oper_status(initial_status_online)
    chassis.module_list.append(module)

    # Create the updater
    module_updater = SmartSwitchModuleUpdater(SYSLOG_IDENTIFIER, chassis)

    # Mock dependent methods
    with patch.object(module_updater, 'retrieve_dpu_reboot_time', return_value="2024-11-19T00:00:00") \
            as mock_retrieve_reboot_time, \
         patch.object(module_updater, '_is_first_boot', return_value=False) as mock_is_first_boot, \
         patch.object(module_updater, 'persist_dpu_reboot_cause') as mock_persist_reboot_cause, \
         patch.object(module_updater, 'update_dpu_reboot_cause_to_db') as mock_update_reboot_db, \
         patch("os.makedirs") as mock_makedirs, \
         patch("builtins.open", mock_open()) as mock_file, \
         patch.object(module_updater, '_get_history_path',
                      return_value="/tmp/prev_reboot_time.txt") as mock_get_history_path:

        # Transition from ONLINE to OFFLINE
        offline_status = ModuleBase.MODULE_STATUS_OFFLINE
        module.set_oper_status(offline_status)
        module_updater.module_db_update()
        assert module.get_oper_status() == offline_status

        # Reset mocks for next transition
        mock_file.reset_mock()
        mock_makedirs.reset_mock()
        mock_persist_reboot_cause.reset_mock()
        mock_update_reboot_db.reset_mock()

        # Ensure ONLINE transition is handled correctly
        online_status = ModuleBase.MODULE_STATUS_ONLINE
        module.set_oper_status(online_status)
        module_updater.module_db_update()
        assert module.get_oper_status() == online_status

        # Validate mock calls for ONLINE transition
        mock_persist_reboot_cause.assert_called_once()
        mock_update_reboot_db.assert_called_once()

def test_smartswitch_moduleupdater_check_invalid_name():
    chassis = MockSmartSwitchChassis()
    index = 0
    name = "TEST-CARD0"
    desc = "36 port 400G card"
    slot = 2
    serial = "TS1000101"
    module_type = ModuleBase.MODULE_TYPE_DPU
    module = MockModule(index, name, desc, module_type, slot, serial)

    # Set initial state
    status = ModuleBase.MODULE_STATUS_PRESENT
    module.set_oper_status(status)

    chassis.module_list.append(module)

    module_updater = SmartSwitchModuleUpdater(SYSLOG_IDENTIFIER, chassis)
    module_updater.module_db_update()
    fvs = module_updater.module_table.get(name)
    assert fvs == None

    config_updater = SmartSwitchModuleConfigUpdater(SYSLOG_IDENTIFIER, chassis)
    admin_state = 0
    config_updater.module_config_update(name, admin_state)

    # No change since invalid key
    assert module.get_admin_state() != admin_state

def test_smartswitch_moduleupdater_check_invalid_admin_state():
    chassis = MockSmartSwitchChassis()
    index = 0
    name = "DPU0"
    desc = "DPU Module 0"
    slot = 0
    serial = "DPU0-0000"
    module_type = ModuleBase.MODULE_TYPE_DPU
    module = MockModule(index, name, desc, module_type, slot, serial)

    # Set initial state
    status = ModuleBase.MODULE_STATUS_PRESENT
    module.set_oper_status(status)

    chassis.module_list.append(module)

    module_updater = SmartSwitchModuleUpdater(SYSLOG_IDENTIFIER, chassis)
    module_updater.module_db_update()
    fvs = module_updater.module_table.get(name)

    config_updater = SmartSwitchModuleConfigUpdater(SYSLOG_IDENTIFIER, chassis)
    admin_state = 2
    config_updater.module_config_update(name, admin_state)

    # No change since invalid key
    assert module.get_admin_state() != admin_state

def test_smartswitch_moduleupdater_check_invalid_slot():
    chassis = MockSmartSwitchChassis()
    index = 0
    name = "DPU0"
    desc = "DPU Module 0"
    slot = -1
    serial = "TS1000101"
    module_type = ModuleBase.MODULE_TYPE_DPU
    module = MockModule(index, name, desc, module_type, slot, serial)

    # Set initial state
    status = ModuleBase.MODULE_STATUS_PRESENT
    module.set_oper_status(status)

    chassis.module_list.append(module)

    module_updater = SmartSwitchModuleUpdater(SYSLOG_IDENTIFIER, chassis)
    module_updater.module_db_update()
    fvs = module_updater.module_table.get(name)
    assert fvs != None

def test_moduleupdater_check_invalid_name():
    chassis = MockChassis()
    index = 0
    name = "TEST-CARD0"
    desc = "36 port 400G card"
    slot = 2
    serial = "TS1000101"
    module_type = ModuleBase.MODULE_TYPE_LINE
    module = MockModule(index, name, desc, module_type, slot, serial)

    # Set initial state
    status = ModuleBase.MODULE_STATUS_PRESENT
    module.set_oper_status(status)

    chassis.module_list.append(module)

    module_updater = ModuleUpdater(SYSLOG_IDENTIFIER, chassis, slot,
                                   module.supervisor_slot)
    module_updater.module_db_update()
    fvs = module_updater.module_table.get(name)
    assert fvs == None

def test_smartswitch_moduleupdater_check_invalid_index():
    chassis = MockSmartSwitchChassis()
    index = -1
    name = "DPU0"
    desc = "DPU Module 0"
    slot = 0
    serial = "TS1000101"
    module_type = ModuleBase.MODULE_TYPE_DPU
    module = MockModule(index, name, desc, module_type, slot, serial)

    # Set initial state
    status = ModuleBase.MODULE_STATUS_PRESENT
    module.set_oper_status(status)

    chassis.module_list.append(module)

    module_updater = SmartSwitchModuleUpdater(SYSLOG_IDENTIFIER, chassis)
    module_updater.module_db_update()
    fvs = module_updater.module_table.get(name)
    assert fvs != None

    # Run chassis db clean up
    module_updater.module_down_chassis_db_cleanup()

def test_moduleupdater_check_status_update():
    chassis = MockChassis()
    index = 0
    name = "LINE-CARD0"
    desc = "36 port 400G card"
    slot = 1
    serial = "LC1000101"
    module_type = ModuleBase.MODULE_TYPE_LINE
    module = MockModule(index, name, desc, module_type, slot, serial)

    # Set initial state
    status = ModuleBase.MODULE_STATUS_ONLINE
    module.set_oper_status(status)
    chassis.module_list.append(module)

    module_updater = ModuleUpdater(SYSLOG_IDENTIFIER, chassis, slot,
                                   module.supervisor_slot)
    module_updater.module_db_update()
    fvs = module_updater.module_table.get(name)
    if isinstance(fvs, list):
        fvs = dict(fvs[-1])
    print('Initial DB-entry {}'.format(fvs))
    assert status == fvs[CHASSIS_MODULE_INFO_OPERSTATUS_FIELD]

    # Update status
    status = ModuleBase.MODULE_STATUS_OFFLINE
    module.set_oper_status(status)
    fvs = module_updater.module_table.get(name)
    if isinstance(fvs, list):
        fvs = dict(fvs[-1])
    print('Not updated DB-entry {}'.format(fvs))
    assert status != fvs[CHASSIS_MODULE_INFO_OPERSTATUS_FIELD]

    # Update status and db
    module_updater.module_db_update()
    fvs = module_updater.module_table.get(name)
    if isinstance(fvs, list):
        fvs = dict(fvs[-1])
    print('Updated DB-entry {}'.format(fvs))
    assert status == fvs[CHASSIS_MODULE_INFO_OPERSTATUS_FIELD]

    # Run chassis db clean up from LC.
    module_updater.module_down_chassis_db_cleanup()

def test_moduleupdater_check_deinit():
    chassis = MockChassis()
    index = 0
    name = "LINE-CARD0"
    desc = "36 port 400G card"
    slot = 1
    serial = "LC1000101"
    module_type = ModuleBase.MODULE_TYPE_LINE
    module = MockModule(index, name, desc, module_type, slot, serial)

    # Set initial state
    status = ModuleBase.MODULE_STATUS_ONLINE
    module.set_oper_status(status)
    chassis.module_list.append(module)

    module_updater = ModuleUpdater(SYSLOG_IDENTIFIER, chassis, slot,
                                   module.supervisor_slot)
    module_updater.modules_num_update()
    module_updater.module_db_update()
    fvs = module_updater.module_table.get(name)
    if isinstance(fvs, list):
        fvs = dict(fvs[-1])
    assert status == fvs[CHASSIS_MODULE_INFO_OPERSTATUS_FIELD]

    module_table = module_updater.module_table
    module_updater.deinit()
    fvs = module_table.get(name)
    assert fvs == None

def test_smartswitch_moduleupdater_check_deinit():
    chassis = MockSmartSwitchChassis()
    index = 0
    name = "DPU0"
    desc = "DPU Module 0"
    slot = 0
    serial = "DPU0-0000"
    module_type = ModuleBase.MODULE_TYPE_DPU
    module = MockModule(index, name, desc, module_type, slot, serial)

    # Set initial state
    status = ModuleBase.MODULE_STATUS_ONLINE
    module.set_oper_status(status)
    chassis.module_list.append(module)

    module_updater = SmartSwitchModuleUpdater(SYSLOG_IDENTIFIER, chassis)
    module_updater.modules_num_update()
    module_updater.module_db_update()
    fvs = module_updater.module_table.get(name)
    # if isinstance(fvs, list):
    #    fvs = dict(fvs[-1])
    # assert status == fvs[CHASSIS_MODULE_INFO_OPERSTATUS_FIELD]

    module_table = module_updater.module_table
    module_updater.deinit()
    fvs = module_table.get(name)
    assert fvs == None

def test_configupdater_check_valid_names():
    chassis = MockChassis()
    index = 0
    name = "TEST-CARD0"
    desc = "36 port 400G card"
    slot = 1
    serial = "TC1000101"
    module_type = ModuleBase.MODULE_TYPE_LINE
    module = MockModule(index, name, desc, module_type, slot, serial)

    # Set initial state
    status = ModuleBase.MODULE_STATUS_ONLINE
    module.set_oper_status(status)
    chassis.module_list.append(module)

    config_updater = ModuleConfigUpdater(SYSLOG_IDENTIFIER, chassis)
    admin_state = 0
    config_updater.module_config_update(name, admin_state)

    # No change since invalid key
    assert module.get_admin_state() != admin_state


def test_configupdater_check_valid_index():
    chassis = MockChassis()
    index = -1
    name = "LINE-CARD0"
    desc = "36 port 400G card"
    slot = 1
    serial = "LC1000101"
    module_type = ModuleBase.MODULE_TYPE_LINE
    module = MockModule(index, name, desc, module_type, slot, serial)

    # Set initial state
    status = ModuleBase.MODULE_STATUS_ONLINE
    module.set_oper_status(status)
    chassis.module_list.append(module)

    config_updater = ModuleConfigUpdater(SYSLOG_IDENTIFIER, chassis)
    admin_state = 0
    config_updater.module_config_update(name, admin_state)

    # No change since invalid index
    assert module.get_admin_state() != admin_state


def test_configupdater_check_admin_state():
    chassis = MockChassis()
    index = 0
    name = "LINE-CARD0"
    desc = "36 port 400G card"
    slot = 1
    serial = "LC1000101"
    module_type = ModuleBase.MODULE_TYPE_LINE
    module = MockModule(index, name, desc, module_type, slot, serial)

    # Set initial state
    status = ModuleBase.MODULE_STATUS_ONLINE
    module.set_oper_status(status)
    chassis.module_list.append(module)

    config_updater = ModuleConfigUpdater(SYSLOG_IDENTIFIER, chassis)
    admin_state = 0
    config_updater.module_config_update(name, admin_state)
    assert module.get_admin_state() == admin_state

    admin_state = 1
    config_updater.module_config_update(name, admin_state)
    assert module.get_admin_state() == admin_state


def test_smartswitch_configupdater_check_admin_state():
    chassis = MockSmartSwitchChassis()
    index = 0
    name = "DPU0"
    desc = "DPU Module 0"
    slot = 1
    serial = "DPU0-0000"
    module_type = ModuleBase.MODULE_TYPE_DPU
    module = MockModule(index, name, desc, module_type, slot, serial)

    # Set initial state
    status = ModuleBase.MODULE_STATUS_ONLINE
    module.set_oper_status(status)
    chassis.module_list.append(module)

    config_updater = SmartSwitchModuleConfigUpdater(SYSLOG_IDENTIFIER, chassis)

    # Test setting admin state to down
    admin_state = 0
    with patch.object(module, 'module_pre_shutdown') as mock_module_pre_shutdown, \
         patch.object(module, 'set_admin_state') as mock_set_admin_state:
        config_updater.module_config_update(name, admin_state)
        mock_module_pre_shutdown.assert_called_once()
        mock_set_admin_state.assert_called_once_with(admin_state)

    # Test setting admin state to up
    admin_state = 1
    with patch.object(module, 'set_admin_state') as mock_set_admin_state, \
         patch.object(module, 'module_post_startup') as mock_module_post_startup:
        config_updater.module_config_update(name, admin_state)
        mock_set_admin_state.assert_called_once_with(admin_state)
        mock_module_post_startup.assert_called_once()


    @patch("your_module.glob.glob")
    @patch("your_module.open", new_callable=mock_open)
    def test_update_dpu_reboot_cause_to_db(self, mock_open, mock_glob):
        # Set up the SmartSwitchModuleUpdater and test inputs
        module_updater = SmartSwitchModuleUpdater(SYSLOG_IDENTIFIER, chassis=MagicMock())
        module = "dpu0"
        module_updater.chassis_state_db = MagicMock()

        # Case 1: No history files found
        mock_glob.return_value = []
        with patch.object(module_updater, "log_warning") as mock_log_warning:
            module_updater.update_dpu_reboot_cause_to_db(module)
            mock_log_warning.assert_called_once_with(f"No reboot cause history files found for module: {module}")

        # Case 2: Valid JSON file with reboot cause
        mock_glob.return_value = ["/host/reboot-cause/module/dpu0/history/file1.txt"]
        mock_open().read.return_value = json.dumps({"name": "reboot_2024", "reason": "Power loss"})
        with patch.object(module_updater, "log_warning") as mock_log_warning:
            module_updater.update_dpu_reboot_cause_to_db(module)
            mock_log_warning.assert_not_called()  # No warnings expected
            module_updater.chassis_state_db.hset.assert_any_call("REBOOT_CAUSE|DPU0|reboot_2024", "name", "reboot_2024")
            module_updater.chassis_state_db.hset.assert_any_call("REBOOT_CAUSE|DPU0|reboot_2024", "reason", "Power loss")

        # Case 3: Empty JSON object in file
        mock_open().read.return_value = json.dumps({})
        with patch.object(module_updater, "log_warning") as mock_log_warning:
            module_updater.update_dpu_reboot_cause_to_db(module)
            mock_log_warning.assert_any_call(f"{module} reboot_cause_dict is empty")

        # Case 4: Invalid JSON in file
        mock_open().read.side_effect = json.JSONDecodeError("Expecting value", "", 0)
        with patch.object(module_updater, "log_warning") as mock_log_warning:
            module_updater.update_dpu_reboot_cause_to_db(module)
            mock_log_warning.assert_any_call("Failed to decode JSON from file: /host/reboot-cause/module/dpu0/history/file1.txt")

        # Case 5: General exception handling
        mock_open.side_effect = IOError("Unable to read file")
        with patch.object(module_updater, "log_warning") as mock_log_warning:
            module_updater.update_dpu_reboot_cause_to_db(module)
            mock_log_warning.assert_any_call("Error processing file /host/reboot-cause/module/dpu0/history/file1.txt: Unable to read file")


def test_smartswitch_module_db_update():
    chassis = MockSmartSwitchChassis()
    reboot_cause = "Power loss"
    key = "DPU0"
    index = 0
    name = "DPU0"
    desc = "DPU Module 0"
    slot = 0
    serial = "DPU0-0000"
    module_type = ModuleBase.MODULE_TYPE_DPU
    module = MockModule(index, name, desc, module_type, slot, serial)

    # Set initial state
    status = ModuleBase.MODULE_STATUS_ONLINE
    module.set_oper_status(status)
    chassis.module_list.append(module)

    module_updater = SmartSwitchModuleUpdater(SYSLOG_IDENTIFIER, chassis)
    expected_path = "/host/reboot-cause/module/reboot_cause/dpu0/history/2024_11_13_15_06_40_reboot_cause.txt"
    symlink_path = "/host/reboot-cause/module/dpu0/previous-reboot-cause.json"

    with patch("os.path.exists", return_value=True), \
         patch("os.makedirs") as mock_makedirs, \
         patch("builtins.open", mock_open(read_data="Power loss")) as mock_file, \
         patch("os.remove") as mock_remove, \
         patch("os.symlink") as mock_symlink:

        # Call the function to test
        module_updater.persist_dpu_reboot_cause(reboot_cause, key)
        module_updater._is_first_boot(name)
        module_updater.persist_dpu_reboot_time(name)
        module_updater.update_dpu_reboot_cause_to_db(name)


def test_platform_json_file_exists_and_valid():
    """Test case where the platform JSON file exists with valid data."""
    chassis = MockSmartSwitchChassis()

    # Define the custom mock_open function to handle specific file paths
    def custom_mock_open(*args, **kwargs):
        if args and args[0] == PLATFORM_JSON_FILE:
            return mock_open(read_data='{"dpu_reboot_timeout": 360}')(*args, **kwargs)
        return open(*args, **kwargs)  # Call the real open for other files

    with patch("os.path.isfile", return_value=True), \
        patch("builtins.open", custom_mock_open):

        # Initialize the updater; it should read the mocked JSON data
        updater = SmartSwitchModuleUpdater("SYSLOG", chassis)

        # Check that the extracted dpu_reboot_timeout value is as expected
        assert updater.dpu_reboot_timeout == 360


def test_platform_json_file_exists_fail_init():
    """Test case where the platform JSON file exists with valid data."""
    chassis = MockSmartSwitchChassis()

    # Define the custom mock_open function to handle specific file paths
    def custom_mock_open(*args, **kwargs):
        if args and args[0] == PLATFORM_JSON_FILE:
            return mock_open(read_data='{"dpu_reboot_timeout": 360}')(*args, **kwargs)
        return open(*args, **kwargs)  # Call the real open for other files

    with patch("os.path.isfile", return_value=True), \
        patch("builtins.open", custom_mock_open):

        # Initialize the updater; it should read the mocked JSON data
        updater = SmartSwitchModuleUpdater("SYSLOG", chassis)
        updater.midplane_initialized = False

        # Check that the extracted dpu_reboot_timeout value is as expected
        assert updater.dpu_reboot_timeout == 360


def test_configupdater_check_num_modules():
    chassis = MockChassis()
    index = 0
    name = "LINE-CARD0"
    desc = "36 port 400G card"
    slot = 1
    serial = "LC1000101"
    module_type = ModuleBase.MODULE_TYPE_LINE
    module = MockModule(index, name, desc, module_type, slot, serial)

    # No modules
    module_updater = ModuleUpdater(SYSLOG_IDENTIFIER, chassis, slot,
                                   module.supervisor_slot)
    module_updater.modules_num_update()
    fvs = module_updater.chassis_table.get(CHASSIS_INFO_KEY_TEMPLATE.format(1))
    assert fvs == None

    # Add a module
    chassis.module_list.append(module)
    module_updater.modules_num_update()
    fvs = module_updater.chassis_table.get(CHASSIS_INFO_KEY_TEMPLATE.format(1))
    if isinstance(fvs, list):
        fvs = dict(fvs[-1])
    assert chassis.get_num_modules() == int(fvs[CHASSIS_INFO_CARD_NUM_FIELD])

    module_updater.deinit()
    fvs = module_updater.chassis_table.get(CHASSIS_INFO_KEY_TEMPLATE.format(1))
    assert fvs == None

def test_moduleupdater_check_string_slot():
    chassis = MockChassis()

    #Supervisor
    index = 0
    name = "SUPERVISOR0"
    desc = "Supervisor card"
    slot = "A"
    serial = "RP1000101"
    module_type = ModuleBase.MODULE_TYPE_SUPERVISOR
    supervisor = MockModule(index, name, desc, module_type, slot, serial)
    supervisor.set_midplane_ip()
    chassis.module_list.append(supervisor)

    #Linecard
    index = 1
    name = "LINE-CARD0"
    desc = "36 port 400G card"
    slot = "1"
    serial = "LC1000101"
    module_type = ModuleBase.MODULE_TYPE_LINE
    module = MockModule(index, name, desc, module_type, slot, serial)
    module.set_midplane_ip()
    chassis.module_list.append(module)

    #Fabric-card
    index = 1
    name = "FABRIC-CARD0"
    desc = "Switch fabric card"
    slot = "17"
    serial = "FC1000101"
    module_type = ModuleBase.MODULE_TYPE_FABRIC
    fabric = MockModule(index, name, desc, module_type, slot, serial)
    chassis.module_list.append(fabric)

    #Run on supervisor
    module_updater = ModuleUpdater(SYSLOG_IDENTIFIER, chassis, slot,
                                   module.supervisor_slot)
    module_updater.supervisor_slot = supervisor.get_slot()
    module_updater.my_slot = supervisor.get_slot()
    module_updater.modules_num_update()
    module_updater.module_db_update()
    module_updater.check_midplane_reachability()

    midplane_table = module_updater.midplane_table
    #Check only one entry in database
    assert 1 == midplane_table.size()
    
def test_midplane_presence_modules():
    chassis = MockChassis()

    #Supervisor
    index = 0
    name = "SUPERVISOR0"
    desc = "Supervisor card"
    slot = 16
    serial = "RP1000101"
    module_type = ModuleBase.MODULE_TYPE_SUPERVISOR
    supervisor = MockModule(index, name, desc, module_type, slot, serial)
    supervisor.set_midplane_ip()
    chassis.module_list.append(supervisor)

    #Linecard
    index = 1
    name = "LINE-CARD0"
    desc = "36 port 400G card"
    slot = 1
    serial = "LC1000101"
    module_type = ModuleBase.MODULE_TYPE_LINE
    module = MockModule(index, name, desc, module_type, slot, serial)
    module.set_midplane_ip()
    chassis.module_list.append(module)

    #Fabric-card
    index = 1
    name = "FABRIC-CARD0"
    desc = "Switch fabric card"
    slot = 17
    serial = "FC1000101"
    module_type = ModuleBase.MODULE_TYPE_FABRIC
    fabric = MockModule(index, name, desc, module_type, slot, serial)
    chassis.module_list.append(fabric)

    #Run on supervisor
    module_updater = ModuleUpdater(SYSLOG_IDENTIFIER, chassis, slot,
                                   module.supervisor_slot)
    module_updater.supervisor_slot = supervisor.get_slot()
    module_updater.my_slot = supervisor.get_slot()
    module_updater.modules_num_update()
    module_updater.module_db_update()
    module_updater.check_midplane_reachability()

    midplane_table = module_updater.midplane_table
    #Check only one entry in database
    assert 1 == midplane_table.size()

    #Check fields in database
    name = "LINE-CARD0"
    fvs = midplane_table.get(name)
    assert fvs != None
    if isinstance(fvs, list):
        fvs = dict(fvs[-1])
    assert module.get_midplane_ip() == fvs[CHASSIS_MIDPLANE_INFO_IP_FIELD]
    assert str(module.is_midplane_reachable()) == fvs[CHASSIS_MIDPLANE_INFO_ACCESS_FIELD]

    #Set access of line-card to Up (midplane connectivity is down initially)
    module.set_midplane_reachable(True)
    module_updater.check_midplane_reachability()
    fvs = midplane_table.get(name)
    assert fvs != None
    if isinstance(fvs, list):
        fvs = dict(fvs[-1])
    assert module.get_midplane_ip() == fvs[CHASSIS_MIDPLANE_INFO_IP_FIELD]
    assert str(module.is_midplane_reachable()) == fvs[CHASSIS_MIDPLANE_INFO_ACCESS_FIELD]

    #Set access of line-card to Down (to mock midplane connectivity state change)
    module.set_midplane_reachable(False)
    module_updater.check_midplane_reachability()
    fvs = midplane_table.get(name)
    assert fvs != None
    if isinstance(fvs, list):
        fvs = dict(fvs[-1])
    assert module.get_midplane_ip() == fvs[CHASSIS_MIDPLANE_INFO_IP_FIELD]
    assert str(module.is_midplane_reachable()) == fvs[CHASSIS_MIDPLANE_INFO_ACCESS_FIELD]

    #Deinit
    module_updater.deinit()
    fvs = midplane_table.get(name)
    assert fvs == None


@patch('os.makedirs')
@patch('builtins.open', new_callable=mock_open)
def test_midplane_presence_dpu_modules(mock_open, mock_makedirs):
    with tempfile.TemporaryDirectory() as temp_dir:
        # Assume your method uses a path variable that you can set for testing
        path = os.path.join(temp_dir, 'subdir')

        # Set up your mock or variable to use temp_dir
        mock_makedirs.side_effect = lambda x, **kwargs: None  # Prevent actual call

        chassis = MockSmartSwitchChassis()

        #DPU0
        index = 0
        name = "DPU0"
        desc = "DPU Module 0"
        slot = 0
        sup_slot = 0
        serial = "DPU0-0000"
        module_type = ModuleBase.MODULE_TYPE_DPU
        module = MockModule(index, name, desc, module_type, slot, serial)
        module.set_midplane_ip()
        module.prev_reboot_time = "2024_10_30_02_44_50"
        chassis.module_list.append(module)

        #Run on supervisor
        module_updater = SmartSwitchModuleUpdater(SYSLOG_IDENTIFIER, chassis)
        module_updater.midplane_initialized = True
        module_updater.modules_num_update()
        module_updater.module_db_update()
        module_updater.check_midplane_reachability()

        midplane_table = module_updater.midplane_table
        #Check only one entry in database
        assert 1 == midplane_table.size()

        #Check fields in database
        fvs = midplane_table.get(name)
        assert fvs != None
        if isinstance(fvs, list):
            fvs = dict(fvs[-1])
        assert module.get_midplane_ip() == fvs[CHASSIS_MIDPLANE_INFO_IP_FIELD]
        assert str(module.is_midplane_reachable()) == fvs[CHASSIS_MIDPLANE_INFO_ACCESS_FIELD]

        #Set access of DPU0 to Up (midplane connectivity is down initially)
        module.set_midplane_reachable(True)
        module_updater.check_midplane_reachability()
        fvs = midplane_table.get(name)
        assert fvs != None
        if isinstance(fvs, list):
            fvs = dict(fvs[-1])
        assert module.get_midplane_ip() == fvs[CHASSIS_MIDPLANE_INFO_IP_FIELD]
        assert str(module.is_midplane_reachable()) == fvs[CHASSIS_MIDPLANE_INFO_ACCESS_FIELD]

        #Set access of DPU0 to Down (to mock midplane connectivity state change)
        module.set_midplane_reachable(False)
        module_updater.check_midplane_reachability()
        fvs = midplane_table.get(name)
        assert fvs != None
        if isinstance(fvs, list):
            fvs = dict(fvs[-1])
        assert module.get_midplane_ip() == fvs[CHASSIS_MIDPLANE_INFO_IP_FIELD]
        assert str(module.is_midplane_reachable()) == fvs[CHASSIS_MIDPLANE_INFO_ACCESS_FIELD]

        # Run chassis db clean up
        module_updater.module_down_chassis_db_cleanup()
        module_updater.chassis_state_db = None
        module_updater.module_down_chassis_db_cleanup()

        #Deinit
        module_updater.deinit()
        fvs = midplane_table.get(name)
        assert fvs == None


@patch('os.makedirs')
@patch('builtins.open', new_callable=mock_open)
def test_midplane_presence_uninitialized_dpu_modules(mock_open, mock_makedirs):
    with tempfile.TemporaryDirectory() as temp_dir:
        # Assume your method uses a path variable that you can set for testing
        path = os.path.join(temp_dir, 'subdir')

        # Set up your mock or variable to use temp_dir
        mock_makedirs.side_effect = lambda x, **kwargs: None  # Prevent actual call

        chassis = MockSmartSwitchChassis()

        #DPU0
        index = 0
        name = "DPU0"
        desc = "DPU Module 0"
        slot = 0
        sup_slot = 0
        serial = "DPU0-0000"
        module_type = ModuleBase.MODULE_TYPE_DPU
        module = MockModule(index, name, desc, module_type, slot, serial)
        module.set_midplane_ip()
        module.prev_reboot_time = "2024_10_30_02_44_50"
        chassis.module_list.append(module)

        #Run on supervisor
        module_updater = SmartSwitchModuleUpdater(SYSLOG_IDENTIFIER, chassis)
        module_updater.midplane_initialized = False
        module_updater.modules_num_update()
        module_updater.module_db_update()
        module_updater.check_midplane_reachability()

        midplane_table = module_updater.midplane_table
        #Check only one entry in database
        assert 1 != midplane_table.size()

builtin_open = open  # save the unpatched version
def lc_mock_open(*args, **kwargs):
    if args and args[0] == PLATFORM_ENV_CONF_FILE:
        return mock.mock_open(read_data="dummy=1\nlinecard_reboot_timeout=240\n")(*args, **kwargs)
    # unpatched version for every other path
    return builtin_open(*args, **kwargs)

@patch("builtins.open", lc_mock_open)
@patch('os.path.isfile', MagicMock(return_value=True))
def test_midplane_presence_modules_linecard_reboot():
    chassis = MockChassis()
        
    #Supervisor
    index = 0
    name = "SUPERVISOR0"
    desc = "Supervisor card"
    slot = 16
    serial = "RP1000101"
    module_type = ModuleBase.MODULE_TYPE_SUPERVISOR
    supervisor = MockModule(index, name, desc, module_type, slot, serial)
    supervisor.set_midplane_ip()
    chassis.module_list.append(supervisor)

    #Linecard
    index = 1
    name = "LINE-CARD0"
    desc = "36 port 400G card"
    slot = 1
    serial = "LC1000101"
    module_type = ModuleBase.MODULE_TYPE_LINE
    module = MockModule(index, name, desc, module_type, slot, serial)
    module.set_midplane_ip()
    chassis.module_list.append(module)

    #Fabric-card
    index = 1
    name = "FABRIC-CARD0"
    desc = "Switch fabric card"
    slot = 17
    serial = "FC1000101"
    module_type = ModuleBase.MODULE_TYPE_FABRIC
    fabric = MockModule(index, name, desc, module_type, slot, serial)
    chassis.module_list.append(fabric)

    #Run on supervisor
    module_updater = ModuleUpdater(SYSLOG_IDENTIFIER, chassis, slot,
                                   module.supervisor_slot)
    module_updater.supervisor_slot = supervisor.get_slot()
    module_updater.my_slot = supervisor.get_slot()
    module_updater.modules_num_update()
    module_updater.module_db_update()
    module_updater.check_midplane_reachability()

    midplane_table = module_updater.midplane_table
    #Check only one entry in database
    assert 1 == midplane_table.size()

    #Check fields in database
    name = "LINE-CARD0"
    fvs = midplane_table.get(name)
    assert fvs != None
    if isinstance(fvs, list):
        fvs = dict(fvs[-1])
    assert module.get_midplane_ip() == fvs[CHASSIS_MIDPLANE_INFO_IP_FIELD]
    assert str(module.is_midplane_reachable()) == fvs[CHASSIS_MIDPLANE_INFO_ACCESS_FIELD]

    #Set access of line-card to Up (midplane connectivity is down initially)
    module.set_midplane_reachable(True)
    module_updater.check_midplane_reachability()
    fvs = midplane_table.get(name)
    assert fvs != None
    if isinstance(fvs, list):
        fvs = dict(fvs[-1])
    assert module.get_midplane_ip() == fvs[CHASSIS_MIDPLANE_INFO_IP_FIELD]
    assert str(module.is_midplane_reachable()) == fvs[CHASSIS_MIDPLANE_INFO_ACCESS_FIELD]

    
    #Set access of line-card to Down (to mock midplane connectivity state change)
    module.set_midplane_reachable(False)
    # set expected reboot of linecard
    module_reboot_table = module_updater.module_reboot_table
    linecard_fvs = swsscommon.FieldValuePairs([("reboot", "expected")])
    module_reboot_table.set(name,linecard_fvs)
    module_updater.check_midplane_reachability()
    fvs = midplane_table.get(name)
    assert fvs != None
    if isinstance(fvs, list):
        fvs = dict(fvs[-1])
    assert module.get_midplane_ip() == fvs[CHASSIS_MIDPLANE_INFO_IP_FIELD]
    assert str(module.is_midplane_reachable()) == fvs[CHASSIS_MIDPLANE_INFO_ACCESS_FIELD]

    #Set access of line-card to up on time (to mock midplane connectivity state change)
    module.set_midplane_reachable(True)
    module_updater.check_midplane_reachability()
    fvs = midplane_table.get(name)
    assert fvs != None
    if isinstance(fvs, list):
        fvs = dict(fvs[-1])
    assert module.get_midplane_ip() == fvs[CHASSIS_MIDPLANE_INFO_IP_FIELD]
    assert str(module.is_midplane_reachable()) == fvs[CHASSIS_MIDPLANE_INFO_ACCESS_FIELD]

    # test linecard reboot midplane connectivity restored timeout
    # Set access of line-card to Down (to mock midplane connectivity state change)
    module.set_midplane_reachable(False)
    linecard_fvs = swsscommon.FieldValuePairs([("reboot", "expected")])
    module_reboot_table.set(name,linecard_fvs)
    module_updater.check_midplane_reachability()
    time_now= time.time() - module_updater.linecard_reboot_timeout
    linecard_fvs = swsscommon.FieldValuePairs([(CHASSIS_MODULE_REBOOT_TIMESTAMP_FIELD, str(time_now))])
    module_reboot_table.set(name,linecard_fvs)
    module_updater.check_midplane_reachability()
    fvs = midplane_table.get(name)
    assert fvs != None
    if isinstance(fvs, list):
        fvs = dict(fvs[-1])
    assert module.get_midplane_ip() == fvs[CHASSIS_MIDPLANE_INFO_IP_FIELD]
    assert str(module.is_midplane_reachable()) == fvs[CHASSIS_MIDPLANE_INFO_ACCESS_FIELD]   
    assert module_updater.linecard_reboot_timeout == 240    
    
def test_midplane_presence_supervisor():
    chassis = MockChassis()

    #Supervisor
    index = 0
    name = "SUPERVISOR0"
    desc = "Supervisor card"
    slot = 16
    serial = "RP1000101"
    module_type = ModuleBase.MODULE_TYPE_SUPERVISOR
    supervisor = MockModule(index, name, desc, module_type, slot, serial)
    supervisor.set_midplane_ip()
    chassis.module_list.append(supervisor)

    #Linecard
    index = 1
    name = "LINE-CARD0"
    desc = "36 port 400G card"
    slot = 1
    serial = "LC1000101"
    module_type = ModuleBase.MODULE_TYPE_LINE
    module = MockModule(index, name, desc, module_type, slot, serial)
    module.set_midplane_ip()
    chassis.module_list.append(module)

    #Fabric-card
    index = 1
    name = "FABRIC-CARD0"
    desc = "Switch fabric card"
    slot = 17
    serial = "FC1000101"
    module_type = ModuleBase.MODULE_TYPE_FABRIC
    fabric = MockModule(index, name, desc, module_type, slot, serial)
    chassis.module_list.append(fabric)

    #Run on supervisor
    module_updater = ModuleUpdater(SYSLOG_IDENTIFIER, chassis, slot,
                                   module.supervisor_slot)
    module_updater.supervisor_slot = supervisor.get_slot()
    module_updater.my_slot = module.get_slot()
    module_updater.modules_num_update()
    module_updater.module_db_update()
    module_updater.check_midplane_reachability()

    midplane_table = module_updater.midplane_table
    #Check only one entry in database
    assert 1 == midplane_table.size()

    #Check fields in database
    name = "SUPERVISOR0"
    fvs = midplane_table.get(name)
    assert fvs != None
    if isinstance(fvs, list):
        fvs = dict(fvs[-1])
    assert supervisor.get_midplane_ip() == fvs[CHASSIS_MIDPLANE_INFO_IP_FIELD]
    assert str(supervisor.is_midplane_reachable()) == fvs[CHASSIS_MIDPLANE_INFO_ACCESS_FIELD]

    #Set access of line-card to down
    supervisor.set_midplane_reachable(False)
    module_updater.check_midplane_reachability()
    fvs = midplane_table.get(name)
    assert fvs != None
    if isinstance(fvs, list):
        fvs = dict(fvs[-1])
    assert supervisor.get_midplane_ip() == fvs[CHASSIS_MIDPLANE_INFO_IP_FIELD]
    assert str(supervisor.is_midplane_reachable()) == fvs[CHASSIS_MIDPLANE_INFO_ACCESS_FIELD]

    #Deinit
    module_updater.deinit()
    fvs = midplane_table.get(name)
    assert fvs == None

def verify_asic(asic_name, asic_pci_address, module_name, asic_id_in_module, asic_table):
    fvs = asic_table.get(asic_name)
    if isinstance(fvs, list):
        fvs = dict(fvs[-1])
    assert fvs[CHASSIS_ASIC_PCI_ADDRESS_FIELD] == asic_pci_address
    assert fvs[CHASSIS_MODULE_INFO_NAME_FIELD] == module_name
    assert fvs[CHASSIS_ASIC_ID_IN_MODULE_FIELD] == asic_id_in_module

def verify_asic_in_module_table(lc, slot, num_asics, chassis_module_table):
    fvs = chassis_module_table.get(lc)
    if isinstance(fvs, list):
        fvs = dict(fvs[-1])
    assert fvs['slot'] == str(slot)
    assert fvs['num_asics'] == str(num_asics)

def test_asic_presence():
    chassis = MockChassis()

    #Supervisor
    index = 0
    name = "SUPERVISOR0"
    desc = "Supervisor card"
    slot = 16
    serial = "RP1000101"
    module_type = ModuleBase.MODULE_TYPE_SUPERVISOR
    supervisor = MockModule(index, name, desc, module_type, slot, serial)
    supervisor.set_midplane_ip()
    chassis.module_list.append(supervisor)

    #Linecard
    index = 1
    name = "LINE-CARD0"
    desc = "36 port 400G card"
    slot = 1
    serial = "LC1000101"
    module_type = ModuleBase.MODULE_TYPE_LINE
    module = MockModule(index, name, desc, module_type, slot, serial)
    module.set_midplane_ip()
    chassis.module_list.append(module)

    #Fabric-card with asics
    index = 1
    name = "FABRIC-CARD0"
    desc = "Switch fabric card"
    slot = 17
    serial = "FC1000101"
    module_type = ModuleBase.MODULE_TYPE_FABRIC
    fabric_asic_list = [("4", "0000:04:00.0"), ("5", "0000:05:00.0")]
    fabric = MockModule(index, name, desc, module_type, slot, serial, fabric_asic_list)
    chassis.module_list.append(fabric)

    #Run on supervisor
    module_updater = ModuleUpdater(SYSLOG_IDENTIFIER, chassis,
                                   module.supervisor_slot,
                                   module.supervisor_slot)
    module_updater.modules_num_update()
    module_updater.module_db_update()
    module_updater.check_midplane_reachability()

    #Asic presence on fabric module
    fabric.set_oper_status(ModuleBase.MODULE_STATUS_ONLINE)
    module_updater.module_db_update()
    fabric_asic_table = module_updater.asic_table
    assert len(fabric_asic_table.getKeys()) == 2

    verify_asic("asic4", "0000:04:00.0", name, "0", fabric_asic_table)
    verify_asic("asic5", "0000:05:00.0", name, "1", fabric_asic_table)

    #Card goes down and asics should be gone
    fabric.set_oper_status(ModuleBase.MODULE_STATUS_OFFLINE)
    module_updater.module_db_update()
    assert len(fabric_asic_table.getKeys()) == 0

    #Deinit
    fabric.set_oper_status(ModuleBase.MODULE_STATUS_ONLINE)
    module_updater.module_db_update()
    module_updater.deinit()
    midplane_table = module_updater.midplane_table
    fvs = midplane_table.get(name)
    assert fvs == None
    verify_asic("asic4", "0000:04:00.0", name, "0", fabric_asic_table)
    verify_asic("asic5", "0000:05:00.0", name, "1", fabric_asic_table)

def test_forwarding_asic_presence():
    chassis = MockChassis()

    #Supervisor
    index = 0
    name = "SUPERVISOR0"
    desc = "Supervisor card"
    slot = 16
    serial = "RP1000101"
    module_type = ModuleBase.MODULE_TYPE_SUPERVISOR
    supervisor = MockModule(index, name, desc, module_type, slot, serial)
    supervisor.set_midplane_ip()
    chassis.module_list.append(supervisor)

    #Linecard
    index = 1
    name = "LINE-CARD0"
    desc = "36 port 400G card with 2 ASICs"
    slot = 1
    serial = "LC1000101"
    module_type = ModuleBase.MODULE_TYPE_LINE
    asic_list = [("4", "0000:04:00.0"), ("5", "0000:05:00.0")]
    module = MockModule(index, name, desc, module_type, slot, serial, asic_list)
    module.set_midplane_ip()
    chassis.module_list.append(module)

    #Run on linecard
    module_updater = ModuleUpdater(SYSLOG_IDENTIFIER, chassis,
                                   slot,
                                   module.supervisor_slot)

    module_updater.modules_num_update()
    module_updater.check_midplane_reachability()
    module.set_oper_status(ModuleBase.MODULE_STATUS_ONLINE)
    module_updater.module_db_update()
    asic_table = module_updater.asic_table
    assert len(asic_table.getKeys()) == 2

    # Check CHASSIS_ASIC_TABLE
    verify_asic("LINE-CARD0|asic4", "0000:04:00.0", name, "0", asic_table)
    verify_asic("LINE-CARD0|asic5", "0000:05:00.0", name, "1", asic_table)

    # Card goes down and asics should be gone
    module.set_oper_status(ModuleBase.MODULE_STATUS_OFFLINE)
    module_updater.module_db_update()
    assert len(asic_table.getKeys()) == 0

    module.set_oper_status(ModuleBase.MODULE_STATUS_ONLINE)
    module_updater.module_db_update()
    assert len(asic_table.getKeys()) == 2

    verify_asic("LINE-CARD0|asic4", "0000:04:00.0", name, "0", asic_table)
    verify_asic("LINE-CARD0|asic5", "0000:05:00.0", name, "1", asic_table)

    # Check CHASSIS_MODULE_TABLE
    verify_asic_in_module_table(name, slot, len(asic_list), module_updater.hostname_table)

def test_signal_handler():
    exit_code = 0
    chassis = MockChassis()
    daemon_chassisd = ChassisdDaemon(SYSLOG_IDENTIFIER, chassis)
    daemon_chassisd.stop.set = MagicMock()
    daemon_chassisd.log_info = MagicMock()
    daemon_chassisd.log_warning = MagicMock()

    # Test SIGHUP
    daemon_chassisd.signal_handler(signal.SIGHUP, None)
    assert daemon_chassisd.log_info.call_count == 1
    daemon_chassisd.log_info.assert_called_with("Caught signal 'SIGHUP' - ignoring...")
    assert daemon_chassisd.log_warning.call_count == 0
    assert daemon_chassisd.stop.set.call_count == 0
    assert exit_code == 0

    # Reset
    daemon_chassisd.log_info.reset_mock()
    daemon_chassisd.log_warning.reset_mock()
    daemon_chassisd.stop.set.reset_mock()

    # Test SIGINT
    test_signal = signal.SIGINT
    daemon_chassisd.signal_handler(test_signal, None)
    assert daemon_chassisd.log_info.call_count == 1
    daemon_chassisd.log_info.assert_called_with("Caught {} signal 'SIGINT' - exiting...".format(128 + test_signal))
    assert daemon_chassisd.log_warning.call_count == 0
    assert daemon_chassisd.stop.set.call_count == 1

    # Reset
    daemon_chassisd.log_info.reset_mock()
    daemon_chassisd.log_warning.reset_mock()
    daemon_chassisd.stop.set.reset_mock()

    # Test SIGTERM
    test_signal = signal.SIGTERM
    daemon_chassisd.signal_handler(test_signal, None)
    assert daemon_chassisd.log_info.call_count == 1
    daemon_chassisd.log_info.assert_called_with("Caught {} signal 'SIGTERM' - exiting...".format(128 + test_signal))
    assert daemon_chassisd.log_warning.call_count == 0
    assert daemon_chassisd.stop.set.call_count == 1

    # Reset
    daemon_chassisd.log_info.reset_mock()
    daemon_chassisd.log_warning.reset_mock()
    daemon_chassisd.stop.set.reset_mock()
    exit_code = 0

    # Test an unhandled signal
    daemon_chassisd.signal_handler(signal.SIGUSR1, None)
    assert daemon_chassisd.log_warning.call_count == 1
    daemon_chassisd.log_warning.assert_called_with("Caught unhandled signal 'SIGUSR1' - ignoring...")
    assert daemon_chassisd.log_info.call_count == 0
    assert daemon_chassisd.stop.set.call_count == 0
    assert exit_code == 0

def test_daemon_run_smartswitch():
    # Test the chassisd run
    chassis = MockSmartSwitchChassis()

    # DPU0
    index = 0
    name = "DPU0"
    desc = "DPU Module 0"
    slot = 0
    sup_slot = 0
    serial = "DPU0-0000"
    module_type = ModuleBase.MODULE_TYPE_DPU
    module = MockModule(index, name, desc, module_type, slot, serial)
    module.set_midplane_ip()
    # Set initial state
    status = ModuleBase.MODULE_STATUS_PRESENT
    module.set_oper_status(status)
    chassis.module_list.append(module)

    # Supervisor ModuleUpdater
    module_updater = SmartSwitchModuleUpdater(SYSLOG_IDENTIFIER, chassis)
    module_updater.module_db_update()
    module_updater.modules_num_update()

    daemon_chassisd = ChassisdDaemon(SYSLOG_IDENTIFIER, chassis)
    daemon_chassisd.stop = MagicMock()
    daemon_chassisd.stop.wait.return_value = True
    daemon_chassisd.smartswitch = True

    import sonic_platform.platform
    with patch.object(sonic_platform.platform.Chassis, 'is_smartswitch') as mock_is_smartswitch:
        mock_is_smartswitch.return_value = True

        with patch.object(module_updater, 'num_modules', 1):
            daemon_chassisd.run()

def test_set_initial_dpu_admin_state_down():
    # Test the chassisd run
    chassis = MockSmartSwitchChassis()
   
    # DPU0 details
    index = 0
    name = "DPU0"
    desc = "DPU Module 0"
    slot = 0
    sup_slot = 0
    serial = "DPU0-0000"
    module_type = ModuleBase.MODULE_TYPE_DPU
    module = MockModule(index, name, desc, module_type, slot, serial)
    module.set_midplane_ip()
   
    # Set initial state for DPU0
    status = ModuleBase.MODULE_STATUS_PRESENT
    module.set_oper_status(status)
    chassis.module_list.append(module)
   
    # Supervisor ModuleUpdater
    module_updater = SmartSwitchModuleUpdater(SYSLOG_IDENTIFIER, chassis)
    module_updater.module_db_update()
    module_updater.modules_num_update()
   
    # ChassisdDaemon setup
    daemon_chassisd = ChassisdDaemon(SYSLOG_IDENTIFIER, chassis)
    daemon_chassisd.module_updater = module_updater
    daemon_chassisd.stop = MagicMock()
    daemon_chassisd.stop.wait.return_value = True
    daemon_chassisd.smartswitch = True
   
    # Import platform and use chassis as platform_chassis
    import sonic_platform.platform
    platform_chassis = chassis

    # Mock objects
    mock_chassis = MagicMock()
    mock_module_updater = MagicMock()
   
    # Mock the module (DPU0)
    mock_module = MagicMock()
    mock_module.get_name.return_value = "DPU0"
   
    # Mock chassis.get_module to return the mock_module for DPU0
    def mock_get_module(index):
        if index == 0:  # For DPU0
            return mock_module
        return None  # No other modules available in this test case

    # Apply the side effect for chassis.get_module
    mock_chassis.get_module.side_effect = mock_get_module

    # Mock state_db
    mock_state_db = MagicMock()
    # fvs_mock = [True, {CHASSIS_MIDPLANE_INFO_ACCESS_FIELD: 'True'}]
    # mock_state_db.get.return_value = fvs_mock

    # Mock db_connect
    mock_db_connect = MagicMock()
    mock_db_connect.return_value = mock_state_db
   
    # Mock admin_status
    # mock_module_updater.get_module_admin_status.return_value = 'down'

    # Set access of DPU0 Down
    midplane_table = module_updater.midplane_table
    module.set_midplane_reachable(True)
    module_updater.check_midplane_reachability()
    fvs = midplane_table.get(name)
    assert fvs != None
    if isinstance(fvs, list):
        fvs = dict(fvs[-1])
    assert module.get_midplane_ip() == fvs[CHASSIS_MIDPLANE_INFO_IP_FIELD]
    assert str(module.is_midplane_reachable()) == fvs[CHASSIS_MIDPLANE_INFO_ACCESS_FIELD]

    # Patching platform's Chassis object to return the mocked module
    with patch.object(sonic_platform.platform.Chassis, 'is_smartswitch') as mock_is_smartswitch, \
         patch.object(sonic_platform.platform.Chassis, 'get_module', side_effect=mock_get_module):
       
        # Simulate that the system is a SmartSwitch
        mock_is_smartswitch.return_value = True

        # Patch num_modules for the updater
        with patch.object(daemon_chassisd.module_updater, 'num_modules', 1), \
             patch.object(daemon_chassisd.module_updater, 'get_module_admin_status', return_value='down'):
            # Now run the function that sets the initial admin state
            daemon_chassisd.set_initial_dpu_admin_state()


def test_set_initial_dpu_admin_state_up():
    # Test the chassisd run
    chassis = MockSmartSwitchChassis()

    # DPU0 details
    index = 0
    name = "DPU0"
    desc = "DPU Module 0"
    slot = 0
    sup_slot = 0
    serial = "DPU0-0000"
    module_type = ModuleBase.MODULE_TYPE_DPU
    module = MockModule(index, name, desc, module_type, slot, serial)
    module.set_midplane_ip()

    # Set initial state for DPU0
    status = ModuleBase.MODULE_STATUS_PRESENT
    module.set_oper_status(status)
    chassis.module_list.append(module)

    # Supervisor ModuleUpdater
    module_updater = SmartSwitchModuleUpdater(SYSLOG_IDENTIFIER, chassis)
    module_updater.module_db_update()
    module_updater.modules_num_update()

    # ChassisdDaemon setup
    daemon_chassisd = ChassisdDaemon(SYSLOG_IDENTIFIER, chassis)
    daemon_chassisd.module_updater = module_updater
    daemon_chassisd.stop = MagicMock()
    daemon_chassisd.stop.wait.return_value = True
    daemon_chassisd.smartswitch = True

    # Import platform and use chassis as platform_chassis
    import sonic_platform.platform
    platform_chassis = chassis

    # Mock objects
    mock_chassis = MagicMock()
    mock_module_updater = MagicMock()

    # Mock the module (DPU0)
    mock_module = MagicMock()
    mock_module.get_name.return_value = "DPU0"

    # Mock chassis.get_module to return the mock_module for DPU0
    def mock_get_module(index):
        if index == 0:  # For DPU0
            return mock_module
        return None  # No other modules available in this test case

    # Apply the side effect for chassis.get_module
    mock_chassis.get_module.side_effect = mock_get_module

    # Mock state_db
    mock_state_db = MagicMock()
    # fvs_mock = [True, {CHASSIS_MIDPLANE_INFO_ACCESS_FIELD: 'True'}]
    # mock_state_db.get.return_value = fvs_mock

    # Mock db_connect
    mock_db_connect = MagicMock()
    mock_db_connect.return_value = mock_state_db

    # Mock admin_status
    # mock_module_updater.get_module_admin_status.return_value = 'up'

    # Set access of DPU0 up
    midplane_table = module_updater.midplane_table
    module.set_midplane_reachable(False)
    module_updater.check_midplane_reachability()
    fvs = midplane_table.get(name)
    assert fvs != None
    if isinstance(fvs, list):
        fvs = dict(fvs[-1])
    assert module.get_midplane_ip() == fvs[CHASSIS_MIDPLANE_INFO_IP_FIELD]
    assert str(module.is_midplane_reachable()) == fvs[CHASSIS_MIDPLANE_INFO_ACCESS_FIELD]

    # Patching platform's Chassis object to return the mocked module
    with patch.object(sonic_platform.platform.Chassis, 'is_smartswitch') as mock_is_smartswitch, \
         patch.object(sonic_platform.platform.Chassis, 'get_module', side_effect=mock_get_module):

        # Simulate that the system is a SmartSwitch
        mock_is_smartswitch.return_value = True

        # Patch num_modules for the updater
        with patch.object(daemon_chassisd.module_updater, 'num_modules', 1), \
             patch.object(daemon_chassisd.module_updater, 'get_module_admin_status', return_value='up'):
            # Now run the function that sets the initial admin state
            daemon_chassisd.set_initial_dpu_admin_state()


def test_daemon_run_supervisor_invalid_slot():
    chassis = MockChassis()
    #Supervisor
    index = 0
    sup_slot = -1
    # Supervisor ModuleUpdater
    module_updater = ModuleUpdater(SYSLOG_IDENTIFIER, chassis, sup_slot, sup_slot)

    daemon_chassisd = ChassisdDaemon(SYSLOG_IDENTIFIER, chassis)
    daemon_chassisd.stop = MagicMock()
    daemon_chassisd.stop.wait.return_value = True
    module_updater.my_slot = ModuleBase.MODULE_INVALID_SLOT
    module_updater.supervisor_slot = ModuleBase.MODULE_INVALID_SLOT
    daemon_chassisd.run()

def test_daemon_run_supervisor():
    # Test the chassisd run
    chassis = MockChassis()

    chassis.get_supervisor_slot = Mock()
    chassis.get_supervisor_slot.return_value = 0
    chassis.get_my_slot = Mock()
    chassis.get_my_slot.return_value = 0

    daemon_chassisd = ChassisdDaemon(SYSLOG_IDENTIFIER, chassis)
    daemon_chassisd.stop = MagicMock()
    daemon_chassisd.stop.wait.return_value = True
    daemon_chassisd.run()

def import_mock_swsscommon():
    return importlib.import_module('tests.mock_swsscommon')

def test_task_worker_loop():
    # Create a mock for the Select object
    mock_select = MagicMock()

    # Set up the mock to raise a KeyboardInterrupt after the first call
    mock_select.select.side_effect = [(mock_select.TIMEOUT, None), KeyboardInterrupt]

    # Patch the swsscommon.Select to use this mock
    with patch('tests.mock_swsscommon.Select', return_value=mock_select):
        config_manager = SmartSwitchConfigManagerTask()

        config_manager.config_updater = MagicMock()

        try:
            config_manager.task_worker()
        except KeyboardInterrupt:
            pass  # Handle the KeyboardInterrupt as expected

def test_daemon_run_linecard():
    # Test the chassisd run
    chassis = MockChassis()

    chassis.get_supervisor_slot = Mock()
    chassis.get_supervisor_slot.return_value = 0
    chassis.get_my_slot = Mock()
    chassis.get_my_slot.return_value = 1

    daemon_chassisd = ChassisdDaemon(SYSLOG_IDENTIFIER, chassis)
    daemon_chassisd.stop = MagicMock()
    daemon_chassisd.stop.wait.return_value = True
    daemon_chassisd.run()

def test_chassis_db_cleanup():
    chassis = MockChassis()

    #Supervisor
    index = 0
    sup_name = "SUPERVISOR0"
    desc = "Supervisor card"
    sup_slot = 16
    serial = "RP1000101"
    module_type = ModuleBase.MODULE_TYPE_SUPERVISOR
    supervisor = MockModule(index, sup_name, desc, module_type, sup_slot, serial)
    supervisor.set_midplane_ip()
    chassis.module_list.append(supervisor)

    #Linecard 0. Host name will be pushed for this to make clean up happen
    index = 1
    lc_name = "LINE-CARD0"
    desc = "36 port 400G card"
    lc_slot = 1
    serial = "LC1000101"
    module_type = ModuleBase.MODULE_TYPE_LINE
    module = MockModule(index, lc_name, desc, module_type, lc_slot, serial)
    module.set_midplane_ip()
    chassis.module_list.append(module)

    #Linecard 1. Host name will not be pushed for this so that clean up will not happen
    index = 2
    lc2_name = "LINE-CARD1"
    desc = "36 port 400G card"
    lc2_slot = 2
    serial = "LC2000101"
    module_type = ModuleBase.MODULE_TYPE_LINE
    module2 = MockModule(index, lc2_name, desc, module_type, lc2_slot, serial)
    module2.set_midplane_ip()
    chassis.module_list.append(module2)

    # Supervisor ModuleUpdater
    sup_module_updater = ModuleUpdater(SYSLOG_IDENTIFIER, chassis, sup_slot, sup_slot)
    sup_module_updater.modules_num_update()
    # Mock hostname table update for the line card LINE-CARD0
    hostname = "lc1-host-00"
    num_asics = 1
    hostname_fvs = swsscommon.FieldValuePairs([(CHASSIS_MODULE_INFO_SLOT_FIELD, str(lc_slot)), 
                                    (CHASSIS_MODULE_INFO_HOSTNAME_FIELD, hostname),
                                    (CHASSIS_MODULE_INFO_NUM_ASICS_FIELD, str(num_asics))])
    sup_module_updater.hostname_table.set(lc_name, hostname_fvs)

    # Set linecard initial state to ONLINE
    status = ModuleBase.MODULE_STATUS_ONLINE
    module.set_oper_status(status)
    sup_module_updater.module_db_update()

    fvs = sup_module_updater.module_table.get(lc_name)
    if isinstance(fvs, list):
        fvs = dict(fvs[-1])
    assert status == fvs[CHASSIS_MODULE_INFO_OPERSTATUS_FIELD]

    # Change linecard module status to OFFLINE
    status = ModuleBase.MODULE_STATUS_OFFLINE
    module.set_oper_status(status)
    sup_module_updater.module_db_update()

    fvs = sup_module_updater.module_table.get(lc_name)
    if isinstance(fvs, list):
        fvs = dict(fvs[-1])
    assert status == fvs[CHASSIS_MODULE_INFO_OPERSTATUS_FIELD]

    # Mock >= CHASSIS_DB_CLEANUP_MODULE_DOWN_PERIOD module down period for LINE-CARD0
    down_module_key = lc_name+"|"+hostname
    module_down_time = sup_module_updater.down_modules[down_module_key]["down_time"]
    sup_module_updater.down_modules[down_module_key]["down_time"] = module_down_time - ((CHASSIS_DB_CLEANUP_MODULE_DOWN_PERIOD+10)*60)

    # Mock >= CHASSIS_DB_CLEANUP_MODULE_DOWN_PERIOD module down period for LINE-CARD1
    down_module_key = lc2_name+"|"
    assert  down_module_key not in sup_module_updater.down_modules.keys()
    
    sup_module_updater.module_down_chassis_db_cleanup()

def test_chassis_db_bootup_with_empty_slot():
    chassis = MockChassis()

    #Supervisor
    index = 0
    sup_name = "SUPERVISOR0"
    desc = "Supervisor card"
    sup_slot = 16
    serial = "RP1000101"
    module_type = ModuleBase.MODULE_TYPE_SUPERVISOR
    supervisor = MockModule(index, sup_name, desc, module_type, sup_slot, serial)
    supervisor.set_midplane_ip()
    chassis.module_list.append(supervisor)

    #Linecard 0. Host name will be pushed for this to make clean up happen
    index = 1
    lc_name = "LINE-CARD0"
    desc = "36 port 400G card"
    lc_slot = 1
    serial = "LC1000101"
    module_type = ModuleBase.MODULE_TYPE_LINE
    module = MockModule(index, lc_name, desc, module_type, lc_slot, serial)
    module.set_midplane_ip()
    status = ModuleBase.MODULE_STATUS_ONLINE
    module.set_oper_status(status)
    chassis.module_list.append(module)

    #Linecard 1. Host name will not be pushed for this so that clean up will not happen
    index = 2
    lc2_name = u"LINE-CARD1"
    desc = "Unavailable'"
    lc2_slot = 2
    serial = "N/A"
    module_type = ModuleBase.MODULE_TYPE_LINE
    module2 = MockModule(index, lc2_name, desc, module_type, lc2_slot, serial)
    module2.set_midplane_ip()
    status = ModuleBase.MODULE_STATUS_EMPTY
    module2.set_oper_status(status)
    chassis.module_list.append(module2)

    # Supervisor ModuleUpdater
    sup_module_updater = ModuleUpdater(SYSLOG_IDENTIFIER, chassis, sup_slot, sup_slot)
    sup_module_updater.modules_num_update()
    
    sup_module_updater.module_db_update()

    # check LC1 STATUS ONLINE in module table
    fvs = sup_module_updater.module_table.get(lc_name)
    if isinstance(fvs, list):
        fvs = dict(fvs[-1])
    assert ModuleBase.MODULE_STATUS_ONLINE == fvs[CHASSIS_MODULE_INFO_OPERSTATUS_FIELD]

    # check LC2 STATUS EMPTY in module table 
    fvs = sup_module_updater.module_table.get(lc2_name)
    if isinstance(fvs, list):
        fvs = dict(fvs[-1])
    assert ModuleBase.MODULE_STATUS_EMPTY == fvs[CHASSIS_MODULE_INFO_OPERSTATUS_FIELD]

    # Both should no tbe in down_module keys.
    
    down_module_lc1_key = lc_name+"|"
    assert  down_module_lc1_key not in sup_module_updater.down_modules.keys()
    down_module_lc2_key = lc_name+"|"
    assert  down_module_lc2_key not in sup_module_updater.down_modules.keys()

    # Change linecard module1 status to OFFLINE
    status = ModuleBase.MODULE_STATUS_OFFLINE
    module.set_oper_status(status)
    sup_module_updater.module_db_update()

    fvs = sup_module_updater.module_table.get(lc_name)
    if isinstance(fvs, list):
        fvs = dict(fvs[-1])
    assert status == fvs[CHASSIS_MODULE_INFO_OPERSTATUS_FIELD]
    assert down_module_lc1_key in sup_module_updater.down_modules.keys()


def test_smartswitch_time_format():
    chassis = MockSmartSwitchChassis()
    chassis_state_db = MagicMock()
    mod_updater = SmartSwitchModuleUpdater(SYSLOG_IDENTIFIER, chassis)
    mod_updater.chassis_state_db = chassis_state_db
    mod_updater.chassis_state_db.hgetall = MagicMock(return_value={})
    mod_updater.chassis_state_db.hset = MagicMock()
    date_format = "%a %b %d %I:%M:%S %p UTC %Y"
    def is_valid_date(date_str):
            try:
                datetime.strptime(date_str, date_format)
            except ValueError:
                # Parsing failed and we are unable to obtain the time
                return False
            return True
    mod_updater.update_dpu_state("DPU1", 'up')
    date_value = None
    for args in (mod_updater.chassis_state_db.hset.call_args_list):
        if args[0][0] == "DPU1" and args[0][1] == "dpu_midplane_link_time":
            date_value = args[0][2]
    if not date_value:
        AssertionError("Date is not set!")
    assert is_valid_date(date_value)

<<<<<<< HEAD
def test_submit_dpu_callback():
    """Test that submit_dpu_callback calls the right functions in the correct order"""
    chassis = MockSmartSwitchChassis()

    # DPU0 details
=======
def test_smartswitch_moduleupdater_midplane_state_change():
    """Test that when midplane goes down, control plane and data plane states are set to down"""
    chassis = MockSmartSwitchChassis()
>>>>>>> 099f0234
    index = 0
    name = "DPU0"
    desc = "DPU Module 0"
    slot = 0
    serial = "DPU0-0000"
    module_type = ModuleBase.MODULE_TYPE_DPU
    module = MockModule(index, name, desc, module_type, slot, serial)
<<<<<<< HEAD

    # Set initial state
    status = ModuleBase.MODULE_STATUS_PRESENT
    module.set_oper_status(status)
    chassis.module_list.append(module)

    # Create module updater and daemon
    module_updater = SmartSwitchModuleUpdater(SYSLOG_IDENTIFIER, chassis)
    daemon_chassisd = ChassisdDaemon(SYSLOG_IDENTIFIER, chassis)
    daemon_chassisd.module_updater = module_updater

    # Test MODULE_ADMIN_DOWN scenario
    with patch.object(module, 'module_pre_shutdown') as mock_pre_shutdown, \
         patch.object(module, 'set_admin_state') as mock_set_admin_state, \
         patch.object(module, 'module_post_startup') as mock_post_startup:
        daemon_chassisd.submit_dpu_callback(index, MODULE_ADMIN_DOWN)
        # Verify correct functions are called for admin down
        mock_pre_shutdown.assert_called_once()
        mock_set_admin_state.assert_called_once_with(MODULE_ADMIN_DOWN)
        mock_post_startup.assert_not_called()


    # Reset mocks for next test
    with patch.object(module, 'module_pre_shutdown') as mock_pre_shutdown, \
         patch.object(module, 'set_admin_state') as mock_set_admin_state, \
         patch.object(module, 'module_post_startup') as mock_post_startup:

        daemon_chassisd.submit_dpu_callback(index, MODULE_ADMIN_UP)

        # Verify correct functions are called for admin up
        mock_pre_shutdown.assert_not_called()
        mock_set_admin_state.assert_called_once_with(MODULE_ADMIN_UP)
        mock_post_startup.assert_called_once()
=======
    module.set_midplane_ip()
    chassis.module_list.append(module)

    # Create the updater
    module_updater = SmartSwitchModuleUpdater(SYSLOG_IDENTIFIER, chassis)
    module_updater.midplane_initialized = True

    # Mock chassis_state_db
    chassis_state_db = {}
    def mock_hset(key, field, value):
        if key not in chassis_state_db:
            chassis_state_db[key] = {}
        chassis_state_db[key][field] = value

    def mock_hget(key, field):
        if key in chassis_state_db and field in chassis_state_db[key]:
            return chassis_state_db[key][field]
        return None

    with patch.object(module_updater, 'chassis_state_db') as mock_db:
        mock_db.hset = MagicMock(side_effect=mock_hset)
        mock_db.hget = MagicMock(side_effect=mock_hget)

        # Initially set midplane as up
        module.set_midplane_reachable(True)
        module_updater.check_midplane_reachability()

        # Verify initial state
        key = "DPU_STATE|" + name
        assert chassis_state_db[key]["dpu_midplane_link_state"] == "up"

        # Now set midplane as down
        module.set_midplane_reachable(False)
        module_updater.check_midplane_reachability()

        # Verify all states are set to down
        assert chassis_state_db[key]["dpu_midplane_link_state"] == "down"
        assert chassis_state_db[key]["dpu_control_plane_state"] == "down"
        assert chassis_state_db[key]["dpu_data_plane_state"] == "down"

        # Verify timestamps are set
        assert "dpu_midplane_link_time" in chassis_state_db[key]

        # Verify time format
        date_format = "%a %b %d %I:%M:%S %p UTC %Y"
        def is_valid_date(date_str):
            try:
                datetime.strptime(date_str, date_format)
                return True
            except ValueError:
                return False

        assert is_valid_date(chassis_state_db[key]["dpu_midplane_link_time"])
>>>>>>> 099f0234
<|MERGE_RESOLUTION|>--- conflicted
+++ resolved
@@ -1775,17 +1775,10 @@
         AssertionError("Date is not set!")
     assert is_valid_date(date_value)
 
-<<<<<<< HEAD
-def test_submit_dpu_callback():
-    """Test that submit_dpu_callback calls the right functions in the correct order"""
-    chassis = MockSmartSwitchChassis()
-
-    # DPU0 details
-=======
+
 def test_smartswitch_moduleupdater_midplane_state_change():
     """Test that when midplane goes down, control plane and data plane states are set to down"""
     chassis = MockSmartSwitchChassis()
->>>>>>> 099f0234
     index = 0
     name = "DPU0"
     desc = "DPU Module 0"
@@ -1793,7 +1786,72 @@
     serial = "DPU0-0000"
     module_type = ModuleBase.MODULE_TYPE_DPU
     module = MockModule(index, name, desc, module_type, slot, serial)
-<<<<<<< HEAD
+    module.set_midplane_ip()
+    chassis.module_list.append(module)
+
+    # Create the updater
+    module_updater = SmartSwitchModuleUpdater(SYSLOG_IDENTIFIER, chassis)
+    module_updater.midplane_initialized = True
+
+    # Mock chassis_state_db
+    chassis_state_db = {}
+    def mock_hset(key, field, value):
+        if key not in chassis_state_db:
+            chassis_state_db[key] = {}
+        chassis_state_db[key][field] = value
+
+    def mock_hget(key, field):
+        if key in chassis_state_db and field in chassis_state_db[key]:
+            return chassis_state_db[key][field]
+        return None
+
+    with patch.object(module_updater, 'chassis_state_db') as mock_db:
+        mock_db.hset = MagicMock(side_effect=mock_hset)
+        mock_db.hget = MagicMock(side_effect=mock_hget)
+
+        # Initially set midplane as up
+        module.set_midplane_reachable(True)
+        module_updater.check_midplane_reachability()
+
+        # Verify initial state
+        key = "DPU_STATE|" + name
+        assert chassis_state_db[key]["dpu_midplane_link_state"] == "up"
+
+        # Now set midplane as down
+        module.set_midplane_reachable(False)
+        module_updater.check_midplane_reachability()
+
+        # Verify all states are set to down
+        assert chassis_state_db[key]["dpu_midplane_link_state"] == "down"
+        assert chassis_state_db[key]["dpu_control_plane_state"] == "down"
+        assert chassis_state_db[key]["dpu_data_plane_state"] == "down"
+
+        # Verify timestamps are set
+        assert "dpu_midplane_link_time" in chassis_state_db[key]
+
+        # Verify time format
+        date_format = "%a %b %d %I:%M:%S %p UTC %Y"
+        def is_valid_date(date_str):
+            try:
+                datetime.strptime(date_str, date_format)
+                return True
+            except ValueError:
+                return False
+
+        assert is_valid_date(chassis_state_db[key]["dpu_midplane_link_time"])
+
+        def test_submit_dpu_callback():
+    """Test that submit_dpu_callback calls the right functions in the correct order"""
+    chassis = MockSmartSwitchChassis()
+
+    # DPU0 details
+    index = 0
+    name = "DPU0"
+    desc = "DPU Module 0"
+    slot = 0
+    serial = "DPU0-0000"
+    module_type = ModuleBase.MODULE_TYPE_DPU
+    module = MockModule(index, name, desc, module_type, slot, serial)
 
     # Set initial state
     status = ModuleBase.MODULE_STATUS_PRESENT
@@ -1826,59 +1884,4 @@
         # Verify correct functions are called for admin up
         mock_pre_shutdown.assert_not_called()
         mock_set_admin_state.assert_called_once_with(MODULE_ADMIN_UP)
-        mock_post_startup.assert_called_once()
-=======
-    module.set_midplane_ip()
-    chassis.module_list.append(module)
-
-    # Create the updater
-    module_updater = SmartSwitchModuleUpdater(SYSLOG_IDENTIFIER, chassis)
-    module_updater.midplane_initialized = True
-
-    # Mock chassis_state_db
-    chassis_state_db = {}
-    def mock_hset(key, field, value):
-        if key not in chassis_state_db:
-            chassis_state_db[key] = {}
-        chassis_state_db[key][field] = value
-
-    def mock_hget(key, field):
-        if key in chassis_state_db and field in chassis_state_db[key]:
-            return chassis_state_db[key][field]
-        return None
-
-    with patch.object(module_updater, 'chassis_state_db') as mock_db:
-        mock_db.hset = MagicMock(side_effect=mock_hset)
-        mock_db.hget = MagicMock(side_effect=mock_hget)
-
-        # Initially set midplane as up
-        module.set_midplane_reachable(True)
-        module_updater.check_midplane_reachability()
-
-        # Verify initial state
-        key = "DPU_STATE|" + name
-        assert chassis_state_db[key]["dpu_midplane_link_state"] == "up"
-
-        # Now set midplane as down
-        module.set_midplane_reachable(False)
-        module_updater.check_midplane_reachability()
-
-        # Verify all states are set to down
-        assert chassis_state_db[key]["dpu_midplane_link_state"] == "down"
-        assert chassis_state_db[key]["dpu_control_plane_state"] == "down"
-        assert chassis_state_db[key]["dpu_data_plane_state"] == "down"
-
-        # Verify timestamps are set
-        assert "dpu_midplane_link_time" in chassis_state_db[key]
-
-        # Verify time format
-        date_format = "%a %b %d %I:%M:%S %p UTC %Y"
-        def is_valid_date(date_str):
-            try:
-                datetime.strptime(date_str, date_format)
-                return True
-            except ValueError:
-                return False
-
-        assert is_valid_date(chassis_state_db[key]["dpu_midplane_link_time"])
->>>>>>> 099f0234
+        mock_post_startup.assert_called_once()