import os
import sys
import mock
import tempfile
import json
from imp import load_source

from mock import Mock, MagicMock, patch, mock_open
from sonic_py_common import daemon_base

from .mock_platform import MockChassis, MockSmartSwitchChassis, MockModule
from .mock_module_base import ModuleBase

# Assuming OBJECT should be a specific value, define it manually
SELECT_OBJECT = 1  # Replace with the actual value for OBJECT if know

SYSLOG_IDENTIFIER = 'chassisd_test'
NOT_AVAILABLE = 'N/A'

daemon_base.db_connect = MagicMock()

test_path = os.path.dirname(os.path.abspath(__file__))

# Add mocked_libs path so that the file under test can load mocked modules from there
mocked_libs_path = os.path.join(test_path, 'mocked_libs')
sys.path.insert(0, mocked_libs_path)

modules_path = os.path.dirname(test_path)
scripts_path = os.path.join(modules_path, "scripts")
sys.path.insert(0, modules_path)

os.environ["CHASSISD_UNIT_TESTING"] = "1"
load_source('chassisd', scripts_path + '/chassisd')
from chassisd import *


CHASSIS_MODULE_INFO_NAME_FIELD = 'name'
CHASSIS_MODULE_INFO_DESC_FIELD = 'desc'
CHASSIS_MODULE_INFO_SLOT_FIELD = 'slot'
CHASSIS_MODULE_INFO_OPERSTATUS_FIELD = 'oper_status'
CHASSIS_MODULE_INFO_SERIAL_FIELD = 'serial'
CHASSIS_MODULE_INFO_PRESENCE_FIELD = 'presence'
CHASSIS_MODULE_INFO_MODEL_FIELD = 'model'
CHASSIS_MODULE_INFO_REPLACEABLE_FIELD = 'is_replaceable'

CHASSIS_INFO_KEY_TEMPLATE = 'CHASSIS {}'
CHASSIS_INFO_CARD_NUM_FIELD = 'module_num'

CHASSIS_ASIC_PCI_ADDRESS_FIELD = 'asic_pci_address'
CHASSIS_ASIC_ID_IN_MODULE_FIELD = 'asic_id_in_module'

CHASSIS_MODULE_REBOOT_TIMESTAMP_FIELD = 'timestamp'
CHASSIS_MODULE_REBOOT_REBOOT_FIELD = 'reboot'
PLATFORM_ENV_CONF_FILE = "/usr/share/sonic/platform/platform_env.conf"
PLATFORM_JSON_FILE = "/usr/share/sonic/platform/platform.json"
DEFAULT_DPU_REBOOT_TIMEOUT = 360

def setup_function():
    ModuleUpdater.log_notice = MagicMock()
    ModuleUpdater.log_warning = MagicMock()


def teardown_function():
    ModuleUpdater.log_notice.reset()
    ModuleUpdater.log_warning.reset()


def test_moduleupdater_check_valid_fields():
    chassis = MockChassis()
    index = 0
    name = "FABRIC-CARD0"
    desc = "Switch Fabric Module"
    slot = 10
    serial = "FC1000101"
    module_type = ModuleBase.MODULE_TYPE_FABRIC
    module = MockModule(index, name, desc, module_type, slot, serial)
    replaceable = True
    presence = True
    model = 'N/A'

    # Set initial state
    status = ModuleBase.MODULE_STATUS_ONLINE
    module.set_oper_status(status)
    module.set_replaceable(replaceable)
    module.set_presence(presence)
    module.set_model(model)

    chassis.module_list.append(module)

    module_updater = ModuleUpdater(SYSLOG_IDENTIFIER, chassis, slot,
                                   module.supervisor_slot)
    module_updater.module_db_update()
    fvs = module_updater.module_table.get(name)
    if isinstance(fvs, list):
        fvs = dict(fvs[-1])
    assert desc == fvs[CHASSIS_MODULE_INFO_DESC_FIELD]
    assert status == fvs[CHASSIS_MODULE_INFO_OPERSTATUS_FIELD]
    assert serial == fvs[CHASSIS_MODULE_INFO_SERIAL_FIELD]
    assert model == fvs[CHASSIS_MODULE_INFO_MODEL_FIELD]
    assert str(replaceable) == fvs[CHASSIS_MODULE_INFO_REPLACEABLE_FIELD]
    assert str(presence) == fvs[CHASSIS_MODULE_INFO_PRESENCE_FIELD]

def test_moduleupdater_check_phyentity_fields():
    chassis = MockChassis()
    index = 0
    name = "FABRIC-CARD0"
    desc = "Switch Fabric Module"
    slot = 10
    serial = "FC1000101"
    module_type = ModuleBase.MODULE_TYPE_FABRIC
    module = MockModule(index, name, desc, module_type, slot, serial)
    replaceable = True
    presence = True
    model = 'N/A'
    parent_name = 'chassis 1'

    # Set initial state
    status = ModuleBase.MODULE_STATUS_ONLINE
    module.set_oper_status(status)
    module.set_replaceable(replaceable)
    module.set_presence(presence)
    module.set_model(model)

    chassis.module_list.append(module)

    module_updater = ModuleUpdater(SYSLOG_IDENTIFIER, chassis, slot,
                                   module.supervisor_slot)
    module_updater.module_db_update()
    fvs = module_updater.phy_entity_table.get(name)
    if isinstance(fvs, list):
        fvs = dict(fvs[-1])
    assert str(index) == fvs['position_in_parent']
    assert parent_name == fvs['parent_name']
    assert serial == fvs[CHASSIS_MODULE_INFO_SERIAL_FIELD]
    assert model == fvs[CHASSIS_MODULE_INFO_MODEL_FIELD]
    assert str(replaceable) == fvs[CHASSIS_MODULE_INFO_REPLACEABLE_FIELD]

def test_smartswitch_moduleupdater_check_valid_fields():
    chassis = MockSmartSwitchChassis()
    index = 0
    name = "DPU0"
    desc = "DPU Module 0"
    slot = 0
    serial = "DPU0-0000"
    module_type = ModuleBase.MODULE_TYPE_DPU
    module = MockModule(index, name, desc, module_type, slot, serial)

    # Set initial state
    status = ModuleBase.MODULE_STATUS_ONLINE
    module.set_oper_status(status)

    chassis.module_list.append(module)

    module_updater = SmartSwitchModuleUpdater(SYSLOG_IDENTIFIER, chassis)
    module_updater.module_db_update()
    fvs = module_updater.module_table.get(name)
    if isinstance(fvs, list):
        fvs = dict(fvs[-1])
    assert desc == fvs[CHASSIS_MODULE_INFO_DESC_FIELD]
    assert NOT_AVAILABLE == fvs[CHASSIS_MODULE_INFO_SLOT_FIELD]
    assert status == fvs[CHASSIS_MODULE_INFO_OPERSTATUS_FIELD]
    assert serial == fvs[CHASSIS_MODULE_INFO_SERIAL_FIELD]

def test_smartswitch_moduleupdater_status_transitions():
    # Mock the chassis and module
    chassis = MockSmartSwitchChassis()
    index = 0
    name = "DPU0"
    desc = "DPU Module 0"
    slot = 0
    serial = "DPU0-0000"
    module_type = ModuleBase.MODULE_TYPE_DPU
    module = MockModule(index, name, desc, module_type, slot, serial)

    # Add module to chassis and initialize with ONLINE status
    initial_status_online = ModuleBase.MODULE_STATUS_ONLINE
    module.set_oper_status(initial_status_online)
    chassis.module_list.append(module)

    # Create the updater
    module_updater = SmartSwitchModuleUpdater(SYSLOG_IDENTIFIER, chassis)

    # Mock dependent methods
    with patch.object(module_updater, 'retrieve_dpu_reboot_time', return_value="2024-11-19T00:00:00") \
            as mock_retrieve_reboot_time, \
         patch.object(module_updater, '_is_first_boot', return_value=False) as mock_is_first_boot, \
         patch.object(module_updater, 'persist_dpu_reboot_cause') as mock_persist_reboot_cause, \
         patch.object(module_updater, 'update_dpu_reboot_cause_to_db') as mock_update_reboot_db, \
         patch("os.makedirs") as mock_makedirs, \
         patch("builtins.open", mock_open()) as mock_file, \
         patch.object(module_updater, '_get_history_path',
                      return_value="/tmp/prev_reboot_time.txt") as mock_get_history_path:

        # Transition from ONLINE to OFFLINE
        offline_status = ModuleBase.MODULE_STATUS_OFFLINE
        module.set_oper_status(offline_status)
        module_updater.module_db_update()
        assert module.get_oper_status() == offline_status

        # Reset mocks for next transition
        mock_file.reset_mock()
        mock_makedirs.reset_mock()
        mock_persist_reboot_cause.reset_mock()
        mock_update_reboot_db.reset_mock()

        # Ensure ONLINE transition is handled correctly
        online_status = ModuleBase.MODULE_STATUS_ONLINE
        module.set_oper_status(online_status)
        module_updater.module_db_update()
        assert module.get_oper_status() == online_status

        # Validate mock calls for ONLINE transition
        mock_persist_reboot_cause.assert_called_once()
        mock_update_reboot_db.assert_called_once()

def test_smartswitch_moduleupdater_check_invalid_name():
    chassis = MockSmartSwitchChassis()
    index = 0
    name = "TEST-CARD0"
    desc = "36 port 400G card"
    slot = 2
    serial = "TS1000101"
    module_type = ModuleBase.MODULE_TYPE_DPU
    module = MockModule(index, name, desc, module_type, slot, serial)

    # Set initial state
    status = ModuleBase.MODULE_STATUS_PRESENT
    module.set_oper_status(status)

    chassis.module_list.append(module)

    module_updater = SmartSwitchModuleUpdater(SYSLOG_IDENTIFIER, chassis)
    module_updater.module_db_update()
    fvs = module_updater.module_table.get(name)
    assert fvs == None

    mock_module_table = MagicMock()
    mock_set_flag_callback = MagicMock()
    config_updater = SmartSwitchModuleConfigUpdater(
        SYSLOG_IDENTIFIER,
        chassis,
        mock_module_table,
        mock_set_flag_callback
    )
    admin_state = 0
    config_updater.module_config_update(name, admin_state)

    # No change since invalid key
    assert module.get_admin_state() != admin_state

def test_smartswitch_moduleupdater_check_invalid_admin_state():
    chassis = MockSmartSwitchChassis()
    index = 0
    name = "DPU0"
    desc = "DPU Module 0"
    slot = 0
    serial = "DPU0-0000"
    module_type = ModuleBase.MODULE_TYPE_DPU
    module = MockModule(index, name, desc, module_type, slot, serial)

    # Set initial state
    status = ModuleBase.MODULE_STATUS_PRESENT
    module.set_oper_status(status)

    chassis.module_list.append(module)

    module_updater = SmartSwitchModuleUpdater(SYSLOG_IDENTIFIER, chassis)
    module_updater.module_db_update()
    fvs = module_updater.module_table.get(name)

    mock_module_table = MagicMock()
    mock_set_flag_callback = MagicMock()
    config_updater = SmartSwitchModuleConfigUpdater(
        SYSLOG_IDENTIFIER,
        chassis,
        mock_module_table,
        mock_set_flag_callback
    )
    admin_state = 2
    config_updater.module_config_update(name, admin_state)

    # No change since invalid key
    assert module.get_admin_state() != admin_state

def test_smartswitch_moduleupdater_check_invalid_slot():
    chassis = MockSmartSwitchChassis()
    index = 0
    name = "DPU0"
    desc = "DPU Module 0"
    slot = -1
    serial = "TS1000101"
    module_type = ModuleBase.MODULE_TYPE_DPU
    module = MockModule(index, name, desc, module_type, slot, serial)

    # Set initial state
    status = ModuleBase.MODULE_STATUS_PRESENT
    module.set_oper_status(status)

    chassis.module_list.append(module)

    module_updater = SmartSwitchModuleUpdater(SYSLOG_IDENTIFIER, chassis)
    module_updater.module_db_update()
    fvs = module_updater.module_table.get(name)
    assert fvs != None

def test_moduleupdater_check_invalid_name():
    chassis = MockChassis()
    index = 0
    name = "TEST-CARD0"
    desc = "36 port 400G card"
    slot = 2
    serial = "TS1000101"
    module_type = ModuleBase.MODULE_TYPE_LINE
    module = MockModule(index, name, desc, module_type, slot, serial)

    # Set initial state
    status = ModuleBase.MODULE_STATUS_PRESENT
    module.set_oper_status(status)

    chassis.module_list.append(module)

    module_updater = ModuleUpdater(SYSLOG_IDENTIFIER, chassis, slot,
                                   module.supervisor_slot)
    module_updater.module_db_update()
    fvs = module_updater.module_table.get(name)
    assert fvs == None

def test_smartswitch_moduleupdater_check_invalid_index():
    chassis = MockSmartSwitchChassis()
    index = -1
    name = "DPU0"
    desc = "DPU Module 0"
    slot = 0
    serial = "TS1000101"
    module_type = ModuleBase.MODULE_TYPE_DPU
    module = MockModule(index, name, desc, module_type, slot, serial)

    # Set initial state
    status = ModuleBase.MODULE_STATUS_PRESENT
    module.set_oper_status(status)

    chassis.module_list.append(module)

    module_updater = SmartSwitchModuleUpdater(SYSLOG_IDENTIFIER, chassis)
    module_updater.module_db_update()
    fvs = module_updater.module_table.get(name)
    assert fvs != None

    # Run chassis db clean up
    module_updater.module_down_chassis_db_cleanup()

def test_moduleupdater_check_status_update():
    chassis = MockChassis()
    index = 0
    name = "LINE-CARD0"
    desc = "36 port 400G card"
    slot = 1
    serial = "LC1000101"
    module_type = ModuleBase.MODULE_TYPE_LINE
    module = MockModule(index, name, desc, module_type, slot, serial)

    # Set initial state
    status = ModuleBase.MODULE_STATUS_ONLINE
    module.set_oper_status(status)
    chassis.module_list.append(module)

    module_updater = ModuleUpdater(SYSLOG_IDENTIFIER, chassis, slot,
                                   module.supervisor_slot)
    module_updater.module_db_update()
    fvs = module_updater.module_table.get(name)
    if isinstance(fvs, list):
        fvs = dict(fvs[-1])
    print('Initial DB-entry {}'.format(fvs))
    assert status == fvs[CHASSIS_MODULE_INFO_OPERSTATUS_FIELD]

    # Update status
    status = ModuleBase.MODULE_STATUS_OFFLINE
    module.set_oper_status(status)
    fvs = module_updater.module_table.get(name)
    if isinstance(fvs, list):
        fvs = dict(fvs[-1])
    print('Not updated DB-entry {}'.format(fvs))
    assert status != fvs[CHASSIS_MODULE_INFO_OPERSTATUS_FIELD]

    # Update status and db
    module_updater.module_db_update()
    fvs = module_updater.module_table.get(name)
    if isinstance(fvs, list):
        fvs = dict(fvs[-1])
    print('Updated DB-entry {}'.format(fvs))
    assert status == fvs[CHASSIS_MODULE_INFO_OPERSTATUS_FIELD]

    # Run chassis db clean up from LC.
    module_updater.module_down_chassis_db_cleanup()

def test_moduleupdater_check_deinit():
    chassis = MockChassis()
    index = 0
    name = "LINE-CARD0"
    desc = "36 port 400G card"
    slot = 1
    serial = "LC1000101"
    module_type = ModuleBase.MODULE_TYPE_LINE
    module = MockModule(index, name, desc, module_type, slot, serial)

    # Set initial state
    status = ModuleBase.MODULE_STATUS_ONLINE
    module.set_oper_status(status)
    chassis.module_list.append(module)

    module_updater = ModuleUpdater(SYSLOG_IDENTIFIER, chassis, slot,
                                   module.supervisor_slot)
    module_updater.modules_num_update()
    module_updater.module_db_update()
    fvs = module_updater.module_table.get(name)
    if isinstance(fvs, list):
        fvs = dict(fvs[-1])
    assert status == fvs[CHASSIS_MODULE_INFO_OPERSTATUS_FIELD]

    module_table = module_updater.module_table
    module_updater.deinit()
    fvs = module_table.get(name)
    assert fvs == None

def test_smartswitch_moduleupdater_check_deinit():
    chassis = MockSmartSwitchChassis()
    index = 0
    name = "DPU0"
    desc = "DPU Module 0"
    slot = 0
    serial = "DPU0-0000"
    module_type = ModuleBase.MODULE_TYPE_DPU
    module = MockModule(index, name, desc, module_type, slot, serial)

    # Set initial state
    status = ModuleBase.MODULE_STATUS_ONLINE
    module.set_oper_status(status)
    chassis.module_list.append(module)

    module_updater = SmartSwitchModuleUpdater(SYSLOG_IDENTIFIER, chassis)
    module_updater.modules_num_update()
    module_updater.module_db_update()
    fvs = module_updater.module_table.get(name)
    # if isinstance(fvs, list):
    #    fvs = dict(fvs[-1])
    # assert status == fvs[CHASSIS_MODULE_INFO_OPERSTATUS_FIELD]

    module_table = module_updater.module_table
    module_updater.deinit()
    fvs = module_table.get(name)
    assert fvs == None

def test_configupdater_check_valid_names():
    chassis = MockChassis()
    index = 0
    name = "TEST-CARD0"
    desc = "36 port 400G card"
    slot = 1
    serial = "TC1000101"
    module_type = ModuleBase.MODULE_TYPE_LINE
    module = MockModule(index, name, desc, module_type, slot, serial)

    # Set initial state
    status = ModuleBase.MODULE_STATUS_ONLINE
    module.set_oper_status(status)
    chassis.module_list.append(module)

    config_updater = ModuleConfigUpdater(SYSLOG_IDENTIFIER, chassis)
    admin_state = 0
    config_updater.module_config_update(name, admin_state)

    # No change since invalid key
    assert module.get_admin_state() != admin_state


def test_configupdater_check_valid_index():
    chassis = MockChassis()
    index = -1
    name = "LINE-CARD0"
    desc = "36 port 400G card"
    slot = 1
    serial = "LC1000101"
    module_type = ModuleBase.MODULE_TYPE_LINE
    module = MockModule(index, name, desc, module_type, slot, serial)

    # Set initial state
    status = ModuleBase.MODULE_STATUS_ONLINE
    module.set_oper_status(status)
    chassis.module_list.append(module)

    config_updater = ModuleConfigUpdater(SYSLOG_IDENTIFIER, chassis)
    admin_state = 0
    config_updater.module_config_update(name, admin_state)

    # No change since invalid index
    assert module.get_admin_state() != admin_state


def test_configupdater_check_admin_state():
    chassis = MockChassis()
    index = 0
    name = "LINE-CARD0"
    desc = "36 port 400G card"
    slot = 1
    serial = "LC1000101"
    module_type = ModuleBase.MODULE_TYPE_LINE
    module = MockModule(index, name, desc, module_type, slot, serial)

    # Set initial state
    status = ModuleBase.MODULE_STATUS_ONLINE
    module.set_oper_status(status)
    chassis.module_list.append(module)

    config_updater = ModuleConfigUpdater(SYSLOG_IDENTIFIER, chassis)
    admin_state = 0
    config_updater.module_config_update(name, admin_state)
    assert module.get_admin_state() == admin_state

    admin_state = 1
    config_updater.module_config_update(name, admin_state)
    assert module.get_admin_state() == admin_state


def test_smartswitch_configupdater_check_admin_state():
    chassis = MockSmartSwitchChassis()
    index = 0
    name = "DPU0"
    desc = "DPU Module 0"
    slot = 1
    serial = "DPU0-0000"
    module_type = ModuleBase.MODULE_TYPE_DPU
    module = MockModule(index, name, desc, module_type, slot, serial)

    # Set initial state
    status = ModuleBase.MODULE_STATUS_ONLINE
    module.set_oper_status(status)
    chassis.module_list.append(module)

<<<<<<< HEAD
    mock_module_table = MagicMock()
    mock_set_flag_callback = MagicMock()
    config_updater = SmartSwitchModuleConfigUpdater(
        SYSLOG_IDENTIFIER,
        chassis,
        mock_module_table,
        mock_set_flag_callback
    )
=======
    config_updater = SmartSwitchModuleConfigUpdater(SYSLOG_IDENTIFIER, chassis)

    # Test setting admin state to down
>>>>>>> 87070986
    admin_state = 0
    with patch.object(module, 'module_pre_shutdown') as mock_module_pre_shutdown, \
         patch.object(module, 'set_admin_state') as mock_set_admin_state:
        config_updater.module_config_update(name, admin_state)
        mock_module_pre_shutdown.assert_called_once()
        mock_set_admin_state.assert_called_once_with(admin_state)

    # Test setting admin state to up
    admin_state = 1
    with patch.object(module, 'set_admin_state') as mock_set_admin_state, \
         patch.object(module, 'module_post_startup') as mock_module_post_startup:
        config_updater.module_config_update(name, admin_state)
        mock_set_admin_state.assert_called_once_with(admin_state)
        mock_module_post_startup.assert_called_once()


    @patch("your_module.glob.glob")
    @patch("your_module.open", new_callable=mock_open)
    def test_update_dpu_reboot_cause_to_db(self, mock_open, mock_glob):
        # Set up the SmartSwitchModuleUpdater and test inputs
        module_updater = SmartSwitchModuleUpdater(SYSLOG_IDENTIFIER, chassis=MagicMock())
        module = "dpu0"
        module_updater.chassis_state_db = MagicMock()

        # Case 1: No history files found
        mock_glob.return_value = []
        with patch.object(module_updater, "log_warning") as mock_log_warning:
            module_updater.update_dpu_reboot_cause_to_db(module)
            mock_log_warning.assert_called_once_with(f"No reboot cause history files found for module: {module}")

        # Case 2: Valid JSON file with reboot cause
        mock_glob.return_value = ["/host/reboot-cause/module/dpu0/history/file1.txt"]
        mock_open().read.return_value = json.dumps({"name": "reboot_2024", "reason": "Power loss"})
        with patch.object(module_updater, "log_warning") as mock_log_warning:
            module_updater.update_dpu_reboot_cause_to_db(module)
            mock_log_warning.assert_not_called()  # No warnings expected
            module_updater.chassis_state_db.hset.assert_any_call("REBOOT_CAUSE|DPU0|reboot_2024", "name", "reboot_2024")
            module_updater.chassis_state_db.hset.assert_any_call("REBOOT_CAUSE|DPU0|reboot_2024", "reason", "Power loss")

        # Case 3: Empty JSON object in file
        mock_open().read.return_value = json.dumps({})
        with patch.object(module_updater, "log_warning") as mock_log_warning:
            module_updater.update_dpu_reboot_cause_to_db(module)
            mock_log_warning.assert_any_call(f"{module} reboot_cause_dict is empty")

        # Case 4: Invalid JSON in file
        mock_open().read.side_effect = json.JSONDecodeError("Expecting value", "", 0)
        with patch.object(module_updater, "log_warning") as mock_log_warning:
            module_updater.update_dpu_reboot_cause_to_db(module)
            mock_log_warning.assert_any_call("Failed to decode JSON from file: /host/reboot-cause/module/dpu0/history/file1.txt")

        # Case 5: General exception handling
        mock_open.side_effect = IOError("Unable to read file")
        with patch.object(module_updater, "log_warning") as mock_log_warning:
            module_updater.update_dpu_reboot_cause_to_db(module)
            mock_log_warning.assert_any_call("Error processing file /host/reboot-cause/module/dpu0/history/file1.txt: Unable to read file")


def test_smartswitch_module_db_update():
    chassis = MockSmartSwitchChassis()
    reboot_cause = "Power loss"
    key = "DPU0"
    index = 0
    name = "DPU0"
    desc = "DPU Module 0"
    slot = 0
    serial = "DPU0-0000"
    module_type = ModuleBase.MODULE_TYPE_DPU
    module = MockModule(index, name, desc, module_type, slot, serial)

    # Set initial state
    status = ModuleBase.MODULE_STATUS_ONLINE
    module.set_oper_status(status)
    chassis.module_list.append(module)

    module_updater = SmartSwitchModuleUpdater(SYSLOG_IDENTIFIER, chassis)
    expected_path = "/host/reboot-cause/module/reboot_cause/dpu0/history/2024_11_13_15_06_40_reboot_cause.txt"
    symlink_path = "/host/reboot-cause/module/dpu0/previous-reboot-cause.json"

    with patch("os.path.exists", return_value=True), \
         patch("os.makedirs") as mock_makedirs, \
         patch("builtins.open", mock_open(read_data="Power loss")) as mock_file, \
         patch("os.remove") as mock_remove, \
         patch("os.symlink") as mock_symlink:

        # Call the function to test
        module_updater.persist_dpu_reboot_cause(reboot_cause, key)
        module_updater._is_first_boot(name)
        module_updater.persist_dpu_reboot_time(name)
        module_updater.update_dpu_reboot_cause_to_db(name)


def test_platform_json_file_exists_and_valid():
    """Test case where the platform JSON file exists with valid data."""
    chassis = MockSmartSwitchChassis()

    # Define the custom mock_open function to handle specific file paths
    def custom_mock_open(*args, **kwargs):
        if args and args[0] == PLATFORM_JSON_FILE:
            return mock_open(read_data='{"dpu_reboot_timeout": 360}')(*args, **kwargs)
        return open(*args, **kwargs)  # Call the real open for other files

    with patch("os.path.isfile", return_value=True), \
        patch("builtins.open", custom_mock_open):

        # Initialize the updater; it should read the mocked JSON data
        updater = SmartSwitchModuleUpdater("SYSLOG", chassis)

        # Check that the extracted dpu_reboot_timeout value is as expected
        assert updater.dpu_reboot_timeout == 360


def test_platform_json_file_exists_fail_init():
    """Test case where the platform JSON file exists with valid data."""
    chassis = MockSmartSwitchChassis()

    # Define the custom mock_open function to handle specific file paths
    def custom_mock_open(*args, **kwargs):
        if args and args[0] == PLATFORM_JSON_FILE:
            return mock_open(read_data='{"dpu_reboot_timeout": 360}')(*args, **kwargs)
        return open(*args, **kwargs)  # Call the real open for other files

    with patch("os.path.isfile", return_value=True), \
        patch("builtins.open", custom_mock_open):

        # Initialize the updater; it should read the mocked JSON data
        updater = SmartSwitchModuleUpdater("SYSLOG", chassis)
        updater.midplane_initialized = False

        # Check that the extracted dpu_reboot_timeout value is as expected
        assert updater.dpu_reboot_timeout == 360


def test_configupdater_check_num_modules():
    chassis = MockChassis()
    index = 0
    name = "LINE-CARD0"
    desc = "36 port 400G card"
    slot = 1
    serial = "LC1000101"
    module_type = ModuleBase.MODULE_TYPE_LINE
    module = MockModule(index, name, desc, module_type, slot, serial)

    # No modules
    module_updater = ModuleUpdater(SYSLOG_IDENTIFIER, chassis, slot,
                                   module.supervisor_slot)
    module_updater.modules_num_update()
    fvs = module_updater.chassis_table.get(CHASSIS_INFO_KEY_TEMPLATE.format(1))
    assert fvs == None

    # Add a module
    chassis.module_list.append(module)
    module_updater.modules_num_update()
    fvs = module_updater.chassis_table.get(CHASSIS_INFO_KEY_TEMPLATE.format(1))
    if isinstance(fvs, list):
        fvs = dict(fvs[-1])
    assert chassis.get_num_modules() == int(fvs[CHASSIS_INFO_CARD_NUM_FIELD])

    module_updater.deinit()
    fvs = module_updater.chassis_table.get(CHASSIS_INFO_KEY_TEMPLATE.format(1))
    assert fvs == None

def test_moduleupdater_check_string_slot():
    chassis = MockChassis()

    #Supervisor
    index = 0
    name = "SUPERVISOR0"
    desc = "Supervisor card"
    slot = "A"
    serial = "RP1000101"
    module_type = ModuleBase.MODULE_TYPE_SUPERVISOR
    supervisor = MockModule(index, name, desc, module_type, slot, serial)
    supervisor.set_midplane_ip()
    chassis.module_list.append(supervisor)

    #Linecard
    index = 1
    name = "LINE-CARD0"
    desc = "36 port 400G card"
    slot = "1"
    serial = "LC1000101"
    module_type = ModuleBase.MODULE_TYPE_LINE
    module = MockModule(index, name, desc, module_type, slot, serial)
    module.set_midplane_ip()
    chassis.module_list.append(module)

    #Fabric-card
    index = 1
    name = "FABRIC-CARD0"
    desc = "Switch fabric card"
    slot = "17"
    serial = "FC1000101"
    module_type = ModuleBase.MODULE_TYPE_FABRIC
    fabric = MockModule(index, name, desc, module_type, slot, serial)
    chassis.module_list.append(fabric)

    #Run on supervisor
    module_updater = ModuleUpdater(SYSLOG_IDENTIFIER, chassis, slot,
                                   module.supervisor_slot)
    module_updater.supervisor_slot = supervisor.get_slot()
    module_updater.my_slot = supervisor.get_slot()
    module_updater.modules_num_update()
    module_updater.module_db_update()
    module_updater.check_midplane_reachability()

    midplane_table = module_updater.midplane_table
    #Check only one entry in database
    assert 1 == midplane_table.size()
    
def test_midplane_presence_modules():
    chassis = MockChassis()

    #Supervisor
    index = 0
    name = "SUPERVISOR0"
    desc = "Supervisor card"
    slot = 16
    serial = "RP1000101"
    module_type = ModuleBase.MODULE_TYPE_SUPERVISOR
    supervisor = MockModule(index, name, desc, module_type, slot, serial)
    supervisor.set_midplane_ip()
    chassis.module_list.append(supervisor)

    #Linecard
    index = 1
    name = "LINE-CARD0"
    desc = "36 port 400G card"
    slot = 1
    serial = "LC1000101"
    module_type = ModuleBase.MODULE_TYPE_LINE
    module = MockModule(index, name, desc, module_type, slot, serial)
    module.set_midplane_ip()
    chassis.module_list.append(module)

    #Fabric-card
    index = 1
    name = "FABRIC-CARD0"
    desc = "Switch fabric card"
    slot = 17
    serial = "FC1000101"
    module_type = ModuleBase.MODULE_TYPE_FABRIC
    fabric = MockModule(index, name, desc, module_type, slot, serial)
    chassis.module_list.append(fabric)

    #Run on supervisor
    module_updater = ModuleUpdater(SYSLOG_IDENTIFIER, chassis, slot,
                                   module.supervisor_slot)
    module_updater.supervisor_slot = supervisor.get_slot()
    module_updater.my_slot = supervisor.get_slot()
    module_updater.modules_num_update()
    module_updater.module_db_update()
    module_updater.check_midplane_reachability()

    midplane_table = module_updater.midplane_table
    #Check only one entry in database
    assert 1 == midplane_table.size()

    #Check fields in database
    name = "LINE-CARD0"
    fvs = midplane_table.get(name)
    assert fvs != None
    if isinstance(fvs, list):
        fvs = dict(fvs[-1])
    assert module.get_midplane_ip() == fvs[CHASSIS_MIDPLANE_INFO_IP_FIELD]
    assert str(module.is_midplane_reachable()) == fvs[CHASSIS_MIDPLANE_INFO_ACCESS_FIELD]

    #Set access of line-card to Up (midplane connectivity is down initially)
    module.set_midplane_reachable(True)
    module_updater.check_midplane_reachability()
    fvs = midplane_table.get(name)
    assert fvs != None
    if isinstance(fvs, list):
        fvs = dict(fvs[-1])
    assert module.get_midplane_ip() == fvs[CHASSIS_MIDPLANE_INFO_IP_FIELD]
    assert str(module.is_midplane_reachable()) == fvs[CHASSIS_MIDPLANE_INFO_ACCESS_FIELD]

    #Set access of line-card to Down (to mock midplane connectivity state change)
    module.set_midplane_reachable(False)
    module_updater.check_midplane_reachability()
    fvs = midplane_table.get(name)
    assert fvs != None
    if isinstance(fvs, list):
        fvs = dict(fvs[-1])
    assert module.get_midplane_ip() == fvs[CHASSIS_MIDPLANE_INFO_IP_FIELD]
    assert str(module.is_midplane_reachable()) == fvs[CHASSIS_MIDPLANE_INFO_ACCESS_FIELD]

    #Deinit
    module_updater.deinit()
    fvs = midplane_table.get(name)
    assert fvs == None


@patch('os.makedirs')
@patch('builtins.open', new_callable=mock_open)
def test_midplane_presence_dpu_modules(mock_open, mock_makedirs):
    with tempfile.TemporaryDirectory() as temp_dir:
        # Assume your method uses a path variable that you can set for testing
        path = os.path.join(temp_dir, 'subdir')

        # Set up your mock or variable to use temp_dir
        mock_makedirs.side_effect = lambda x, **kwargs: None  # Prevent actual call

        chassis = MockSmartSwitchChassis()

        #DPU0
        index = 0
        name = "DPU0"
        desc = "DPU Module 0"
        slot = 0
        sup_slot = 0
        serial = "DPU0-0000"
        module_type = ModuleBase.MODULE_TYPE_DPU
        module = MockModule(index, name, desc, module_type, slot, serial)
        module.set_midplane_ip()
        module.prev_reboot_time = "2024_10_30_02_44_50"
        chassis.module_list.append(module)

        #Run on supervisor
        module_updater = SmartSwitchModuleUpdater(SYSLOG_IDENTIFIER, chassis)
        module_updater.midplane_initialized = True
        module_updater.modules_num_update()
        module_updater.module_db_update()
        module_updater.check_midplane_reachability()

        midplane_table = module_updater.midplane_table
        #Check only one entry in database
        assert 1 == midplane_table.size()

        #Check fields in database
        fvs = midplane_table.get(name)
        assert fvs != None
        if isinstance(fvs, list):
            fvs = dict(fvs[-1])
        assert module.get_midplane_ip() == fvs[CHASSIS_MIDPLANE_INFO_IP_FIELD]
        assert str(module.is_midplane_reachable()) == fvs[CHASSIS_MIDPLANE_INFO_ACCESS_FIELD]

        #Set access of DPU0 to Up (midplane connectivity is down initially)
        module.set_midplane_reachable(True)
        module_updater.check_midplane_reachability()
        fvs = midplane_table.get(name)
        assert fvs != None
        if isinstance(fvs, list):
            fvs = dict(fvs[-1])
        assert module.get_midplane_ip() == fvs[CHASSIS_MIDPLANE_INFO_IP_FIELD]
        assert str(module.is_midplane_reachable()) == fvs[CHASSIS_MIDPLANE_INFO_ACCESS_FIELD]

        #Set access of DPU0 to Down (to mock midplane connectivity state change)
        module.set_midplane_reachable(False)
        module_updater.check_midplane_reachability()
        fvs = midplane_table.get(name)
        assert fvs != None
        if isinstance(fvs, list):
            fvs = dict(fvs[-1])
        assert module.get_midplane_ip() == fvs[CHASSIS_MIDPLANE_INFO_IP_FIELD]
        assert str(module.is_midplane_reachable()) == fvs[CHASSIS_MIDPLANE_INFO_ACCESS_FIELD]

        # Run chassis db clean up
        module_updater.module_down_chassis_db_cleanup()
        module_updater.chassis_state_db = None
        module_updater.module_down_chassis_db_cleanup()

        #Deinit
        module_updater.deinit()
        fvs = midplane_table.get(name)
        assert fvs == None


@patch('os.makedirs')
@patch('builtins.open', new_callable=mock_open)
def test_midplane_presence_uninitialized_dpu_modules(mock_open, mock_makedirs):
    with tempfile.TemporaryDirectory() as temp_dir:
        # Assume your method uses a path variable that you can set for testing
        path = os.path.join(temp_dir, 'subdir')

        # Set up your mock or variable to use temp_dir
        mock_makedirs.side_effect = lambda x, **kwargs: None  # Prevent actual call

        chassis = MockSmartSwitchChassis()

        #DPU0
        index = 0
        name = "DPU0"
        desc = "DPU Module 0"
        slot = 0
        sup_slot = 0
        serial = "DPU0-0000"
        module_type = ModuleBase.MODULE_TYPE_DPU
        module = MockModule(index, name, desc, module_type, slot, serial)
        module.set_midplane_ip()
        module.prev_reboot_time = "2024_10_30_02_44_50"
        chassis.module_list.append(module)

        #Run on supervisor
        module_updater = SmartSwitchModuleUpdater(SYSLOG_IDENTIFIER, chassis)
        module_updater.midplane_initialized = False
        module_updater.modules_num_update()
        module_updater.module_db_update()
        module_updater.check_midplane_reachability()

        midplane_table = module_updater.midplane_table
        #Check only one entry in database
        assert 1 != midplane_table.size()

builtin_open = open  # save the unpatched version
def lc_mock_open(*args, **kwargs):
    if args and args[0] == PLATFORM_ENV_CONF_FILE:
        return mock.mock_open(read_data="dummy=1\nlinecard_reboot_timeout=240\n")(*args, **kwargs)
    # unpatched version for every other path
    return builtin_open(*args, **kwargs)

@patch("builtins.open", lc_mock_open)
@patch('os.path.isfile', MagicMock(return_value=True))
def test_midplane_presence_modules_linecard_reboot():
    chassis = MockChassis()
        
    #Supervisor
    index = 0
    name = "SUPERVISOR0"
    desc = "Supervisor card"
    slot = 16
    serial = "RP1000101"
    module_type = ModuleBase.MODULE_TYPE_SUPERVISOR
    supervisor = MockModule(index, name, desc, module_type, slot, serial)
    supervisor.set_midplane_ip()
    chassis.module_list.append(supervisor)

    #Linecard
    index = 1
    name = "LINE-CARD0"
    desc = "36 port 400G card"
    slot = 1
    serial = "LC1000101"
    module_type = ModuleBase.MODULE_TYPE_LINE
    module = MockModule(index, name, desc, module_type, slot, serial)
    module.set_midplane_ip()
    chassis.module_list.append(module)

    #Fabric-card
    index = 1
    name = "FABRIC-CARD0"
    desc = "Switch fabric card"
    slot = 17
    serial = "FC1000101"
    module_type = ModuleBase.MODULE_TYPE_FABRIC
    fabric = MockModule(index, name, desc, module_type, slot, serial)
    chassis.module_list.append(fabric)

    #Run on supervisor
    module_updater = ModuleUpdater(SYSLOG_IDENTIFIER, chassis, slot,
                                   module.supervisor_slot)
    module_updater.supervisor_slot = supervisor.get_slot()
    module_updater.my_slot = supervisor.get_slot()
    module_updater.modules_num_update()
    module_updater.module_db_update()
    module_updater.check_midplane_reachability()

    midplane_table = module_updater.midplane_table
    #Check only one entry in database
    assert 1 == midplane_table.size()

    #Check fields in database
    name = "LINE-CARD0"
    fvs = midplane_table.get(name)
    assert fvs != None
    if isinstance(fvs, list):
        fvs = dict(fvs[-1])
    assert module.get_midplane_ip() == fvs[CHASSIS_MIDPLANE_INFO_IP_FIELD]
    assert str(module.is_midplane_reachable()) == fvs[CHASSIS_MIDPLANE_INFO_ACCESS_FIELD]

    #Set access of line-card to Up (midplane connectivity is down initially)
    module.set_midplane_reachable(True)
    module_updater.check_midplane_reachability()
    fvs = midplane_table.get(name)
    assert fvs != None
    if isinstance(fvs, list):
        fvs = dict(fvs[-1])
    assert module.get_midplane_ip() == fvs[CHASSIS_MIDPLANE_INFO_IP_FIELD]
    assert str(module.is_midplane_reachable()) == fvs[CHASSIS_MIDPLANE_INFO_ACCESS_FIELD]

    
    #Set access of line-card to Down (to mock midplane connectivity state change)
    module.set_midplane_reachable(False)
    # set expected reboot of linecard
    module_reboot_table = module_updater.module_reboot_table
    linecard_fvs = swsscommon.FieldValuePairs([("reboot", "expected")])
    module_reboot_table.set(name,linecard_fvs)
    module_updater.check_midplane_reachability()
    fvs = midplane_table.get(name)
    assert fvs != None
    if isinstance(fvs, list):
        fvs = dict(fvs[-1])
    assert module.get_midplane_ip() == fvs[CHASSIS_MIDPLANE_INFO_IP_FIELD]
    assert str(module.is_midplane_reachable()) == fvs[CHASSIS_MIDPLANE_INFO_ACCESS_FIELD]

    #Set access of line-card to up on time (to mock midplane connectivity state change)
    module.set_midplane_reachable(True)
    module_updater.check_midplane_reachability()
    fvs = midplane_table.get(name)
    assert fvs != None
    if isinstance(fvs, list):
        fvs = dict(fvs[-1])
    assert module.get_midplane_ip() == fvs[CHASSIS_MIDPLANE_INFO_IP_FIELD]
    assert str(module.is_midplane_reachable()) == fvs[CHASSIS_MIDPLANE_INFO_ACCESS_FIELD]

    # test linecard reboot midplane connectivity restored timeout
    # Set access of line-card to Down (to mock midplane connectivity state change)
    module.set_midplane_reachable(False)
    linecard_fvs = swsscommon.FieldValuePairs([("reboot", "expected")])
    module_reboot_table.set(name,linecard_fvs)
    module_updater.check_midplane_reachability()
    time_now= time.time() - module_updater.linecard_reboot_timeout
    linecard_fvs = swsscommon.FieldValuePairs([(CHASSIS_MODULE_REBOOT_TIMESTAMP_FIELD, str(time_now))])
    module_reboot_table.set(name,linecard_fvs)
    module_updater.check_midplane_reachability()
    fvs = midplane_table.get(name)
    assert fvs != None
    if isinstance(fvs, list):
        fvs = dict(fvs[-1])
    assert module.get_midplane_ip() == fvs[CHASSIS_MIDPLANE_INFO_IP_FIELD]
    assert str(module.is_midplane_reachable()) == fvs[CHASSIS_MIDPLANE_INFO_ACCESS_FIELD]   
    assert module_updater.linecard_reboot_timeout == 240    
    
def test_midplane_presence_supervisor():
    chassis = MockChassis()

    #Supervisor
    index = 0
    name = "SUPERVISOR0"
    desc = "Supervisor card"
    slot = 16
    serial = "RP1000101"
    module_type = ModuleBase.MODULE_TYPE_SUPERVISOR
    supervisor = MockModule(index, name, desc, module_type, slot, serial)
    supervisor.set_midplane_ip()
    chassis.module_list.append(supervisor)

    #Linecard
    index = 1
    name = "LINE-CARD0"
    desc = "36 port 400G card"
    slot = 1
    serial = "LC1000101"
    module_type = ModuleBase.MODULE_TYPE_LINE
    module = MockModule(index, name, desc, module_type, slot, serial)
    module.set_midplane_ip()
    chassis.module_list.append(module)

    #Fabric-card
    index = 1
    name = "FABRIC-CARD0"
    desc = "Switch fabric card"
    slot = 17
    serial = "FC1000101"
    module_type = ModuleBase.MODULE_TYPE_FABRIC
    fabric = MockModule(index, name, desc, module_type, slot, serial)
    chassis.module_list.append(fabric)

    #Run on supervisor
    module_updater = ModuleUpdater(SYSLOG_IDENTIFIER, chassis, slot,
                                   module.supervisor_slot)
    module_updater.supervisor_slot = supervisor.get_slot()
    module_updater.my_slot = module.get_slot()
    module_updater.modules_num_update()
    module_updater.module_db_update()
    module_updater.check_midplane_reachability()

    midplane_table = module_updater.midplane_table
    #Check only one entry in database
    assert 1 == midplane_table.size()

    #Check fields in database
    name = "SUPERVISOR0"
    fvs = midplane_table.get(name)
    assert fvs != None
    if isinstance(fvs, list):
        fvs = dict(fvs[-1])
    assert supervisor.get_midplane_ip() == fvs[CHASSIS_MIDPLANE_INFO_IP_FIELD]
    assert str(supervisor.is_midplane_reachable()) == fvs[CHASSIS_MIDPLANE_INFO_ACCESS_FIELD]

    #Set access of line-card to down
    supervisor.set_midplane_reachable(False)
    module_updater.check_midplane_reachability()
    fvs = midplane_table.get(name)
    assert fvs != None
    if isinstance(fvs, list):
        fvs = dict(fvs[-1])
    assert supervisor.get_midplane_ip() == fvs[CHASSIS_MIDPLANE_INFO_IP_FIELD]
    assert str(supervisor.is_midplane_reachable()) == fvs[CHASSIS_MIDPLANE_INFO_ACCESS_FIELD]

    #Deinit
    module_updater.deinit()
    fvs = midplane_table.get(name)
    assert fvs == None

def verify_asic(asic_name, asic_pci_address, module_name, asic_id_in_module, asic_table):
    fvs = asic_table.get(asic_name)
    if isinstance(fvs, list):
        fvs = dict(fvs[-1])
    assert fvs[CHASSIS_ASIC_PCI_ADDRESS_FIELD] == asic_pci_address
    assert fvs[CHASSIS_MODULE_INFO_NAME_FIELD] == module_name
    assert fvs[CHASSIS_ASIC_ID_IN_MODULE_FIELD] == asic_id_in_module

def verify_asic_in_module_table(lc, slot, num_asics, chassis_module_table):
    fvs = chassis_module_table.get(lc)
    if isinstance(fvs, list):
        fvs = dict(fvs[-1])
    assert fvs['slot'] == str(slot)
    assert fvs['num_asics'] == str(num_asics)

def test_asic_presence():
    chassis = MockChassis()

    #Supervisor
    index = 0
    name = "SUPERVISOR0"
    desc = "Supervisor card"
    slot = 16
    serial = "RP1000101"
    module_type = ModuleBase.MODULE_TYPE_SUPERVISOR
    supervisor = MockModule(index, name, desc, module_type, slot, serial)
    supervisor.set_midplane_ip()
    chassis.module_list.append(supervisor)

    #Linecard
    index = 1
    name = "LINE-CARD0"
    desc = "36 port 400G card"
    slot = 1
    serial = "LC1000101"
    module_type = ModuleBase.MODULE_TYPE_LINE
    module = MockModule(index, name, desc, module_type, slot, serial)
    module.set_midplane_ip()
    chassis.module_list.append(module)

    #Fabric-card with asics
    index = 1
    name = "FABRIC-CARD0"
    desc = "Switch fabric card"
    slot = 17
    serial = "FC1000101"
    module_type = ModuleBase.MODULE_TYPE_FABRIC
    fabric_asic_list = [("4", "0000:04:00.0"), ("5", "0000:05:00.0")]
    fabric = MockModule(index, name, desc, module_type, slot, serial, fabric_asic_list)
    chassis.module_list.append(fabric)

    #Run on supervisor
    module_updater = ModuleUpdater(SYSLOG_IDENTIFIER, chassis,
                                   module.supervisor_slot,
                                   module.supervisor_slot)
    module_updater.modules_num_update()
    module_updater.module_db_update()
    module_updater.check_midplane_reachability()

    #Asic presence on fabric module
    fabric.set_oper_status(ModuleBase.MODULE_STATUS_ONLINE)
    module_updater.module_db_update()
    fabric_asic_table = module_updater.asic_table
    assert len(fabric_asic_table.getKeys()) == 2

    verify_asic("asic4", "0000:04:00.0", name, "0", fabric_asic_table)
    verify_asic("asic5", "0000:05:00.0", name, "1", fabric_asic_table)

    #Card goes down and asics should be gone
    fabric.set_oper_status(ModuleBase.MODULE_STATUS_OFFLINE)
    module_updater.module_db_update()
    assert len(fabric_asic_table.getKeys()) == 0

    #Deinit
    fabric.set_oper_status(ModuleBase.MODULE_STATUS_ONLINE)
    module_updater.module_db_update()
    module_updater.deinit()
    midplane_table = module_updater.midplane_table
    fvs = midplane_table.get(name)
    assert fvs == None
    verify_asic("asic4", "0000:04:00.0", name, "0", fabric_asic_table)
    verify_asic("asic5", "0000:05:00.0", name, "1", fabric_asic_table)

def test_forwarding_asic_presence():
    chassis = MockChassis()

    #Supervisor
    index = 0
    name = "SUPERVISOR0"
    desc = "Supervisor card"
    slot = 16
    serial = "RP1000101"
    module_type = ModuleBase.MODULE_TYPE_SUPERVISOR
    supervisor = MockModule(index, name, desc, module_type, slot, serial)
    supervisor.set_midplane_ip()
    chassis.module_list.append(supervisor)

    #Linecard
    index = 1
    name = "LINE-CARD0"
    desc = "36 port 400G card with 2 ASICs"
    slot = 1
    serial = "LC1000101"
    module_type = ModuleBase.MODULE_TYPE_LINE
    asic_list = [("4", "0000:04:00.0"), ("5", "0000:05:00.0")]
    module = MockModule(index, name, desc, module_type, slot, serial, asic_list)
    module.set_midplane_ip()
    chassis.module_list.append(module)

    #Run on linecard
    module_updater = ModuleUpdater(SYSLOG_IDENTIFIER, chassis,
                                   slot,
                                   module.supervisor_slot)

    module_updater.modules_num_update()
    module_updater.check_midplane_reachability()
    module.set_oper_status(ModuleBase.MODULE_STATUS_ONLINE)
    module_updater.module_db_update()
    asic_table = module_updater.asic_table
    assert len(asic_table.getKeys()) == 2

    # Check CHASSIS_ASIC_TABLE
    verify_asic("LINE-CARD0|asic4", "0000:04:00.0", name, "0", asic_table)
    verify_asic("LINE-CARD0|asic5", "0000:05:00.0", name, "1", asic_table)

    # Card goes down and asics should be gone
    module.set_oper_status(ModuleBase.MODULE_STATUS_OFFLINE)
    module_updater.module_db_update()
    assert len(asic_table.getKeys()) == 0

    module.set_oper_status(ModuleBase.MODULE_STATUS_ONLINE)
    module_updater.module_db_update()
    assert len(asic_table.getKeys()) == 2

    verify_asic("LINE-CARD0|asic4", "0000:04:00.0", name, "0", asic_table)
    verify_asic("LINE-CARD0|asic5", "0000:05:00.0", name, "1", asic_table)

    # Check CHASSIS_MODULE_TABLE
    verify_asic_in_module_table(name, slot, len(asic_list), module_updater.hostname_table)

def test_signal_handler():
    exit_code = 0
    chassis = MockChassis()
    daemon_chassisd = ChassisdDaemon(SYSLOG_IDENTIFIER, chassis)
    daemon_chassisd.stop.set = MagicMock()
    daemon_chassisd.log_info = MagicMock()
    daemon_chassisd.log_warning = MagicMock()

    # Test SIGHUP
    daemon_chassisd.signal_handler(signal.SIGHUP, None)
    assert daemon_chassisd.log_info.call_count == 1
    daemon_chassisd.log_info.assert_called_with("Caught signal 'SIGHUP' - ignoring...")
    assert daemon_chassisd.log_warning.call_count == 0
    assert daemon_chassisd.stop.set.call_count == 0
    assert exit_code == 0

    # Reset
    daemon_chassisd.log_info.reset_mock()
    daemon_chassisd.log_warning.reset_mock()
    daemon_chassisd.stop.set.reset_mock()

    # Test SIGINT
    test_signal = signal.SIGINT
    daemon_chassisd.signal_handler(test_signal, None)
    assert daemon_chassisd.log_info.call_count == 1
    daemon_chassisd.log_info.assert_called_with("Caught {} signal 'SIGINT' - exiting...".format(128 + test_signal))
    assert daemon_chassisd.log_warning.call_count == 0
    assert daemon_chassisd.stop.set.call_count == 1

    # Reset
    daemon_chassisd.log_info.reset_mock()
    daemon_chassisd.log_warning.reset_mock()
    daemon_chassisd.stop.set.reset_mock()

    # Test SIGTERM
    test_signal = signal.SIGTERM
    daemon_chassisd.signal_handler(test_signal, None)
    assert daemon_chassisd.log_info.call_count == 1
    daemon_chassisd.log_info.assert_called_with("Caught {} signal 'SIGTERM' - exiting...".format(128 + test_signal))
    assert daemon_chassisd.log_warning.call_count == 0
    assert daemon_chassisd.stop.set.call_count == 1

    # Reset
    daemon_chassisd.log_info.reset_mock()
    daemon_chassisd.log_warning.reset_mock()
    daemon_chassisd.stop.set.reset_mock()
    exit_code = 0

    # Test an unhandled signal
    daemon_chassisd.signal_handler(signal.SIGUSR1, None)
    assert daemon_chassisd.log_warning.call_count == 1
    daemon_chassisd.log_warning.assert_called_with("Caught unhandled signal 'SIGUSR1' - ignoring...")
    assert daemon_chassisd.log_info.call_count == 0
    assert daemon_chassisd.stop.set.call_count == 0
    assert exit_code == 0

def test_daemon_run_smartswitch():
    # Test the chassisd run
    chassis = MockSmartSwitchChassis()

    # DPU0
    index = 0
    name = "DPU0"
    desc = "DPU Module 0"
    slot = 0
    sup_slot = 0
    serial = "DPU0-0000"
    module_type = ModuleBase.MODULE_TYPE_DPU
    module = MockModule(index, name, desc, module_type, slot, serial)
    module.set_midplane_ip()
    # Set initial state
    status = ModuleBase.MODULE_STATUS_PRESENT
    module.set_oper_status(status)
    chassis.module_list.append(module)

    # Supervisor ModuleUpdater
    module_updater = SmartSwitchModuleUpdater(SYSLOG_IDENTIFIER, chassis)
    module_updater.module_db_update()
    module_updater.modules_num_update()

    daemon_chassisd = ChassisdDaemon(SYSLOG_IDENTIFIER, chassis)
    daemon_chassisd.stop = MagicMock()
    daemon_chassisd.stop.wait.return_value = True
    daemon_chassisd.smartswitch = True

    import sonic_platform.platform
    with patch.object(sonic_platform.platform.Chassis, 'is_smartswitch') as mock_is_smartswitch:
        mock_is_smartswitch.return_value = True

        with patch.object(module_updater, 'num_modules', 1):
            daemon_chassisd.run()

def test_set_initial_dpu_admin_state_down():
    # Test the chassisd run
    chassis = MockSmartSwitchChassis()
   
    # DPU0 details
    index = 0
    name = "DPU0"
    desc = "DPU Module 0"
    slot = 0
    sup_slot = 0
    serial = "DPU0-0000"
    module_type = ModuleBase.MODULE_TYPE_DPU
    module = MockModule(index, name, desc, module_type, slot, serial)
    module.set_midplane_ip()
   
    # Set initial state for DPU0
    status = ModuleBase.MODULE_STATUS_PRESENT
    module.set_oper_status(status)
    chassis.module_list.append(module)
   
    # Supervisor ModuleUpdater
    module_updater = SmartSwitchModuleUpdater(SYSLOG_IDENTIFIER, chassis)
    module_updater.module_db_update()
    module_updater.modules_num_update()
   
    # ChassisdDaemon setup
    daemon_chassisd = ChassisdDaemon(SYSLOG_IDENTIFIER, chassis)
    daemon_chassisd.module_updater = module_updater
    daemon_chassisd.stop = MagicMock()
    daemon_chassisd.stop.wait.return_value = True
    daemon_chassisd.smartswitch = True
   
    # Import platform and use chassis as platform_chassis
    import sonic_platform.platform
    platform_chassis = chassis

    # Mock objects
    mock_chassis = MagicMock()
    mock_module_updater = MagicMock()
   
    # Mock the module (DPU0)
    mock_module = MagicMock()
    mock_module.get_name.return_value = "DPU0"
   
    # Mock chassis.get_module to return the mock_module for DPU0
    def mock_get_module(index):
        if index == 0:  # For DPU0
            return mock_module
        return None  # No other modules available in this test case

    # Apply the side effect for chassis.get_module
    mock_chassis.get_module.side_effect = mock_get_module

    # Mock state_db
    mock_state_db = MagicMock()
    # fvs_mock = [True, {CHASSIS_MIDPLANE_INFO_ACCESS_FIELD: 'True'}]
    # mock_state_db.get.return_value = fvs_mock

    # Mock db_connect
    mock_db_connect = MagicMock()
    mock_db_connect.return_value = mock_state_db
   
    # Mock admin_status
    # mock_module_updater.get_module_admin_status.return_value = 'down'

    # Set access of DPU0 Down
    midplane_table = module_updater.midplane_table
    module.set_midplane_reachable(True)
    module_updater.check_midplane_reachability()
    fvs = midplane_table.get(name)
    assert fvs != None
    if isinstance(fvs, list):
        fvs = dict(fvs[-1])
    assert module.get_midplane_ip() == fvs[CHASSIS_MIDPLANE_INFO_IP_FIELD]
    assert str(module.is_midplane_reachable()) == fvs[CHASSIS_MIDPLANE_INFO_ACCESS_FIELD]

    # Patching platform's Chassis object to return the mocked module
    with patch.object(sonic_platform.platform.Chassis, 'is_smartswitch') as mock_is_smartswitch, \
         patch.object(sonic_platform.platform.Chassis, 'get_module', side_effect=mock_get_module):
       
        # Simulate that the system is a SmartSwitch
        mock_is_smartswitch.return_value = True

        # Patch num_modules for the updater
        with patch.object(daemon_chassisd.module_updater, 'num_modules', 1), \
             patch.object(daemon_chassisd.module_updater, 'get_module_admin_status', return_value='down'):
            # Now run the function that sets the initial admin state
            daemon_chassisd.set_initial_dpu_admin_state()


def test_set_initial_dpu_admin_state_up():
    # Test the chassisd run
    chassis = MockSmartSwitchChassis()

    # DPU0 details
    index = 0
    name = "DPU0"
    desc = "DPU Module 0"
    slot = 0
    sup_slot = 0
    serial = "DPU0-0000"
    module_type = ModuleBase.MODULE_TYPE_DPU
    module = MockModule(index, name, desc, module_type, slot, serial)
    module.set_midplane_ip()

    # Set initial state for DPU0
    status = ModuleBase.MODULE_STATUS_PRESENT
    module.set_oper_status(status)
    chassis.module_list.append(module)

    # Supervisor ModuleUpdater
    module_updater = SmartSwitchModuleUpdater(SYSLOG_IDENTIFIER, chassis)
    module_updater.module_db_update()
    module_updater.modules_num_update()

    # ChassisdDaemon setup
    daemon_chassisd = ChassisdDaemon(SYSLOG_IDENTIFIER, chassis)
    daemon_chassisd.module_updater = module_updater
    daemon_chassisd.stop = MagicMock()
    daemon_chassisd.stop.wait.return_value = True
    daemon_chassisd.smartswitch = True

    # Import platform and use chassis as platform_chassis
    import sonic_platform.platform
    platform_chassis = chassis

    # Mock objects
    mock_chassis = MagicMock()
    mock_module_updater = MagicMock()

    # Mock the module (DPU0)
    mock_module = MagicMock()
    mock_module.get_name.return_value = "DPU0"

    # Mock chassis.get_module to return the mock_module for DPU0
    def mock_get_module(index):
        if index == 0:  # For DPU0
            return mock_module
        return None  # No other modules available in this test case

    # Apply the side effect for chassis.get_module
    mock_chassis.get_module.side_effect = mock_get_module

    # Mock state_db
    mock_state_db = MagicMock()
    # fvs_mock = [True, {CHASSIS_MIDPLANE_INFO_ACCESS_FIELD: 'True'}]
    # mock_state_db.get.return_value = fvs_mock

    # Mock db_connect
    mock_db_connect = MagicMock()
    mock_db_connect.return_value = mock_state_db

    # Mock admin_status
    # mock_module_updater.get_module_admin_status.return_value = 'up'

    # Set access of DPU0 up
    midplane_table = module_updater.midplane_table
    module.set_midplane_reachable(False)
    module_updater.check_midplane_reachability()
    fvs = midplane_table.get(name)
    assert fvs != None
    if isinstance(fvs, list):
        fvs = dict(fvs[-1])
    assert module.get_midplane_ip() == fvs[CHASSIS_MIDPLANE_INFO_IP_FIELD]
    assert str(module.is_midplane_reachable()) == fvs[CHASSIS_MIDPLANE_INFO_ACCESS_FIELD]

    # Patching platform's Chassis object to return the mocked module
    with patch.object(sonic_platform.platform.Chassis, 'is_smartswitch') as mock_is_smartswitch, \
         patch.object(sonic_platform.platform.Chassis, 'get_module', side_effect=mock_get_module):

        # Simulate that the system is a SmartSwitch
        mock_is_smartswitch.return_value = True

        # Patch num_modules for the updater
        with patch.object(daemon_chassisd.module_updater, 'num_modules', 1), \
             patch.object(daemon_chassisd.module_updater, 'get_module_admin_status', return_value='up'):
            # Now run the function that sets the initial admin state
            daemon_chassisd.set_initial_dpu_admin_state()


def test_daemon_run_supervisor_invalid_slot():
    chassis = MockChassis()
    #Supervisor
    index = 0
    sup_slot = -1
    # Supervisor ModuleUpdater
    module_updater = ModuleUpdater(SYSLOG_IDENTIFIER, chassis, sup_slot, sup_slot)

    daemon_chassisd = ChassisdDaemon(SYSLOG_IDENTIFIER, chassis)
    daemon_chassisd.stop = MagicMock()
    daemon_chassisd.stop.wait.return_value = True
    module_updater.my_slot = ModuleBase.MODULE_INVALID_SLOT
    module_updater.supervisor_slot = ModuleBase.MODULE_INVALID_SLOT
    daemon_chassisd.run()

def test_daemon_run_supervisor():
    # Test the chassisd run
    chassis = MockChassis()

    chassis.get_supervisor_slot = Mock()
    chassis.get_supervisor_slot.return_value = 0
    chassis.get_my_slot = Mock()
    chassis.get_my_slot.return_value = 0

    daemon_chassisd = ChassisdDaemon(SYSLOG_IDENTIFIER, chassis)
    daemon_chassisd.stop = MagicMock()
    daemon_chassisd.stop.wait.return_value = True
    daemon_chassisd.run()

def import_mock_swsscommon():
    return importlib.import_module('tests.mock_swsscommon')

def test_task_worker_loop():
    # Create a mock for the Select object
    mock_select = MagicMock()

    # Set up the mock to raise a KeyboardInterrupt after the first call
    mock_select.select.side_effect = [(mock_select.TIMEOUT, None), KeyboardInterrupt]

    # Patch the swsscommon.Select to use this mock
    with patch('tests.mock_swsscommon.Select', return_value=mock_select):
        config_manager = SmartSwitchConfigManagerTask(set_transition_flag_callback=MagicMock())

        config_manager.config_updater = MagicMock()

        try:
            config_manager.task_worker()
        except KeyboardInterrupt:
            pass  # Handle the KeyboardInterrupt as expected

def test_daemon_run_linecard():
    # Test the chassisd run
    chassis = MockChassis()

    chassis.get_supervisor_slot = Mock()
    chassis.get_supervisor_slot.return_value = 0
    chassis.get_my_slot = Mock()
    chassis.get_my_slot.return_value = 1

    daemon_chassisd = ChassisdDaemon(SYSLOG_IDENTIFIER, chassis)
    daemon_chassisd.stop = MagicMock()
    daemon_chassisd.stop.wait.return_value = True
    daemon_chassisd.run()

def test_chassis_db_cleanup():
    chassis = MockChassis()

    #Supervisor
    index = 0
    sup_name = "SUPERVISOR0"
    desc = "Supervisor card"
    sup_slot = 16
    serial = "RP1000101"
    module_type = ModuleBase.MODULE_TYPE_SUPERVISOR
    supervisor = MockModule(index, sup_name, desc, module_type, sup_slot, serial)
    supervisor.set_midplane_ip()
    chassis.module_list.append(supervisor)

    #Linecard 0. Host name will be pushed for this to make clean up happen
    index = 1
    lc_name = "LINE-CARD0"
    desc = "36 port 400G card"
    lc_slot = 1
    serial = "LC1000101"
    module_type = ModuleBase.MODULE_TYPE_LINE
    module = MockModule(index, lc_name, desc, module_type, lc_slot, serial)
    module.set_midplane_ip()
    chassis.module_list.append(module)

    #Linecard 1. Host name will not be pushed for this so that clean up will not happen
    index = 2
    lc2_name = "LINE-CARD1"
    desc = "36 port 400G card"
    lc2_slot = 2
    serial = "LC2000101"
    module_type = ModuleBase.MODULE_TYPE_LINE
    module2 = MockModule(index, lc2_name, desc, module_type, lc2_slot, serial)
    module2.set_midplane_ip()
    chassis.module_list.append(module2)

    # Supervisor ModuleUpdater
    sup_module_updater = ModuleUpdater(SYSLOG_IDENTIFIER, chassis, sup_slot, sup_slot)
    sup_module_updater.modules_num_update()
    # Mock hostname table update for the line card LINE-CARD0
    hostname = "lc1-host-00"
    num_asics = 1
    hostname_fvs = swsscommon.FieldValuePairs([(CHASSIS_MODULE_INFO_SLOT_FIELD, str(lc_slot)), 
                                    (CHASSIS_MODULE_INFO_HOSTNAME_FIELD, hostname),
                                    (CHASSIS_MODULE_INFO_NUM_ASICS_FIELD, str(num_asics))])
    sup_module_updater.hostname_table.set(lc_name, hostname_fvs)

    # Set linecard initial state to ONLINE
    status = ModuleBase.MODULE_STATUS_ONLINE
    module.set_oper_status(status)
    sup_module_updater.module_db_update()

    fvs = sup_module_updater.module_table.get(lc_name)
    if isinstance(fvs, list):
        fvs = dict(fvs[-1])
    assert status == fvs[CHASSIS_MODULE_INFO_OPERSTATUS_FIELD]

    # Change linecard module status to OFFLINE
    status = ModuleBase.MODULE_STATUS_OFFLINE
    module.set_oper_status(status)
    sup_module_updater.module_db_update()

    fvs = sup_module_updater.module_table.get(lc_name)
    if isinstance(fvs, list):
        fvs = dict(fvs[-1])
    assert status == fvs[CHASSIS_MODULE_INFO_OPERSTATUS_FIELD]

    # Mock >= CHASSIS_DB_CLEANUP_MODULE_DOWN_PERIOD module down period for LINE-CARD0
    down_module_key = lc_name+"|"+hostname
    module_down_time = sup_module_updater.down_modules[down_module_key]["down_time"]
    sup_module_updater.down_modules[down_module_key]["down_time"] = module_down_time - ((CHASSIS_DB_CLEANUP_MODULE_DOWN_PERIOD+10)*60)

    # Mock >= CHASSIS_DB_CLEANUP_MODULE_DOWN_PERIOD module down period for LINE-CARD1
    down_module_key = lc2_name+"|"
    assert  down_module_key not in sup_module_updater.down_modules.keys()
    
    sup_module_updater.module_down_chassis_db_cleanup()

def test_chassis_db_bootup_with_empty_slot():
    chassis = MockChassis()

    #Supervisor
    index = 0
    sup_name = "SUPERVISOR0"
    desc = "Supervisor card"
    sup_slot = 16
    serial = "RP1000101"
    module_type = ModuleBase.MODULE_TYPE_SUPERVISOR
    supervisor = MockModule(index, sup_name, desc, module_type, sup_slot, serial)
    supervisor.set_midplane_ip()
    chassis.module_list.append(supervisor)

    #Linecard 0. Host name will be pushed for this to make clean up happen
    index = 1
    lc_name = "LINE-CARD0"
    desc = "36 port 400G card"
    lc_slot = 1
    serial = "LC1000101"
    module_type = ModuleBase.MODULE_TYPE_LINE
    module = MockModule(index, lc_name, desc, module_type, lc_slot, serial)
    module.set_midplane_ip()
    status = ModuleBase.MODULE_STATUS_ONLINE
    module.set_oper_status(status)
    chassis.module_list.append(module)

    #Linecard 1. Host name will not be pushed for this so that clean up will not happen
    index = 2
    lc2_name = u"LINE-CARD1"
    desc = "Unavailable'"
    lc2_slot = 2
    serial = "N/A"
    module_type = ModuleBase.MODULE_TYPE_LINE
    module2 = MockModule(index, lc2_name, desc, module_type, lc2_slot, serial)
    module2.set_midplane_ip()
    status = ModuleBase.MODULE_STATUS_EMPTY
    module2.set_oper_status(status)
    chassis.module_list.append(module2)

    # Supervisor ModuleUpdater
    sup_module_updater = ModuleUpdater(SYSLOG_IDENTIFIER, chassis, sup_slot, sup_slot)
    sup_module_updater.modules_num_update()
    
    sup_module_updater.module_db_update()

    # check LC1 STATUS ONLINE in module table
    fvs = sup_module_updater.module_table.get(lc_name)
    if isinstance(fvs, list):
        fvs = dict(fvs[-1])
    assert ModuleBase.MODULE_STATUS_ONLINE == fvs[CHASSIS_MODULE_INFO_OPERSTATUS_FIELD]

    # check LC2 STATUS EMPTY in module table 
    fvs = sup_module_updater.module_table.get(lc2_name)
    if isinstance(fvs, list):
        fvs = dict(fvs[-1])
    assert ModuleBase.MODULE_STATUS_EMPTY == fvs[CHASSIS_MODULE_INFO_OPERSTATUS_FIELD]

    # Both should no tbe in down_module keys.
    
    down_module_lc1_key = lc_name+"|"
    assert  down_module_lc1_key not in sup_module_updater.down_modules.keys()
    down_module_lc2_key = lc_name+"|"
    assert  down_module_lc2_key not in sup_module_updater.down_modules.keys()

    # Change linecard module1 status to OFFLINE
    status = ModuleBase.MODULE_STATUS_OFFLINE
    module.set_oper_status(status)
    sup_module_updater.module_db_update()

    fvs = sup_module_updater.module_table.get(lc_name)
    if isinstance(fvs, list):
        fvs = dict(fvs[-1])
    assert status == fvs[CHASSIS_MODULE_INFO_OPERSTATUS_FIELD]
    assert down_module_lc1_key in sup_module_updater.down_modules.keys()


def test_smartswitch_time_format():
    chassis = MockSmartSwitchChassis()
    chassis_state_db = MagicMock()
    mod_updater = SmartSwitchModuleUpdater(SYSLOG_IDENTIFIER, chassis)
    mod_updater.chassis_state_db = chassis_state_db
    mod_updater.chassis_state_db.hgetall = MagicMock(return_value={})
    mod_updater.chassis_state_db.hset = MagicMock()
    date_format = "%a %b %d %I:%M:%S %p UTC %Y"
    def is_valid_date(date_str):
            try:
                datetime.strptime(date_str, date_format)
            except ValueError:
                # Parsing failed and we are unable to obtain the time
                return False
            return True
    mod_updater.update_dpu_state("DPU1", 'up')
    date_value = None
    for args in (mod_updater.chassis_state_db.hset.call_args_list):
        if args[0][0] == "DPU1" and args[0][1] == "dpu_midplane_link_time":
            date_value = args[0][2]
    if not date_value:
        AssertionError("Date is not set!")
    assert is_valid_date(date_value)


def test_clear_transition_flag_sets_false_when_flag_present():
    module_table = MagicMock()
    module_table.get.return_value = (True, [('state_transition_in_progress', 'True')])

    # Use a real updater instance
    updater = SmartSwitchModuleUpdater(SYSLOG_IDENTIFIER, MagicMock())
    updater.module_table = module_table

    daemon_chassisd = ChassisdDaemon(SYSLOG_IDENTIFIER, MagicMock())
    daemon_chassisd.module_updater = updater

    daemon_chassisd.module_updater.clear_transition_flag("DPU0")

    args = module_table.set.call_args[0][1]
    assert ('state_transition_in_progress', 'False') in args<|MERGE_RESOLUTION|>--- conflicted
+++ resolved
@@ -536,20 +536,9 @@
     module.set_oper_status(status)
     chassis.module_list.append(module)
 
-<<<<<<< HEAD
-    mock_module_table = MagicMock()
-    mock_set_flag_callback = MagicMock()
-    config_updater = SmartSwitchModuleConfigUpdater(
-        SYSLOG_IDENTIFIER,
-        chassis,
-        mock_module_table,
-        mock_set_flag_callback
-    )
-=======
     config_updater = SmartSwitchModuleConfigUpdater(SYSLOG_IDENTIFIER, chassis)
 
     # Test setting admin state to down
->>>>>>> 87070986
     admin_state = 0
     with patch.object(module, 'module_pre_shutdown') as mock_module_pre_shutdown, \
          patch.object(module, 'set_admin_state') as mock_set_admin_state:
