class MockDevice:
    def __init__(self):
        self.name = None
        self.presence = True
        self.model = 'Module Model'
        self.serial = 'Module Serial'

    def get_name(self):
        return self.name

    def get_presence(self):
        return self.presence

    def get_model(self):
        return self.model

    def get_serial(self):
        return self.serial


class MockModule(MockDevice):
    def __init__(self, module_index, module_name, module_desc, module_type, module_slot,
                 module_serial, asic_list=[]):
        self.module_index = module_index
        self.module_name = module_name
        self.module_desc = module_desc
        self.module_type = module_type
        self.hw_slot = module_slot
        self.module_status = ''
        self.admin_state = 1
        self.supervisor_slot = 16
        self.midplane_access = False
        self.asic_list = asic_list
        self.module_serial = module_serial
 
    def get_name(self):
        return self.module_name

    def get_description(self):
        return self.module_desc

    def get_type(self):
        return self.module_type

    def get_slot(self):
        return self.hw_slot

    def get_oper_status(self):
        return self.module_status

    def set_oper_status(self, status):
        self.module_status = status

    def set_admin_state(self, up):
        self.admin_state = up

    def get_admin_state(self):
        return self.admin_state

    def get_midplane_ip(self):
        return self.midplane_ip

    def set_midplane_ip(self):
        if self.supervisor_slot == self.get_slot():
            self.midplane_ip = '192.168.1.100'
        else:
            self.midplane_ip = '192.168.1.{}'.format(self.get_slot())

    def is_midplane_reachable(self):
        return self.midplane_access

    def set_midplane_reachable(self, up):
        self.midplane_access = up

    def get_all_asics(self):
        return self.asic_list

    def get_reboot_cause(self):
        reboot_cause = {
            'name': '2024_10_19_01_17_18',
            'cause': 'reboot',
            'comment': 'N/A',
            'time': 'N/A',
            'device': 'DPU0',
            'user': 'bla'
        }
        return reboot_cause

    def get_serial(self):
        return self.module_serial

class MockChassis:
    def __init__(self):
        self.module_list = []
        self.midplane_supervisor_access = False
        self._is_smartswitch = False

    def get_num_modules(self):
        return len(self.module_list)

    def get_module(self, index):
        module = self.module_list[index]
        return module

    def get_all_modules(self):
        return self.module_list

    def get_module_index(self, module_name):
        for module in self.module_list:
            if module.module_name == module_name:
                return module.module_index
        return -1

    def init_midplane_switch(self):
        return True

    def get_serial(self):
        return "Serial No"

    def get_model(self):
        return "Model A"

    def get_revision(self):
        return "Rev C"

    def is_smartswitch(self):
        return self._is_smartswitch

class MockSmartSwitchChassis:
    def __init__(self):
        self.module_list = []
        self.midplane_supervisor_access = False
        self._is_smartswitch = True

    def get_num_modules(self):
        return len(self.module_list)

    def get_module(self, index):
        module = self.module_list[index]
        return module

    def get_all_modules(self):
        return self.module_list

    def get_module_index(self, module_name):
        for module in self.module_list:
            if module.module_name == module_name:
                return module.module_index
        return -1

    def init_midplane_switch(self):
        return True

    def get_serial(self):
        return "Serial No"

    def get_model(self):
        return "Model A"

    def get_revision(self):
        return "Rev C"

<<<<<<< HEAD
    def is_smartswitch(self):
        return self._is_smartswitch
=======
    def get_dataplane_state(self):
        raise NotImplementedError

    def get_controlplane_state(self):
        raise NotImplementedError

class MockDpuChassis:

    def get_dpu_id(self):
        return 0

    def get_dataplane_state(self):
        raise NotImplementedError

    def get_controlplane_state(self):
        raise NotImplementedError
>>>>>>> fc557a1e
<|MERGE_RESOLUTION|>--- conflicted
+++ resolved
@@ -160,10 +160,9 @@
     def get_revision(self):
         return "Rev C"
 
-<<<<<<< HEAD
     def is_smartswitch(self):
         return self._is_smartswitch
-=======
+ 
     def get_dataplane_state(self):
         raise NotImplementedError
 
@@ -180,4 +179,3 @@
 
     def get_controlplane_state(self):
         raise NotImplementedError
->>>>>>> fc557a1e
