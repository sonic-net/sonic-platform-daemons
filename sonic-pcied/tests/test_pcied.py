--- conflicted
+++ resolved
@@ -8,11 +8,7 @@
 if sys.version_info >= (3, 3):
     from unittest.mock import MagicMock, patch, mock_open
 else:
-<<<<<<< HEAD
-    import mock
-=======
     from mock import MagicMock, patch, mock_open
->>>>>>> c0923007
 
 from sonic_py_common import daemon_base, device_info
 from .mock_platform import MockPcieUtil
