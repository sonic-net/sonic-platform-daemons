#!/usr/bin/env python2

"""
    xcvrd
    Transceiver information update daemon for SONiC
"""

try:
    import os
    import sys
    import time
    import signal
    import threading
    import json
    import string
    import ast
    import multiprocessing
    from swsscommon import swsscommon
    from sonic_daemon_base import daemon_base
    from sonic_daemon_base.daemon_base import Logger
    from sonic_daemon_base.daemon_base import DaemonBase
except ImportError, e:
    raise ImportError (str(e) + " - required module not found")

#
# Constants ====================================================================
#

SYSLOG_IDENTIFIER = "xcvrd"

PLATFORM_SPECIFIC_MODULE_NAME = "sfputil"
PLATFORM_SPECIFIC_CLASS_NAME = "SfpUtil"

TRANSCEIVER_INFO_TABLE = 'TRANSCEIVER_INFO'
TRANSCEIVER_DOM_SENSOR_TABLE = 'TRANSCEIVER_DOM_SENSOR'

SELECT_TIMEOUT_MSECS = 1000

DOM_INFO_UPDATE_PERIOD_SECS = 60
TIME_FOR_SFP_READY_SECS = 1
XCVRD_MAIN_THREAD_SLEEP_SECS = 60

SFP_STATUS_INSERTED = '1'
SFP_STATUS_REMOVED = '0'

EVENT_ON_ALL_SFP = '-1'
# events definition
SYSTEM_NOT_READY = 'system_not_ready'
SYSTEM_BECOME_READY = 'system_become_ready'
SYSTEM_FAIL = 'system_fail'
NORMAL_EVENT = 'normal'
# states definition
STATE_INIT = 'INIT STATE'
STATE_NORMAL = 'NORMAL STATE'
STATE_EXIT = 'EXIT STATE'

PHYSICAL_PORT_NOT_EXIST = -1
SFP_EEPROM_NOT_READY = -2

SFPUTIL_LOAD_ERROR = 1
PORT_CONFIG_LOAD_ERROR = 2
NOT_IMPLEMENTED_ERROR = 3

RETRY_TIMES_FOR_SYSTEM_READY = 24
RETRY_PERIOD_FOR_SYSTEM_READY_MSECS = 5000

TEMP_UNIT = 'C'
VOLT_UNIT = 'Volts'
POWER_UNIT = 'dBm'
BIAS_UNIT = 'mA'

media_settings = ''
g_dict = {}
# Global platform specific sfputil class instance
platform_sfputil = None
# Global chassis object based on new platform api
platform_chassis = None

# Global logger class instance
logger = Logger(SYSLOG_IDENTIFIER)

#
# Helper functions =============================================================
#

# Find out the underneath physical port list by logical name
def logical_port_name_to_physical_port_list(port_name):
    if port_name.startswith("Ethernet"):
        if platform_sfputil.is_logical_port(port_name):
            return platform_sfputil.get_logical_to_physical(port_name)
        else:
            logger.log_error("Invalid port '%s'" % port_name)
            return None
    else:
        return [int(port_name)]

# Get physical port name
def get_physical_port_name(logical_port, physical_port, ganged):
    if logical_port == physical_port:
        return logical_port
    elif ganged:
        return logical_port + ":%d (ganged)" % physical_port
    else:
        return logical_port

# Strip units and beautify
def strip_unit_and_beautify(value, unit):
    # Strip unit from raw data
    if type(value) is str:
        width = len(unit)
        if value[-width:] == unit:
            value = value[:-width]
        return value
    else:
        return str(value)

def _wrapper_get_presence(physical_port):
    if platform_chassis is not None:
        try:
            return platform_chassis.get_sfp(physical_port).get_presence()
        except NotImplementedError:
            pass
    return platform_sfputil.get_presence(physical_port)

def _wrapper_get_transceiver_info(physical_port):
    if platform_chassis is not None:
        try:
            return platform_chassis.get_sfp(physical_port).get_transceiver_info()
        except NotImplementedError:
            pass
    return platform_sfputil.get_transceiver_info_dict(physical_port)

def _wrapper_get_transceiver_dom_info(physical_port):
    if platform_chassis is not None:
        try:
            return platform_chassis.get_sfp(physical_port).get_transceiver_bulk_status()
        except NotImplementedError:
            pass
    return platform_sfputil.get_transceiver_dom_info_dict(physical_port)

def _wrapper_get_transceiver_dom_threshold_info(physical_port):
    if platform_chassis is not None:
        return None

    return platform_sfputil.get_transceiver_dom_threshold_info_dict(physical_port)

def _wrapper_get_transceiver_change_event():
    if platform_chassis is not None:
        try:
            status, events =  platform_chassis.get_change_event()
            sfp_events = events['sfp']
            return status, sfp_events
        except NotImplementedError:
            pass
    return platform_sfputil.get_transceiver_change_event()

# Remove unnecessary unit from the raw data
def beautify_dom_info_dict(dom_info_dict):
    dom_info_dict['temperature'] = strip_unit_and_beautify(dom_info_dict['temperature'], TEMP_UNIT)
    dom_info_dict['voltage'] = strip_unit_and_beautify(dom_info_dict['voltage'], VOLT_UNIT)
    dom_info_dict['rx1power'] = strip_unit_and_beautify(dom_info_dict['rx1power'], POWER_UNIT)
    dom_info_dict['rx2power'] = strip_unit_and_beautify(dom_info_dict['rx2power'], POWER_UNIT)
    dom_info_dict['rx3power'] = strip_unit_and_beautify(dom_info_dict['rx3power'], POWER_UNIT)
    dom_info_dict['rx4power'] = strip_unit_and_beautify(dom_info_dict['rx4power'], POWER_UNIT)
    dom_info_dict['tx1bias'] = strip_unit_and_beautify(dom_info_dict['tx1bias'], BIAS_UNIT)
    dom_info_dict['tx2bias'] = strip_unit_and_beautify(dom_info_dict['tx2bias'], BIAS_UNIT)
    dom_info_dict['tx3bias'] = strip_unit_and_beautify(dom_info_dict['tx3bias'], BIAS_UNIT)
    dom_info_dict['tx4bias'] = strip_unit_and_beautify(dom_info_dict['tx4bias'], BIAS_UNIT)
    dom_info_dict['tx1power'] = strip_unit_and_beautify(dom_info_dict['tx1power'], POWER_UNIT)
    dom_info_dict['tx2power'] = strip_unit_and_beautify(dom_info_dict['tx2power'], POWER_UNIT)
    dom_info_dict['tx3power'] = strip_unit_and_beautify(dom_info_dict['tx3power'], POWER_UNIT)
    dom_info_dict['tx4power'] = strip_unit_and_beautify(dom_info_dict['tx4power'], POWER_UNIT)

def beautify_dom_threshold_info_dict(dom_info_dict):
    dom_info_dict['temphighalarm'] = strip_unit_and_beautify(dom_info_dict['temphighalarm'], TEMP_UNIT)
    dom_info_dict['temphighwarning'] = strip_unit_and_beautify(dom_info_dict['temphighwarning'], TEMP_UNIT)
    dom_info_dict['templowalarm'] = strip_unit_and_beautify(dom_info_dict['templowalarm'], TEMP_UNIT)
    dom_info_dict['templowwarning'] = strip_unit_and_beautify(dom_info_dict['templowwarning'], TEMP_UNIT)

    dom_info_dict['vcchighalarm'] = strip_unit_and_beautify(dom_info_dict['vcchighalarm'], VOLT_UNIT)
    dom_info_dict['vcchighwarning'] = strip_unit_and_beautify(dom_info_dict['vcchighwarning'], VOLT_UNIT)
    dom_info_dict['vcclowalarm'] = strip_unit_and_beautify(dom_info_dict['vcclowalarm'], VOLT_UNIT)
    dom_info_dict['vcclowwarning'] = strip_unit_and_beautify(dom_info_dict['vcclowwarning'], VOLT_UNIT)

    dom_info_dict['txpowerhighalarm'] = strip_unit_and_beautify(dom_info_dict['txpowerhighalarm'], POWER_UNIT)
    dom_info_dict['txpowerlowalarm'] = strip_unit_and_beautify(dom_info_dict['txpowerlowalarm'], POWER_UNIT)
    dom_info_dict['txpowerhighwarning'] = strip_unit_and_beautify(dom_info_dict['txpowerhighwarning'], POWER_UNIT)
    dom_info_dict['txpowerlowwarning'] = strip_unit_and_beautify(dom_info_dict['txpowerlowwarning'], POWER_UNIT)

    dom_info_dict['rxpowerhighalarm'] = strip_unit_and_beautify(dom_info_dict['rxpowerhighalarm'], POWER_UNIT)
    dom_info_dict['rxpowerlowalarm'] = strip_unit_and_beautify(dom_info_dict['rxpowerlowalarm'], POWER_UNIT)
    dom_info_dict['rxpowerhighwarning'] = strip_unit_and_beautify(dom_info_dict['rxpowerhighwarning'], POWER_UNIT)
    dom_info_dict['rxpowerlowwarning'] = strip_unit_and_beautify(dom_info_dict['rxpowerlowwarning'], POWER_UNIT)

    dom_info_dict['txbiashighalarm'] = strip_unit_and_beautify(dom_info_dict['txbiashighalarm'], BIAS_UNIT)
    dom_info_dict['txbiaslowalarm'] = strip_unit_and_beautify(dom_info_dict['txbiaslowalarm'], BIAS_UNIT)
    dom_info_dict['txbiashighwarning'] = strip_unit_and_beautify(dom_info_dict['txbiashighwarning'], BIAS_UNIT)
    dom_info_dict['txbiaslowwarning'] = strip_unit_and_beautify(dom_info_dict['txbiaslowwarning'], BIAS_UNIT)

# Update port sfp info in db
def post_port_sfp_info_to_db(logical_port_name, table, transceiver_dict, 
                             stop_event=threading.Event()):
    ganged_port = False
    ganged_member_num = 1

    physical_port_list = logical_port_name_to_physical_port_list(logical_port_name)
    if physical_port_list is None:
        logger.log_error("No physical ports found for logical port '%s'" % logical_port_name)
        return PHYSICAL_PORT_NOT_EXIST

    if len(physical_port_list) > 1:
        ganged_port = True

    for physical_port in physical_port_list:
        if stop_event.is_set():
            break

        if not _wrapper_get_presence(physical_port):
            continue

        port_name = get_physical_port_name(logical_port_name, ganged_member_num, ganged_port)
        ganged_member_num += 1

        try:
            port_info_dict = _wrapper_get_transceiver_info(physical_port)
            if port_info_dict is not None:
                transceiver_dict[physical_port]=port_info_dict
                fvs = swsscommon.FieldValuePairs([('type', port_info_dict['type']),
                                                  ('hardwarerev', port_info_dict['hardwarerev']),
                                                  ('serialnum', port_info_dict['serialnum']),
                                                  ('manufacturename', port_info_dict['manufacturename']),
                                                  ('modelname', port_info_dict['modelname']),
                                                  ('vendor_oui',port_info_dict['vendor_oui']),
                                                  ('vendor_date',port_info_dict['vendor_date']),
                                                  ('Connector',port_info_dict['Connector']),
                                                  ('encoding',port_info_dict['encoding']),
                                                  ('ext_identifier',port_info_dict['ext_identifier']),
                                                  ('ext_rateselect_compliance',port_info_dict['ext_rateselect_compliance']),
                                                  ('cable_type',port_info_dict['cable_type']),
                                                  ('cable_length',port_info_dict['cable_length']),
                                                  ('specification_compliance',port_info_dict['specification_compliance']),
                                                  ('nominal_bit_rate',port_info_dict['nominal_bit_rate'])])
                table.set(port_name, fvs)
            else:
                return SFP_EEPROM_NOT_READY

        except NotImplementedError:
            logger.log_error("This functionality is currently not implemented for this platform")
            sys.exit(NOT_IMPLEMENTED_ERROR)

# Update port dom threshold info in db
def post_port_dom_threshold_info_to_db(logical_port_name, table,
                                       stop=threading.Event()):
    ganged_port = False
    ganged_member_num = 1

    physical_port_list = logical_port_name_to_physical_port_list(logical_port_name)
    if physical_port_list is None:
        logger.log_error("No physical ports found for logical port '%s'"
                                                           % logical_port_name)
        return PHYSICAL_PORT_NOT_EXIST

    if len(physical_port_list) > 1:
        ganged_port = True

    for physical_port in physical_port_list:
        if stop.is_set():
            break

        if not _wrapper_get_presence(physical_port):
            continue

        port_name = get_physical_port_name(logical_port_name,
                                           ganged_member_num, ganged_port)
        ganged_member_num += 1

        try:
            dom_info_dict = _wrapper_get_transceiver_dom_threshold_info(physical_port)
            if dom_info_dict is not None:
                beautify_dom_threshold_info_dict(dom_info_dict)
                fvs = swsscommon.FieldValuePairs(
                        [('temphighalarm', dom_info_dict['temphighalarm']),
                         ('temphighwarning', dom_info_dict['temphighwarning']),
                         ('templowalarm', dom_info_dict['templowalarm']),
                         ('templowwarning', dom_info_dict['templowwarning']),
                         ('vcchighalarm', dom_info_dict['vcchighalarm']),
                         ('vcchighwarning', dom_info_dict['vcchighwarning']),
                         ('vcclowalarm', dom_info_dict['vcclowalarm']),
                         ('vcclowwarning', dom_info_dict['vcclowwarning']),
                         ('txpowerhighalarm', dom_info_dict['txpowerhighalarm']),
                         ('txpowerlowalarm', dom_info_dict['txpowerlowalarm']),
                         ('txpowerhighwarning', dom_info_dict['txpowerhighwarning']),
                         ('txpowerlowwarning', dom_info_dict['txpowerlowwarning']),
                         ('rxpowerhighalarm', dom_info_dict['rxpowerhighalarm']),
                         ('rxpowerlowalarm', dom_info_dict['rxpowerlowalarm']),
                         ('rxpowerhighwarning', dom_info_dict['rxpowerhighwarning']),
                         ('rxpowerlowwarning', dom_info_dict['rxpowerlowwarning']),
                         ('txbiashighalarm', dom_info_dict['txbiashighalarm']),
                         ('txbiaslowalarm', dom_info_dict['txbiaslowalarm']),
                         ('txbiashighwarning', dom_info_dict['txbiashighwarning']),
                         ('txbiaslowwarning', dom_info_dict['txbiaslowwarning'])
                        ])
                table.set(port_name, fvs)
            else:
                return SFP_EEPROM_NOT_READY

        except NotImplementedError:
            logger.log_error("This functionality is currently not implemented for this platform")
            sys.exit(NOT_IMPLEMENTED_ERROR)

# Update port dom sensor info in db
def post_port_dom_info_to_db(logical_port_name, table, stop_event=threading.Event()):
    ganged_port = False
    ganged_member_num = 1

    physical_port_list = logical_port_name_to_physical_port_list(logical_port_name)
    if physical_port_list is None:
        logger.log_error("No physical ports found for logical port '%s'" % logical_port_name)
        return PHYSICAL_PORT_NOT_EXIST

    if len(physical_port_list) > 1:
        ganged_port = True

    for physical_port in physical_port_list:
        if stop_event.is_set():
            break

        if not _wrapper_get_presence(physical_port):
            continue

        port_name = get_physical_port_name(logical_port_name, ganged_member_num, ganged_port)
        ganged_member_num += 1

        try:
            dom_info_dict = _wrapper_get_transceiver_dom_info(physical_port)
            if dom_info_dict is not None:
                beautify_dom_info_dict(dom_info_dict)
                fvs = swsscommon.FieldValuePairs(
                        [('temperature', dom_info_dict['temperature']),
                         ('voltage', dom_info_dict['voltage']),
                         ('rx1power', dom_info_dict['rx1power']),
                         ('rx2power', dom_info_dict['rx2power']),
                         ('rx3power', dom_info_dict['rx3power']),
                         ('rx4power', dom_info_dict['rx4power']),
                         ('tx1bias', dom_info_dict['tx1bias']),
                         ('tx2bias', dom_info_dict['tx2bias']),
                         ('tx3bias', dom_info_dict['tx3bias']),
                         ('tx4bias', dom_info_dict['tx4bias']),
                         ('tx1power', dom_info_dict['tx1power']),
                         ('tx2power', dom_info_dict['tx2power']),
                         ('tx3power', dom_info_dict['tx3power']),
                         ('tx4power', dom_info_dict['tx4power'])
                        ])

                table.set(port_name, fvs)

            else:
                return SFP_EEPROM_NOT_READY

        except NotImplementedError:
            logger.log_error("This functionality is currently not implemented for this platform")
            sys.exit(NOT_IMPLEMENTED_ERROR)

# Update port dom/sfp info in db
def post_port_sfp_dom_info_to_db(is_warm_start, stop_event=threading.Event()):
    # Connect to STATE_DB and create transceiver dom/sfp info tables
    transceiver_dict = {}
    state_db = daemon_base.db_connect(swsscommon.STATE_DB)
    int_tbl = swsscommon.Table(state_db, TRANSCEIVER_INFO_TABLE)
    dom_tbl = swsscommon.Table(state_db, TRANSCEIVER_DOM_SENSOR_TABLE)

    appl_db = daemon_base.db_connect(swsscommon.APPL_DB)
    app_port_tbl = swsscommon.ProducerStateTable(appl_db,
                                                 swsscommon.APP_PORT_TABLE_NAME)

    # Post all the current interface dom/sfp info to STATE_DB
    logical_port_list = platform_sfputil.logical
    for logical_port_name in logical_port_list:
        if stop_event.is_set():
            break

        post_port_sfp_info_to_db(logical_port_name, int_tbl, transceiver_dict, stop_event)
        post_port_dom_info_to_db(logical_port_name, dom_tbl, stop_event)
        post_port_dom_threshold_info_to_db(logical_port_name, dom_tbl, stop_event)

        ## Do not notify media settings during warm reboot to avoid dataplane traffic impact
        if is_warm_start == False:
            notify_media_setting(logical_port_name, transceiver_dict, app_port_tbl)
            transceiver_dict.clear()

# Delete port dom/sfp info from db
def del_port_sfp_dom_info_from_db(logical_port_name, int_tbl, dom_tbl):
    ganged_port = False
    ganged_member_num = 1

    physical_port_list = logical_port_name_to_physical_port_list(logical_port_name)
    if physical_port_list is None:
        logger.log_error("No physical ports found for logical port '%s'" % logical_port_name)
        return PHYSICAL_PORT_NOT_EXIST

    if len(physical_port_list) > 1:
        ganged_port = True

    for physical_port in physical_port_list:
        port_name = get_physical_port_name(logical_port_name, ganged_member_num, ganged_port)
        ganged_member_num += 1

        try:
            int_tbl._del(port_name)
            dom_tbl._del(port_name)

        except NotImplementedError:
            logger.log_error("This functionality is currently not implemented for this platform")
            sys.exit(NOT_IMPLEMENTED_ERROR)

# recover missing sfp table entries if any
def recover_missing_sfp_table_entries(sfp_util, int_tbl, stop_event):
    transceiver_dict = {}
    
    keys = int_tbl.getKeys()
    logical_port_list = sfp_util.logical
    for logical_port_name in logical_port_list:
        if stop_event.is_set():
            break
        if logical_port_name not in keys:
            post_port_sfp_info_to_db(logical_port_name, int_tbl, transceiver_dict, stop_event)
    

def check_port_in_range(range_str, physical_port):
    range_separator = '-'
    range_list = range_str.split(range_separator)
    start_num = int(range_list[0].strip())
    end_num = int(range_list[1].strip())
    if start_num <= physical_port <= end_num:
        return True
    return False


def get_media_settings_value(physical_port, key):
    range_separator = '-'
    comma_separator = ','
    media_dict = {}
    default_dict = {}

    # Keys under global media settings can be a list or range or list of ranges
    # of physical port numbers. Below are some examples
    # 1-32
    # 1,2,3,4,5
    # 1-4,9-12

    if "GLOBAL_MEDIA_SETTINGS" in g_dict:
        for keys in g_dict["GLOBAL_MEDIA_SETTINGS"]:
            if comma_separator in keys:
                port_list = keys.split(comma_separator)
                for port in port_list:
                    if range_separator in port:
                        if check_port_in_range(port, physical_port):
                            media_dict = g_dict["GLOBAL_MEDIA_SETTINGS"][keys]
                            break
                    elif str(physical_port) == port:
                        media_dict = g_dict["GLOBAL_MEDIA_SETTINGS"][keys]
                        break

            elif range_separator in keys:
                if check_port_in_range(keys, physical_port):
                    media_dict = g_dict["GLOBAL_MEDIA_SETTINGS"][keys]

            # If there is a match in the global profile for a media type,
            # fetch those values
            if key[0] in media_dict:
                return media_dict[key[0]]
            elif key[1] in media_dict:
                return media_dict[key[1]]
            elif "Default" in media_dict:
                default_dict = media_dict['Default']

    media_dict = {}

    if "PORT_MEDIA_SETTINGS" in g_dict:
        for keys in g_dict["PORT_MEDIA_SETTINGS"]:
            if int(keys) == physical_port:
                media_dict = g_dict["PORT_MEDIA_SETTINGS"][keys]
                break
        if len(media_dict) == 0:
            if default_dict != 0:
                return default_dict
            else:
                logger.log_error("Error: No values for physical port '%d'"
                                  % physical_port)
            return {}
        if key[0] in media_dict:
            return media_dict[key[0]]
        elif key[1] in media_dict:
            return media_dict[key[1]]
        elif "Default" in media_dict:
            return media_dict['Default']
        elif len(default_dict) != 0:
            return default_dict
        else:
            return {}
    else:
       if default_dict != 0:
            return default_dict

def get_media_settings_key(physical_port, transceiver_dict):
    sup_compliance_str = '10/40G Ethernet Compliance Code'
    sup_len_str = 'Length Cable Assembly(m)'
    vendor_name_str = transceiver_dict[physical_port]['manufacturename']
    vendor_pn_str = transceiver_dict[physical_port]['modelname']
    vendor_key = string.upper(vendor_name_str) + '-' + vendor_pn_str

    media_len = ''
    if transceiver_dict[physical_port]['cable_type'] == sup_len_str:
        media_len = transceiver_dict[physical_port]['cable_length']

    media_compliance_dict_str = transceiver_dict[physical_port]['specification_compliance']
    media_compliance_dict = ast.literal_eval(media_compliance_dict_str)
    media_compliance_code = ''
    media_type = ''

    if sup_compliance_str in media_compliance_dict:
        media_compliance_code = media_compliance_dict[sup_compliance_str]

    media_type = transceiver_dict[physical_port]['type_abbrv_name']

    media_key = ''

    if len(media_type) != 0:
        media_key += media_type
    if len(media_compliance_code) != 0:
        media_key += '-' + media_compliance_code
        if len(media_len) != 0:
            media_key += '-' + media_len + 'M'

    return [vendor_key, media_key]

def get_media_val_str_from_dict(media_dict):
    media_str = ''
    lane_str = 'lane'
    lane_separator = ','
    tmp_dict={}

    for keys in media_dict:
        lane_num = int(keys.strip()[len(lane_str):])
        tmp_dict[lane_num] = media_dict[keys]

    for key in range(0, len(tmp_dict)):
        media_str += tmp_dict[key]
        if key != tmp_dict.keys()[-1]:
            media_str += lane_separator
    return media_str

def get_media_val_str(num_logical_ports, lane_dict):
    lane_str = "lane"
    logical_media_dict = {}
    num_lanes_on_port = len(lane_dict)

    # The physical ports has more than one logical port meaning it is
    # in breakout mode. So fetch the corresponding lanes from the file
    media_val_str = ''
    if (num_logical_ports > 1) and \
       (num_lanes_on_port > num_logical_ports):
        num_lanes_per_logical_port = num_lanes_on_port/num_logical_ports
        start_lane = logical_idx * num_lanes_per_logical_port

        for lane_idx in range(start_lane, start_lane + \
                              num_lanes_per_logical_port):
             lane_idx_str = lane_str + str(lane_idx)
             logical_lane_idx_str = lane_str + str(lane_idx - start_lane)
             logical_media_dict[logical_lane_idx_str] = lane_dict[lane_idx_str]

        media_val_str = get_media_val_str_from_dict(logical_media_dict)
    else:
        media_val_str = get_media_val_str_from_dict(lane_dict)
    return media_val_str

def notify_media_setting(logical_port_name, transceiver_dict,
                         app_port_tbl):
    if len(media_settings) == 0:
        return

    ganged_port = False
    ganged_member_num = 1

    physical_port_list = logical_port_name_to_physical_port_list(logical_port_name)
    if physical_port_list is None:
        logger.log_error("Error: No physical ports found for "
                               "logical port '%s'" % logical_port_name)
        return PHYSICAL_PORT_NOT_EXIST

    if len(physical_port_list) > 1:
        ganged_port = True

    for physical_port in physical_port_list:
        logical_port_list = platform_sfputil.get_physical_to_logical(physical_port)
        num_logical_ports = len(logical_port_list)
        logical_idx = logical_port_list.index(logical_port_name)
        if not _wrapper_get_presence(physical_port):
            logger.log_info("Media %d presence not detected during notify"
                             % physical_port)
            continue
        if physical_port not in transceiver_dict:
            logger.log_error("Media %d eeprom not populated in "
                             "transceiver dict" % physical_port)
            continue

        port_name = get_physical_port_name(logical_port_name,
                                           ganged_member_num, ganged_port)
        ganged_member_num += 1
        key = get_media_settings_key(physical_port, transceiver_dict)
        media_dict = get_media_settings_value(physical_port, key)

        if(len(media_dict) == 0):
            logger.log_error("Error in obtaining media setting")
            return

        fvs = swsscommon.FieldValuePairs(len(media_dict))

        index = 0
        for media_key in media_dict:
            if type(media_dict[media_key]) is dict:
                media_val_str = get_media_val_str(num_logical_ports, \
                                                  media_dict[media_key])
            else:
                media_val_str = media_dict[media_key]
            fvs[index] = (str(media_key), str(media_val_str))
            index += 1

        app_port_tbl.set(port_name, fvs)


#
# Helper classes ===============================================================
#

# Thread wrapper class to update dom info periodically
class dom_info_update_task:
    def __init__(self):
        self.task_thread = None
        self.task_stopping_event = threading.Event()

    def task_worker(self):
        logger.log_info("Start DOM monitoring loop")

        # Connect to STATE_DB and create transceiver dom info table
        state_db = daemon_base.db_connect(swsscommon.STATE_DB)
        dom_tbl = swsscommon.Table(state_db, TRANSCEIVER_DOM_SENSOR_TABLE)

        # Start loop to update dom info in DB periodically
        while not self.task_stopping_event.wait(DOM_INFO_UPDATE_PERIOD_SECS):
            logical_port_list = platform_sfputil.logical
            for logical_port_name in logical_port_list:
                post_port_dom_info_to_db(logical_port_name, dom_tbl, self.task_stopping_event)

        logger.log_info("Stop DOM monitoring loop")

    def task_run(self):
        if self.task_stopping_event.is_set():
            return

        self.task_thread = threading.Thread(target=self.task_worker)
        self.task_thread.start()

    def task_stop(self):
        self.task_stopping_event.set()
        self.task_thread.join()

# Process wrapper class to update sfp state info periodically
class sfp_state_update_task:
    def __init__(self):
        self.task_process = None
        self.task_stopping_event = multiprocessing.Event()

    def _mapping_event_from_change_event(self, status, port_dict):
        """
        mapping from what get_transceiver_change_event returns to event defined in the state machine
        the logic is pretty straightforword
        """
        if status:
            if bool(port_dict):
                event = NORMAL_EVENT
            else:
                event = SYSTEM_BECOME_READY
                # here, a simple timeout event whose port_dict is empty is mapped
                # into a SYSTEM_BECOME_READY event so that it can be handled
                port_dict[EVENT_ON_ALL_SFP] = SYSTEM_BECOME_READY
        else:
            if EVENT_ON_ALL_SFP in port_dict.keys():
                event = port_dict[EVENT_ON_ALL_SFP]
            else:
                # this should not happen. just for protection
                event = SYSTEM_FAIL
                port_dict[EVENT_ON_ALL_SFP] = SYSTEM_FAIL

        logger.log_debug("mapping from {} {} to {}".format(status, port_dict, event))
        return event

    def task_worker(self, stopping_event):
        logger.log_info("Start SFP monitoring loop")

        transceiver_dict = {}
        # Connect to STATE_DB and create transceiver dom/sfp info tables
        state_db = daemon_base.db_connect(swsscommon.STATE_DB)
        int_tbl = swsscommon.Table(state_db, TRANSCEIVER_INFO_TABLE)
        dom_tbl = swsscommon.Table(state_db, TRANSCEIVER_DOM_SENSOR_TABLE)

        # Connect to APPL_DB to notify Media notifications
        appl_db = daemon_base.db_connect(swsscommon.APPL_DB)
        app_port_tbl = swsscommon.ProducerStateTable(appl_db,
                                                     swsscommon.APP_PORT_TABLE_NAME)

        # Start loop to listen to the sfp change event
        # The state migrating sequence:
        # 1. When the system starts, it is in "INIT" state, calling get_transceiver_change_event
        #    with RETRY_PERIOD_FOR_SYSTEM_READY_MSECS as timeout for as many as RETRY_TIMES_FOR_SYSTEM_READY
        #    times
        # 2. Once 'system_become_ready' returned, the system enters "SYSTEM_READY" state and starts to monitor
        #    the insertion/removal event of all the SFP modules.
        #    In this state, receiving any system level event will be treated as an unrecoverable error and cause
        #    the daemon exit

        # states definition
        # - Initial state: INIT, before received system ready or a normal event
        # - Final state: EXIT
        # - other state: NORMAL, after has received system-ready or a normal event
        
        # events definition
        # - SYSTEM_NOT_READY
        # - SYSTEM_BECOME_READY
        #   - 
        # - NORMAL_EVENT
        #   - sfp insertion/removal
        #   - timeout returned by sfputil.get_change_event with status = true
        # - SYSTEM_FAIL
        
        # State transmit:
        # 1. SYSTEM_NOT_READY
        #     - INIT
        #       - retry < RETRY_TIMES_FOR_SYSTEM_READY
        #             retry ++
        #       - else
        #             max retry reached, treat as fatal, exit
        #     - NORMAL
        #         Treat as a fatal error, exit
        # 2. SYSTEM_BECOME_READY
        #     - INIT
        #         transmit to NORMAL
        #     - NORMAL
        #         log the event
        #         nop
        # 3. NORMAL_EVENT
        #     - INIT (for the vendors who don't implement SYSTEM_BECOME_READY)
        #         transmit to NORMAL
        #         handle the event normally
        #     - NORMAL
        #         handle the event normally
        # 4. SYSTEM_FAIL
        #     treat as a fatal error
        
        # State           event               next state
        # INIT            SYSTEM NOT READY    INIT / EXIT
        # INIT            SYSTEM BECOME READY NORMAL
        # NORMAL          SYSTEM BECOME READY NORMAL
        # INIT/NORMAL     SYSTEM FAIL         EXIT
        # INIT/NORMAL     NORMAL EVENT        NORMAL
        # NORMAL          SYSTEM NOT READY    EXIT
        # EXIT            -

        retry = 0
        timeout = RETRY_PERIOD_FOR_SYSTEM_READY_MSECS
        state = STATE_INIT
        unexpected_state = False
        while not stopping_event.is_set():
<<<<<<< HEAD
            next_state = None
            time_start = time.time()
            status, port_dict = platform_sfputil.get_transceiver_change_event(timeout)
            logger.log_debug("Got event {} {} in state {}".format(status, port_dict, state))
            event = self._mapping_event_from_change_event(status, port_dict)
            for key, value in port_dict.iteritems():
                if event == SYSTEM_NOT_READY:
                    if state == STATE_INIT:
                        # system not ready, wait and retry
                        if retry >= RETRY_TIMES_FOR_SYSTEM_READY:
                            logger.log_error("System failed to get ready in {} secs or received system error. Exiting...".format((RETRY_PERIOD_FOR_SYSTEM_READY_MSECS/1000)*RETRY_TIMES_FOR_SYSTEM_READY))
                            next_state = STATE_EXIT
                            break
                        retry = retry + 1

                        # get_transceiver_change_event may return immediately, 
                        # we want the retry expired in expected time period, 
                        # So need to calc the time diff, 
                        # if time diff less that the pre-defined waiting time, 
                        # use sleep() to complete the time.
                        time_now = time.time()
                        time_diff = time_now - time_start
                        if time_diff < RETRY_PERIOD_FOR_SYSTEM_READY_MSECS/1000:
                            time.sleep(RETRY_PERIOD_FOR_SYSTEM_READY_MSECS/1000 - time_diff)
                    elif state == STATE_NORMAL:
                        logger.log_error("Got system_not_ready in normal state, treat as fatal. Exiting...")
                        next_state = STATE_EXIT
                        break
                    else:
                        unexpected_state = True
                        next_state = STATE_EXIT
                        break
                elif event == SYSTEM_BECOME_READY:
                    if state == STATE_INIT:
                        next_state = STATE_NORMAL
                        logger.log_info("Got system_become_ready in init state, transmit to normal state")
                    elif state == STATE_NORMAL:
                        logger.log_info("Got system_become_ready in normal state, ignored")
                    else:
                        unexpected_state = True
                        next_state = STATE_EXIT
                        break
                elif event == NORMAL_EVENT:
                    if state == STATE_NORMAL or state == STATE_INIT:
                        if state == STATE_INIT:
                            next_state = STATE_NORMAL
                        # this is the originally logic that handled the transceiver change event
                        # this can be reached in two cases:
                        #   1. the state has been normal before got the event
                        #   2. the state was init and is transmitted to normal after got the event.
                        #      this is for the vendors who don't implement "system_not_ready/system_becom_ready" logic
                        logical_port_list = platform_sfputil.get_physical_to_logical(int(key))
                        for logical_port in logical_port_list:
                            if value == SFP_STATUS_INSERTED:
                                logger.log_info("Got SFP inserted event")
                                rc = post_port_sfp_info_to_db(logical_port, int_tbl, transceiver_dict)
                                # If we didn't get the sfp info, assuming the eeprom is not ready, give a try again.
                                if rc == SFP_EEPROM_NOT_READY:
                                    logger.log_warning("SFP EEPROM is not ready. One more try...")
                                    time.sleep(TIME_FOR_SFP_READY_SECS)
                                    post_port_sfp_info_to_db(logical_port, int_tbl, transceiver_dict)
                                post_port_dom_info_to_db(logical_port, dom_tbl)
                                post_port_dom_threshold_info_to_db(logical_port, dom_tbl)
                                notify_media_setting(logical_port, transceiver_dict, app_port_tbl)
                                transceiver_dict.clear()
                            elif value == SFP_STATUS_REMOVED:
                                logger.log_info("Got SFP removed event")
                                del_port_sfp_dom_info_from_db(logical_port, int_tbl, dom_tbl)
                            else:
                                # TODO, SFP return error code, need handle accordingly.
                                logger.log_warning("Got unknown event {}, ignored".format(value))
                                continue
                    else:
                        unexpected_state = True
                        next_state = STATE_EXIT
                        break
                elif event == SYSTEM_FAIL:
                    # no matter which state current it is, it's fatal
                    next_state = STATE_EXIT
                    logger.log_error("Got system_fail event on state {}, exiting".format(state))
                else:
                    logger.log_warning("Got unknown event {} on state {}.".format(event, state))

            if unexpected_state:
                next_state = STATE_EXIT
                logger.log_error("Facing unexpected state {}, exiting...".format(state))

            if next_state is not None:
                logger.log_debug("State transmitted from {} to {}".format(state, next_state))
                state = next_state

            if next_state == STATE_EXIT:
=======
            status, port_dict = _wrapper_get_transceiver_change_event()
            if status:
                for key, value in port_dict.iteritems():
                    logical_port_list = platform_sfputil.get_physical_to_logical(int(key))
                    for logical_port in logical_port_list:
                        if value == SFP_STATUS_INSERTED:
                            logger.log_info("Got SFP inserted event {}".format(logical_port))
                            rc = post_port_sfp_info_to_db(logical_port, int_tbl, transceiver_dict)
                            # If we didn't get the sfp info, assuming the eeprom is not ready, give a try again.
                            if rc == SFP_EEPROM_NOT_READY:
                                logger.log_warning("SFP EEPROM is not ready. One more try...")
                                time.sleep(TIME_FOR_SFP_READY_SECS)
                                post_port_sfp_info_to_db(logical_port, int_tbl, transceiver_dict)
                            post_port_dom_info_to_db(logical_port, dom_tbl)
                            post_port_dom_threshold_info_to_db(logical_port, dom_tbl)
                            notify_media_setting(logical_port, transceiver_dict, app_port_tbl)
                            transceiver_dict.clear()
                        elif value == SFP_STATUS_REMOVED:
                            logger.log_info("Got SFP removed event {}".format(logical_port))
                            del_port_sfp_dom_info_from_db(logical_port, int_tbl, dom_tbl)
                        else:
                            # TODO, SFP return error code, need handle accordingly.
                            continue
            else:
                # If get_transceiver_change_event() return error, will clean up the DB and then exit
                # TODO: next step need to define more error types to handle accordingly.
                logger.log_error("Failed to get transceiver change event. Exiting...")
>>>>>>> be616c8a
                os.kill(os.getppid(), signal.SIGTERM)
                break
            elif next_state == STATE_NORMAL:
                timeout = 0

        logger.log_info("Stop SFP monitoring loop")

    def task_run(self):
        if self.task_stopping_event.is_set():
            return

        self.task_process = multiprocessing.Process(target=self.task_worker,args=(self.task_stopping_event,))
        self.task_process.start()

    def task_stop(self):
        self.task_stopping_event.set()
        os.kill(self.task_process.pid, signal.SIGKILL)

#
# Daemon =======================================================================
#

class DaemonXcvrd(DaemonBase):
    def __init__(self):
        DaemonBase.__init__(self)

        self.timeout = XCVRD_MAIN_THREAD_SLEEP_SECS
        self.stop_event = threading.Event()

    # Signal handler
    def signal_handler(self, sig, frame):
        if sig == signal.SIGHUP:
            logger.log_info("Caught SIGHUP - ignoring...")
        elif sig == signal.SIGINT:
            logger.log_info("Caught SIGINT - exiting...")
            self.stop_event.set()
        elif sig == signal.SIGTERM:
            logger.log_info("Caught SIGTERM - exiting...")
            self.stop_event.set()
        else:
            logger.log_warning("Caught unhandled signal '" + sig + "'")

    # Wait for port config is done
    def wait_for_port_config_done(self):
        # Connect to APPL_DB and subscribe to PORT table notifications
        appl_db = daemon_base.db_connect(swsscommon.APPL_DB)

        sel = swsscommon.Select()
        sst = swsscommon.SubscriberStateTable(appl_db, swsscommon.APP_PORT_TABLE_NAME)
        sel.addSelectable(sst)

        # Make sure this daemon started after all port configured
        while not self.stop_event.is_set():
            (state, c) = sel.select(SELECT_TIMEOUT_MSECS)
            if state == swsscommon.Select.TIMEOUT:
                continue
            if state != swsscommon.Select.OBJECT:
                logger.log_warning("sel.select() did not return swsscommon.Select.OBJECT")
                continue

            (key, op, fvp) = sst.pop()
            if key in ["PortConfigDone", "PortInitDone"]:
                break

    def load_media_settings(self):
        global media_settings
        global g_dict
        (platform, hwsku_path) = self.get_path_to_platform_and_hwsku()

        media_settings_file_path = "/".join([platform, "media_settings.json"])
        if not os.path.isfile(media_settings_file_path):
            logger.log_info("xcvrd: No media file exists")
            return {}

        media_file = open(media_settings_file_path, "r")
        media_settings = media_file.read()
        g_dict = json.loads(media_settings)

    # Initialize daemon
    def init(self):
        global platform_sfputil
        global platform_chassis

        logger.log_info("Start daemon init...")

        # Load new platform api class
        try:
            import sonic_platform.platform
            import sonic_platform_base.sonic_sfp.sfputilhelper
            platform_chassis = sonic_platform.platform.Platform().get_chassis()
            logger.log_info("chassis loaded {}".format(platform_chassis))
            # we have to make use of sfputil for some features 
            # even though when new platform api is used for all vendors.
            # in this sense, we treat it as a part of new platform api.
            # we have already moved sfputil to sonic_platform_base
            # which is the root of new platform api.
            platform_sfputil = sonic_platform_base.sonic_sfp.sfputilhelper.SfpUtilHelper()
        except Exception as e:
            logger.log_warning("Failed to load chassis due to {}".format(repr(e)))

        # Load platform specific sfputil class
        if platform_chassis is None or platform_sfputil is None:
            try:
                platform_sfputil = self.load_platform_util(PLATFORM_SPECIFIC_MODULE_NAME, PLATFORM_SPECIFIC_CLASS_NAME)
            except Exception as e:
                logger.log_error("Failed to load sfputil: %s" % (str(e)), True)
                sys.exit(SFPUTIL_LOAD_ERROR)

        # Load port info
        try:
            port_config_file_path = self.get_path_to_port_config_file()
            platform_sfputil.read_porttab_mappings(port_config_file_path)
        except Exception, e:
            logger.log_error("Failed to read port info: %s" % (str(e)), True)
            sys.exit(PORT_CONFIG_LOAD_ERROR)

        # Connect to STATE_DB and create transceiver dom/sfp info tables
        state_db = daemon_base.db_connect(swsscommon.STATE_DB)
        self.int_tbl = swsscommon.Table(state_db, TRANSCEIVER_INFO_TABLE)
        self.dom_tbl = swsscommon.Table(state_db, TRANSCEIVER_DOM_SENSOR_TABLE)

        self.load_media_settings()
        warmstart = swsscommon.WarmStart()
        warmstart.initialize("xcvrd", "pmon")
        warmstart.checkWarmStart("xcvrd", "pmon", False)
        is_warm_start = warmstart.isWarmStart()

        # Make sure this daemon started after all port configured
        logger.log_info("Wait for port config is done")
        self.wait_for_port_config_done()

        # Post all the current interface dom/sfp info to STATE_DB
        logger.log_info("Post all port DOM/SFP info to DB")
        post_port_sfp_dom_info_to_db(is_warm_start, self.stop_event)

    # Deinitialize daemon
    def deinit(self):
        logger.log_info("Start daemon deinit...")

        # Delete all the information from DB and then exit
        logical_port_list = platform_sfputil.logical
        for logical_port_name in logical_port_list:
            del_port_sfp_dom_info_from_db(logical_port_name, self.int_tbl, self.dom_tbl)

    # Run daemon
    def run(self):
        logger.log_info("Starting up...")

        # Start daemon initialization sequence
        self.init()

        # Start the dom sensor info update thread
        dom_info_update = dom_info_update_task()
        dom_info_update.task_run()

        # Start the sfp state info update process
        sfp_state_update = sfp_state_update_task()
        sfp_state_update.task_run()

        # Start main loop
        logger.log_info("Start daemon main loop")

        while not self.stop_event.wait(self.timeout):
            # Check the integrity of the sfp info table and recover the missing entries if any
            recover_missing_sfp_table_entries(platform_sfputil, self.int_tbl, self.stop_event)

        logger.log_info("Stop daemon main loop")

        # Stop the dom sensor info update thread
        dom_info_update.task_stop()

        # Stop the sfp state info update process
        sfp_state_update.task_stop()

        # Start daemon deinitialization sequence
        self.deinit()

        logger.log_info("Shutting down...")

#
# Main =========================================================================
#

def main():
    xcvrd = DaemonXcvrd()
    xcvrd.run()

if __name__ == '__main__':
    main()<|MERGE_RESOLUTION|>--- conflicted
+++ resolved
@@ -771,7 +771,6 @@
         state = STATE_INIT
         unexpected_state = False
         while not stopping_event.is_set():
-<<<<<<< HEAD
             next_state = None
             time_start = time.time()
             status, port_dict = platform_sfputil.get_transceiver_change_event(timeout)
@@ -864,35 +863,6 @@
                 state = next_state
 
             if next_state == STATE_EXIT:
-=======
-            status, port_dict = _wrapper_get_transceiver_change_event()
-            if status:
-                for key, value in port_dict.iteritems():
-                    logical_port_list = platform_sfputil.get_physical_to_logical(int(key))
-                    for logical_port in logical_port_list:
-                        if value == SFP_STATUS_INSERTED:
-                            logger.log_info("Got SFP inserted event {}".format(logical_port))
-                            rc = post_port_sfp_info_to_db(logical_port, int_tbl, transceiver_dict)
-                            # If we didn't get the sfp info, assuming the eeprom is not ready, give a try again.
-                            if rc == SFP_EEPROM_NOT_READY:
-                                logger.log_warning("SFP EEPROM is not ready. One more try...")
-                                time.sleep(TIME_FOR_SFP_READY_SECS)
-                                post_port_sfp_info_to_db(logical_port, int_tbl, transceiver_dict)
-                            post_port_dom_info_to_db(logical_port, dom_tbl)
-                            post_port_dom_threshold_info_to_db(logical_port, dom_tbl)
-                            notify_media_setting(logical_port, transceiver_dict, app_port_tbl)
-                            transceiver_dict.clear()
-                        elif value == SFP_STATUS_REMOVED:
-                            logger.log_info("Got SFP removed event {}".format(logical_port))
-                            del_port_sfp_dom_info_from_db(logical_port, int_tbl, dom_tbl)
-                        else:
-                            # TODO, SFP return error code, need handle accordingly.
-                            continue
-            else:
-                # If get_transceiver_change_event() return error, will clean up the DB and then exit
-                # TODO: next step need to define more error types to handle accordingly.
-                logger.log_error("Failed to get transceiver change event. Exiting...")
->>>>>>> be616c8a
                 os.kill(os.getppid(), signal.SIGTERM)
                 break
             elif next_state == STATE_NORMAL:
