#!/usr/bin/env python3

"""
    xcvrd
    Transceiver information update daemon for SONiC
"""

try:
    import ast
    import copy
    import json
    import os
    import signal
    import sys
    import threading
    import time
    import datetime
    import subprocess
    import argparse
    import re
    import traceback
    import ctypes

    from sonic_py_common import daemon_base, device_info, logger
    from sonic_py_common import multi_asic
    from swsscommon import swsscommon

    from .xcvrd_utilities import sfp_status_helper
    from .xcvrd_utilities import port_mapping
    from .xcvrd_utilities import media_settings_parser
    from .xcvrd_utilities import optics_si_parser
<<<<<<< HEAD

    from sonic_platform_base.sonic_xcvr.api.public.cmis import CmisApi
=======
    
    from sonic_platform_base.sonic_xcvr.api.public.c_cmis import CmisApi
>>>>>>> b1e51c3e

except ImportError as e:
    raise ImportError(str(e) + " - required module not found")

#
# Constants ====================================================================
#

SYSLOG_IDENTIFIER = "xcvrd"

PLATFORM_SPECIFIC_MODULE_NAME = "sfputil"
PLATFORM_SPECIFIC_CLASS_NAME = "SfpUtil"

TRANSCEIVER_INFO_TABLE = 'TRANSCEIVER_INFO'
TRANSCEIVER_DOM_SENSOR_TABLE = 'TRANSCEIVER_DOM_SENSOR'
TRANSCEIVER_DOM_THRESHOLD_TABLE = 'TRANSCEIVER_DOM_THRESHOLD'
TRANSCEIVER_STATUS_TABLE = 'TRANSCEIVER_STATUS'
TRANSCEIVER_PM_TABLE = 'TRANSCEIVER_PM'

TRANSCEIVER_STATUS_TABLE_SW_FIELDS = ["status", "error"]

# Mgminit time required as per CMIS spec
MGMT_INIT_TIME_DELAY_SECS = 2

# SFP insert event poll duration
SFP_INSERT_EVENT_POLL_PERIOD_MSECS = 1000

DOM_INFO_UPDATE_PERIOD_SECS = 60
STATE_MACHINE_UPDATE_PERIOD_MSECS = 60000
TIME_FOR_SFP_READY_SECS = 1

EVENT_ON_ALL_SFP = '-1'
# events definition
SYSTEM_NOT_READY = 'system_not_ready'
SYSTEM_BECOME_READY = 'system_become_ready'
SYSTEM_FAIL = 'system_fail'
NORMAL_EVENT = 'normal'
# states definition
STATE_INIT = 0
STATE_NORMAL = 1
STATE_EXIT = 2

PHYSICAL_PORT_NOT_EXIST = -1
SFP_EEPROM_NOT_READY = -2

SFPUTIL_LOAD_ERROR = 1
PORT_CONFIG_LOAD_ERROR = 2
NOT_IMPLEMENTED_ERROR = 3
SFP_SYSTEM_ERROR = 4

RETRY_TIMES_FOR_SYSTEM_READY = 24
RETRY_PERIOD_FOR_SYSTEM_READY_MSECS = 5000

RETRY_TIMES_FOR_SYSTEM_FAIL = 24
RETRY_PERIOD_FOR_SYSTEM_FAIL_MSECS = 5000

TEMP_UNIT = 'C'
VOLT_UNIT = 'Volts'
POWER_UNIT = 'dBm'
BIAS_UNIT = 'mA'

g_dict = {}
# Global platform specific sfputil class instance
platform_sfputil = None
# Global chassis object based on new platform api
platform_chassis = None

# Global logger instance for helper functions and classes
# TODO: Refactor so that we only need the logger inherited
# by DaemonXcvrd
helper_logger = logger.Logger(SYSLOG_IDENTIFIER)

#
# Helper functions =============================================================
#


def is_cmis_api(api):
   return isinstance(api, CmisApi)


def get_cmis_application_desired(api, host_lane_count, speed):
    """
    Get the CMIS application code that matches the specified host side configurations

    Args:
        api:
            XcvrApi object
        host_lane_count:
            Number of lanes on the host side
        speed:
            Integer, the port speed of the host interface

    Returns:
        Integer, the transceiver-specific application code
    """

    if speed == 0 or host_lane_count == 0:
        return None

    if not is_cmis_api(api):
        return None

    appl_dict = api.get_application_advertisement()
    for index, app_info in appl_dict.items():
        if (app_info.get('host_lane_count') == host_lane_count and
        get_interface_speed(app_info.get('host_electrical_interface_id')) == speed):
            return (index & 0xf)

    return None


def get_interface_speed(ifname):
    """
    Get the port speed from the host interface name

    Args:
        ifname: String, interface name

    Returns:
        Integer, the port speed if success otherwise 0
    """
    # see HOST_ELECTRICAL_INTERFACE of sff8024.py
    speed = 0
    if '800G' in ifname:
        speed = 800000
    elif '400G' in ifname:
        speed = 400000
    elif '200G' in ifname:
        speed = 200000
    elif '100G' in ifname or 'CAUI-4' in ifname:
        speed = 100000
    elif '50G' in ifname or 'LAUI-2' in ifname:
        speed = 50000
    elif '40G' in ifname or 'XLAUI' in ifname or 'XLPPI' in ifname:
        speed = 40000
    elif '25G' in ifname:
        speed = 25000
    elif '10G' in ifname or 'SFI' in ifname or 'XFI' in ifname:
        speed = 10000
    elif '1000BASE' in ifname:
        speed = 1000
    else:
        helper_logger.log_error("No interface speed found for: '{}'".format(ifname))
    return speed


# Get physical port name


def get_physical_port_name(logical_port, physical_port, ganged):
    if ganged:
        return logical_port + ":{} (ganged)".format(physical_port)
    else:
        return logical_port

# Get physical port name dict (port_idx to port_name)


def get_physical_port_name_dict(logical_port_name, port_mapping):
    ganged_port = False
    ganged_member_num = 1

    physical_port_list = port_mapping.logical_port_name_to_physical_port_list(logical_port_name)
    if physical_port_list is None:
        helper_logger.log_error("No physical ports found for logical port '{}'".format(logical_port_name))
        return {}

    if len(physical_port_list) > 1:
        ganged_port = True

    port_name_dict = {}
    for physical_port in physical_port_list:
        port_name = get_physical_port_name(logical_port_name, ganged_member_num, ganged_port)
        ganged_member_num += 1
        port_name_dict[physical_port] = port_name

    return port_name_dict

# Strip units and beautify


def strip_unit_and_beautify(value, unit):
    # Strip unit from raw data
    if type(value) is str:
        width = len(unit)
        if value[-width:] == unit:
            value = value[:-width]
        return value
    else:
        return str(value)


def _wrapper_get_presence(physical_port):
    if platform_chassis is not None:
        try:
            return platform_chassis.get_sfp(physical_port).get_presence()
        except NotImplementedError:
            pass
    return platform_sfputil.get_presence(physical_port)


def _wrapper_is_replaceable(physical_port):
    if platform_chassis is not None:
        try:
            return platform_chassis.get_sfp(physical_port).is_replaceable()
        except NotImplementedError:
            pass
    return False


def _wrapper_get_transceiver_info(physical_port):
    if platform_chassis is not None:
        try:
            return platform_chassis.get_sfp(physical_port).get_transceiver_info()
        except NotImplementedError:
            pass
    return platform_sfputil.get_transceiver_info_dict(physical_port)


def _wrapper_get_transceiver_dom_info(physical_port):
    if platform_chassis is not None:
        try:
            return platform_chassis.get_sfp(physical_port).get_transceiver_bulk_status()
        except NotImplementedError:
            pass
    return platform_sfputil.get_transceiver_dom_info_dict(physical_port)


def _wrapper_get_transceiver_dom_threshold_info(physical_port):
    if platform_chassis is not None:
        try:
            return platform_chassis.get_sfp(physical_port).get_transceiver_threshold_info()
        except NotImplementedError:
            pass
    return platform_sfputil.get_transceiver_dom_threshold_info_dict(physical_port)


def _wrapper_get_transceiver_status(physical_port):
    if platform_chassis is not None:
        try:
            return platform_chassis.get_sfp(physical_port).get_transceiver_status()
        except NotImplementedError:
            pass
    return {}


def _wrapper_get_transceiver_pm(physical_port):
    if platform_chassis is not None:
        try:
            return platform_chassis.get_sfp(physical_port).get_transceiver_pm()
        except NotImplementedError:
            pass
    return {}


# Soak SFP insert event until management init completes
def _wrapper_soak_sfp_insert_event(sfp_insert_events, port_dict):
    for key, value in list(port_dict.items()):
        if value == sfp_status_helper.SFP_STATUS_INSERTED:
            sfp_insert_events[key] = time.time()
            del port_dict[key]
        elif value == sfp_status_helper.SFP_STATUS_REMOVED:
            if key in sfp_insert_events:
                del sfp_insert_events[key]

    for key, itime in list(sfp_insert_events.items()):
        if time.time() - itime >= MGMT_INIT_TIME_DELAY_SECS:
            port_dict[key] = sfp_status_helper.SFP_STATUS_INSERTED
            del sfp_insert_events[key]

def _wrapper_get_transceiver_change_event(timeout):
    if platform_chassis is not None:
        try:
            status, events = platform_chassis.get_change_event(timeout)
            sfp_events = events.get('sfp')
            sfp_errors = events.get('sfp_error')
            return status, sfp_events, sfp_errors
        except NotImplementedError:
            pass
    status, events = platform_sfputil.get_transceiver_change_event(timeout)
    return status, events, None


def _wrapper_get_sfp_type(physical_port):
    if platform_chassis:
        try:
            sfp = platform_chassis.get_sfp(physical_port)
        except (NotImplementedError, AttributeError):
            return None
        try:
            return sfp.sfp_type
        except (NotImplementedError, AttributeError):
            pass
    return None


def _wrapper_get_sfp_error_description(physical_port):
    if platform_chassis:
        try:
            return platform_chassis.get_sfp(physical_port).get_error_description()
        except NotImplementedError:
            pass
    return None

# Remove unnecessary unit from the raw data

def beautify_dom_info_dict(dom_info_dict, physical_port):
    for k, v in dom_info_dict.items():
        if k == 'temperature':
            dom_info_dict[k] = strip_unit_and_beautify(v, TEMP_UNIT)
        elif k == 'voltage':
            dom_info_dict[k] = strip_unit_and_beautify(v, VOLT_UNIT)
        elif re.match('^(tx|rx)[1-8]power$', k):
            dom_info_dict[k] = strip_unit_and_beautify(v, POWER_UNIT)
        elif re.match('^(tx|rx)[1-8]bias$', k):
            dom_info_dict[k] = strip_unit_and_beautify(v, BIAS_UNIT)
        elif type(v) is not str:
            # For all the other keys:
            dom_info_dict[k] = str(v)


def beautify_dom_threshold_info_dict(dom_info_dict):
    for k, v in dom_info_dict.items():
        if re.search('temp', k) is not None:
            dom_info_dict[k] = strip_unit_and_beautify(v, TEMP_UNIT)
        elif re.search('vcc', k) is not None:
            dom_info_dict[k] = strip_unit_and_beautify(v, VOLT_UNIT)
        elif re.search('power', k) is not None:
            dom_info_dict[k] = strip_unit_and_beautify(v, POWER_UNIT)
        elif re.search('txbias', k) is not None:
            dom_info_dict[k] = strip_unit_and_beautify(v, BIAS_UNIT)
        elif type(v) is not str:
            # For all the other keys:
            dom_info_dict[k] = str(v)


def beautify_transceiver_status_dict(transceiver_status_dict, physical_port):
    for k, v in transceiver_status_dict.items():
        if type(v) is str:
            continue
        transceiver_status_dict[k] = str(v)


def beautify_pm_info_dict(pm_info_dict, physical_port):
    for k, v in pm_info_dict.items():
        if type(v) is str:
            continue
        pm_info_dict[k] = str(v)

# Update port sfp info in db


def post_port_sfp_info_to_db(logical_port_name, port_mapping, table, transceiver_dict,
                             stop_event=threading.Event()):
    ganged_port = False
    ganged_member_num = 1

    physical_port_list = port_mapping.logical_port_name_to_physical_port_list(logical_port_name)
    if physical_port_list is None:
        helper_logger.log_error("No physical ports found for logical port '{}'".format(logical_port_name))
        return PHYSICAL_PORT_NOT_EXIST

    if len(physical_port_list) > 1:
        ganged_port = True

    for physical_port in physical_port_list:
        if stop_event.is_set():
            break

        if not _wrapper_get_presence(physical_port):
            continue

        port_name = get_physical_port_name(logical_port_name, ganged_member_num, ganged_port)
        ganged_member_num += 1

        try:
            port_info_dict = _wrapper_get_transceiver_info(physical_port)
            if port_info_dict is not None:
                is_replaceable = _wrapper_is_replaceable(physical_port)
                transceiver_dict[physical_port] = port_info_dict
                # if cmis is supported by the module
                if 'cmis_rev' in port_info_dict:
                    fvs = swsscommon.FieldValuePairs(
                        [('type', port_info_dict['type']),
                        ('vendor_rev', port_info_dict['vendor_rev']),
                        ('serial', port_info_dict['serial']),
                        ('manufacturer', port_info_dict['manufacturer']),
                        ('model', port_info_dict['model']),
                        ('vendor_oui', port_info_dict['vendor_oui']),
                        ('vendor_date', port_info_dict['vendor_date']),
                        ('connector', port_info_dict['connector']),
                        ('encoding', port_info_dict['encoding']),
                        ('ext_identifier', port_info_dict['ext_identifier']),
                        ('ext_rateselect_compliance', port_info_dict['ext_rateselect_compliance']),
                        ('cable_type', port_info_dict['cable_type']),
                        ('cable_length', str(port_info_dict['cable_length'])),
                        ('specification_compliance', port_info_dict['specification_compliance']),
                        ('nominal_bit_rate', str(port_info_dict['nominal_bit_rate'])),
                        ('application_advertisement', port_info_dict['application_advertisement']
                        if 'application_advertisement' in port_info_dict else 'N/A'),
                        ('is_replaceable', str(is_replaceable)),
                        ('dom_capability', port_info_dict['dom_capability']
                        if 'dom_capability' in port_info_dict else 'N/A'),
                        ('cmis_rev', port_info_dict['cmis_rev'] if 'cmis_rev' in port_info_dict else 'N/A'),
                        ('active_firmware', port_info_dict['active_firmware']
                        if 'active_firmware' in port_info_dict else 'N/A'),
                        ('inactive_firmware', port_info_dict['inactive_firmware']
                        if 'inactive_firmware' in port_info_dict else 'N/A'),
                        ('hardware_rev', port_info_dict['hardware_rev']
                        if 'hardware_rev' in port_info_dict else 'N/A'),
                        ('media_interface_code', port_info_dict['media_interface_code']
                        if 'media_interface_code' in port_info_dict else 'N/A'),
                        ('host_electrical_interface', port_info_dict['host_electrical_interface']
                        if 'host_electrical_interface' in port_info_dict else 'N/A'),
                        ('host_lane_count', str(port_info_dict['host_lane_count'])
                        if 'host_lane_count' in port_info_dict else 'N/A'),
                        ('media_lane_count', str(port_info_dict['media_lane_count'])
                        if 'media_lane_count' in port_info_dict else 'N/A'),
                        ('host_lane_assignment_option', str(port_info_dict['host_lane_assignment_option'])
                        if 'host_lane_assignment_option' in port_info_dict else 'N/A'),
                        ('media_lane_assignment_option', str(port_info_dict['media_lane_assignment_option'])
                        if 'media_lane_assignment_option' in port_info_dict else 'N/A'),
                        ('active_apsel_hostlane1', str(port_info_dict['active_apsel_hostlane1'])
                        if 'active_apsel_hostlane1' in port_info_dict else 'N/A'),
                        ('active_apsel_hostlane2', str(port_info_dict['active_apsel_hostlane2'])
                        if 'active_apsel_hostlane2' in port_info_dict else 'N/A'),
                        ('active_apsel_hostlane3', str(port_info_dict['active_apsel_hostlane3'])
                        if 'active_apsel_hostlane3' in port_info_dict else 'N/A'),
                        ('active_apsel_hostlane4', str(port_info_dict['active_apsel_hostlane4'])
                        if 'active_apsel_hostlane4' in port_info_dict else 'N/A'),
                        ('active_apsel_hostlane5', str(port_info_dict['active_apsel_hostlane5'])
                        if 'active_apsel_hostlane5' in port_info_dict else 'N/A'),
                        ('active_apsel_hostlane6', str(port_info_dict['active_apsel_hostlane6'])
                        if 'active_apsel_hostlane6' in port_info_dict else 'N/A'),
                        ('active_apsel_hostlane7', str(port_info_dict['active_apsel_hostlane7'])
                        if 'active_apsel_hostlane7' in port_info_dict else 'N/A'),
                        ('active_apsel_hostlane8', str(port_info_dict['active_apsel_hostlane8'])
                        if 'active_apsel_hostlane8' in port_info_dict else 'N/A'),
                        ('media_interface_technology', port_info_dict['media_interface_technology']
                        if 'media_interface_technology' in port_info_dict else 'N/A'),
                        ('supported_max_tx_power', str(port_info_dict['supported_max_tx_power'])
                        if 'supported_max_tx_power' in port_info_dict else 'N/A'),
                        ('supported_min_tx_power', str(port_info_dict['supported_min_tx_power'])
                        if 'supported_min_tx_power' in port_info_dict else 'N/A'),
                        ('supported_max_laser_freq', str(port_info_dict['supported_max_laser_freq'])
                        if 'supported_max_laser_freq' in port_info_dict else 'N/A'),
                        ('supported_min_laser_freq', str(port_info_dict['supported_min_laser_freq'])
                        if 'supported_min_laser_freq' in port_info_dict else 'N/A')
                    ])
                # else cmis is not supported by the module
                else:
                    fvs = swsscommon.FieldValuePairs([
                        ('type', port_info_dict['type']),
                        ('vendor_rev', port_info_dict['vendor_rev']),
                        ('serial', port_info_dict['serial']),
                        ('manufacturer', port_info_dict['manufacturer']),
                        ('model', port_info_dict['model']),
                        ('vendor_oui', port_info_dict['vendor_oui']),
                        ('vendor_date', port_info_dict['vendor_date']),
                        ('connector', port_info_dict['connector']),
                        ('encoding', port_info_dict['encoding']),
                        ('ext_identifier', port_info_dict['ext_identifier']),
                        ('ext_rateselect_compliance', port_info_dict['ext_rateselect_compliance']),
                        ('cable_type', port_info_dict['cable_type']),
                        ('cable_length', str(port_info_dict['cable_length'])),
                        ('specification_compliance', port_info_dict['specification_compliance']),
                        ('nominal_bit_rate', str(port_info_dict['nominal_bit_rate'])),
                        ('application_advertisement', port_info_dict['application_advertisement']
                        if 'application_advertisement' in port_info_dict else 'N/A'),
                        ('is_replaceable', str(is_replaceable)),
                        ('dom_capability', port_info_dict['dom_capability']
                        if 'dom_capability' in port_info_dict else 'N/A')
                    ])
                table.set(port_name, fvs)
            else:
                return SFP_EEPROM_NOT_READY

        except NotImplementedError:
            helper_logger.log_error("This functionality is currently not implemented for this platform")
            sys.exit(NOT_IMPLEMENTED_ERROR)

# Update port dom threshold info in db


def post_port_dom_threshold_info_to_db(logical_port_name, port_mapping, table,
                                       stop=threading.Event(), dom_th_info_cache=None):
    ganged_port = False
    ganged_member_num = 1

    physical_port_list = port_mapping.logical_port_name_to_physical_port_list(logical_port_name)
    if physical_port_list is None:
        helper_logger.log_error("No physical ports found for logical port '{}'".format(logical_port_name))
        return PHYSICAL_PORT_NOT_EXIST

    if len(physical_port_list) > 1:
        ganged_port = True

    for physical_port in physical_port_list:
        if stop.is_set():
            break

        if not _wrapper_get_presence(physical_port):
            continue

        port_name = get_physical_port_name(logical_port_name,
                                           ganged_member_num, ganged_port)
        ganged_member_num += 1

        try:
            if dom_th_info_cache is not None and physical_port in dom_th_info_cache:
                # If cache is enabled and there is a cache, no need read from EEPROM, just read from cache
                dom_info_dict = dom_th_info_cache[physical_port]
            else:
                dom_info_dict = _wrapper_get_transceiver_dom_threshold_info(physical_port)
                if dom_th_info_cache is not None:
                    # If cache is enabled, put dom threshold infomation to cache
                    dom_th_info_cache[physical_port] = dom_info_dict
            if dom_info_dict is not None:
                beautify_dom_threshold_info_dict(dom_info_dict)
                fvs = swsscommon.FieldValuePairs([(k, v) for k, v in dom_info_dict.items()])
                table.set(port_name, fvs)
            else:
                return SFP_EEPROM_NOT_READY

        except NotImplementedError:
            helper_logger.log_error("This functionality is currently not implemented for this platform")
            sys.exit(NOT_IMPLEMENTED_ERROR)

# Update port dom sensor info in db


def post_port_dom_info_to_db(logical_port_name, port_mapping, table, stop_event=threading.Event(), dom_info_cache=None):
    for physical_port, physical_port_name in get_physical_port_name_dict(logical_port_name, port_mapping).items():
        if stop_event.is_set():
            break

        if not _wrapper_get_presence(physical_port):
            continue

        try:
            if dom_info_cache is not None and physical_port in dom_info_cache:
                # If cache is enabled and dom information is in cache, just read from cache, no need read from EEPROM
                dom_info_dict = dom_info_cache[physical_port]
            else:
                dom_info_dict = _wrapper_get_transceiver_dom_info(physical_port)
                if dom_info_cache is not None:
                    # If cache is enabled, put dom information to cache
                    dom_info_cache[physical_port] = dom_info_dict
            if dom_info_dict is not None:
                beautify_dom_info_dict(dom_info_dict, physical_port)
                fvs = swsscommon.FieldValuePairs([(k, v) for k, v in dom_info_dict.items()])
                table.set(physical_port_name, fvs)
            else:
                return SFP_EEPROM_NOT_READY

        except NotImplementedError:
            helper_logger.log_error("This functionality is currently not implemented for this platform")
            sys.exit(NOT_IMPLEMENTED_ERROR)

# Update port pm info in db


def post_port_pm_info_to_db(logical_port_name, port_mapping, table, stop_event=threading.Event(), pm_info_cache=None):
    for physical_port, physical_port_name in get_physical_port_name_dict(logical_port_name, port_mapping).items():
        if stop_event.is_set():
            break

        if not _wrapper_get_presence(physical_port):
            continue

        if pm_info_cache is not None and physical_port in pm_info_cache:
            # If cache is enabled and pm info is in cache, just read from cache, no need read from EEPROM
            pm_info_dict = pm_info_cache[physical_port]
        else:
            pm_info_dict = _wrapper_get_transceiver_pm(physical_port)
            if pm_info_cache is not None:
                # If cache is enabled, put dom information to cache
                pm_info_cache[physical_port] = pm_info_dict
        if pm_info_dict is not None:
            # Skip if empty (i.e. get_transceiver_pm API is not applicable for this xcvr)
            if not pm_info_dict:
                continue
            beautify_pm_info_dict(pm_info_dict, physical_port)
            fvs = swsscommon.FieldValuePairs([(k, v) for k, v in pm_info_dict.items()])
            table.set(physical_port_name, fvs)
        else:
            return SFP_EEPROM_NOT_READY

# Delete port dom/sfp info from db


def del_port_sfp_dom_info_from_db(logical_port_name, port_mapping, int_tbl, dom_tbl, dom_threshold_tbl, pm_tbl):
    for physical_port_name in get_physical_port_name_dict(logical_port_name, port_mapping).values():
        try:
            if int_tbl:
                int_tbl._del(physical_port_name)
            if dom_tbl:
                dom_tbl._del(physical_port_name)
            if dom_threshold_tbl:
                dom_threshold_tbl._del(physical_port_name)
            if pm_tbl:
                pm_tbl._del(physical_port_name)

        except NotImplementedError:
            helper_logger.log_error("This functionality is currently not implemented for this platform")
            sys.exit(NOT_IMPLEMENTED_ERROR)


def check_port_in_range(range_str, physical_port):
    RANGE_SEPARATOR = '-'

    range_list = range_str.split(RANGE_SEPARATOR)
    start_num = int(range_list[0].strip())
    end_num = int(range_list[1].strip())
    if start_num <= physical_port <= end_num:
        return True
    return False


<<<<<<< HEAD
def get_media_settings_value(physical_port, key):
    GLOBAL_MEDIA_SETTINGS_KEY = 'GLOBAL_MEDIA_SETTINGS'
    PORT_MEDIA_SETTINGS_KEY = 'PORT_MEDIA_SETTINGS'
    DEFAULT_KEY = 'Default'
    RANGE_SEPARATOR = '-'
    COMMA_SEPARATOR = ','
    media_dict = {}
    default_dict = {}

    # Keys under global media settings can be a list or range or list of ranges
    # of physical port numbers. Below are some examples
    # 1-32
    # 1,2,3,4,5
    # 1-4,9-12

    if GLOBAL_MEDIA_SETTINGS_KEY in g_dict:
        for keys in g_dict[GLOBAL_MEDIA_SETTINGS_KEY]:
            if COMMA_SEPARATOR in keys:
                port_list = keys.split(COMMA_SEPARATOR)
                for port in port_list:
                    if RANGE_SEPARATOR in port:
                        if check_port_in_range(port, physical_port):
                            media_dict = g_dict[GLOBAL_MEDIA_SETTINGS_KEY][keys]
                            break
                    elif str(physical_port) == port:
                        media_dict = g_dict[GLOBAL_MEDIA_SETTINGS_KEY][keys]
                        break

            elif RANGE_SEPARATOR in keys:
                if check_port_in_range(keys, physical_port):
                    media_dict = g_dict[GLOBAL_MEDIA_SETTINGS_KEY][keys]

            # If there is a match in the global profile for a media type,
            # fetch those values
            if key[0] in media_dict:
                return media_dict[key[0]]
            elif key[0].split('-')[0] in media_dict:
                return media_dict[key[0].split('-')[0]]
            elif key[1] in media_dict:
                return media_dict[key[1]]
            elif DEFAULT_KEY in media_dict:
                default_dict = media_dict[DEFAULT_KEY]

    media_dict = {}

    if PORT_MEDIA_SETTINGS_KEY in g_dict:
        for keys in g_dict[PORT_MEDIA_SETTINGS_KEY]:
            if int(keys) == physical_port:
                media_dict = g_dict[PORT_MEDIA_SETTINGS_KEY][keys]
                break

        if len(media_dict) == 0:
            if len(default_dict) != 0:
                return default_dict
            else:
                helper_logger.log_info("Error: No values for physical port '{}'".format(physical_port))
            return {}

        if key[0] in media_dict:
            return media_dict[key[0]]
        elif key[0].split('-')[0] in media_dict:
            return media_dict[key[0].split('-')[0]]
        elif key[1] in media_dict:
            return media_dict[key[1]]
        elif DEFAULT_KEY in media_dict:
            return media_dict[DEFAULT_KEY]
        elif len(default_dict) != 0:
            return default_dict
    else:
        if len(default_dict) != 0:
            return default_dict

    return {}


def get_media_settings_key(physical_port, transceiver_dict):
    sup_compliance_str = '10/40G Ethernet Compliance Code'
    sup_len_str = 'Length Cable Assembly(m)'
    vendor_name_str = transceiver_dict[physical_port]['manufacturer']
    vendor_pn_str = transceiver_dict[physical_port]['model']
    vendor_key = vendor_name_str.upper() + '-' + vendor_pn_str

    media_len = ''
    if transceiver_dict[physical_port]['cable_type'] == sup_len_str:
        media_len = transceiver_dict[physical_port]['cable_length']

    media_compliance_dict_str = transceiver_dict[physical_port]['specification_compliance']
    media_compliance_code = ''
    media_type = ''
    media_key = ''
    media_compliance_dict = {}

    try:
        if _wrapper_get_sfp_type(physical_port) == 'QSFP_DD':
            media_compliance_code = media_compliance_dict_str
        else:
            media_compliance_dict = ast.literal_eval(media_compliance_dict_str)
            if sup_compliance_str in media_compliance_dict:
                media_compliance_code = media_compliance_dict[sup_compliance_str]
    except ValueError as e:
        helper_logger.log_error("Invalid value for port {} 'specification_compliance': {}".format(physical_port, media_compliance_dict_str))

    media_type = transceiver_dict[physical_port]['type_abbrv_name']

    if len(media_type) != 0:
        media_key += media_type
    if len(media_compliance_code) != 0:
        media_key += '-' + media_compliance_code
        if _wrapper_get_sfp_type(physical_port) == 'QSFP_DD':
            if media_compliance_code == "passive_copper_media_interface":
                if media_len != 0:
                    media_key += '-' + str(media_len) + 'M'
        else:
            if media_len != 0:
                media_key += '-' + str(media_len) + 'M'
    else:
        media_key += '-' + '*'

    return [vendor_key, media_key]

def get_media_val_str_from_dict(media_dict):
    LANE_STR = 'lane'
    LANE_SEPARATOR = ','

    media_str = ''
    tmp_dict = {}

    for keys in media_dict:
        lane_num = int(keys.strip()[len(LANE_STR):])
        tmp_dict[lane_num] = media_dict[keys]

    for key in range(0, len(tmp_dict)):
        media_str += tmp_dict[key]
        if key != list(tmp_dict.keys())[-1]:
            media_str += LANE_SEPARATOR
    return media_str


def get_media_val_str(num_logical_ports, lane_dict, logical_idx):
    LANE_STR = 'lane'

    logical_media_dict = {}
    num_lanes_on_port = len(lane_dict)

    # The physical ports has more than one logical port meaning it is
    # in breakout mode. So fetch the corresponding lanes from the file
    media_val_str = ''
    if (num_logical_ports > 1) and \
       (num_lanes_on_port >= num_logical_ports):
        num_lanes_per_logical_port = num_lanes_on_port//num_logical_ports
        start_lane = logical_idx * num_lanes_per_logical_port

        for lane_idx in range(start_lane, start_lane +
                              num_lanes_per_logical_port):
            lane_idx_str = LANE_STR + str(lane_idx)
            logical_lane_idx_str = LANE_STR + str(lane_idx - start_lane)
            logical_media_dict[logical_lane_idx_str] = lane_dict[lane_idx_str]

        media_val_str = get_media_val_str_from_dict(logical_media_dict)
    else:
        media_val_str = get_media_val_str_from_dict(lane_dict)
    return media_val_str


"""
    This function returns the NPU SI settings for a given logical port

    Args:
        lport:
            logical port name
        transceiver_dict:
            A dictionary containing the vendor specific transceiver information
        port_mapping:
            A PortMapping object

    Returns:
        A dictionary containing the NPU SI settings for the logical port
        Returns empty dictionary if the NPU SI settings are not found
"""
def get_npu_si_settings_dict(lport, transceiver_dict, port_mapping):
    if not g_dict:
        return {}

    physical_port = port_mapping.get_logical_to_physical(lport)[0]
    if not _wrapper_get_presence(physical_port):
        helper_logger.log_info("Get NPU SI settings: Port {} presence not detected".format(physical_port))
        return {}

    if physical_port not in transceiver_dict:
        helper_logger.log_error("Get NPU SI settings: Port {} eeprom not populated in transceiver dict".format(physical_port))
        return {}

    key = get_media_settings_key(physical_port, transceiver_dict)
    media_dict = get_media_settings_value(physical_port, key)
    if len(media_dict) == 0:
        helper_logger.log_debug("Get NPU SI settings: Error in obtaining media setting for {}".format(lport))
        return {}
    else:
        return media_dict

"""
    This function updates the NPU SI settings for a given logical port to APPL_DB
    It then sets the value of NPU_SI_SETTINGS_SYNC_STATUS to NPU_SI_SETTINGS_NOTIFIED

    Args:
        lport:
            logical port name
        transceiver_dict:
            A dictionary containing the vendor specific transceiver information
        xcvr_table_helper:
            A XcvrTableHelper object
        port_mapping:
            A PortMapping object
"""
def post_npu_si_settings_to_appl_db(lport, transceiver_dict,
                                     xcvr_table_helper, port_mapping):
    media_dict = get_npu_si_settings_dict(lport, transceiver_dict, port_mapping)
    if len(media_dict) == 0:
        helper_logger.log_error("NPI SI settings post: Media dict is empty for {}".format(lport))
        return

    asic_index = port_mapping.get_asic_id_for_logical_port(lport)
    physical_port = port_mapping.get_logical_to_physical(lport)[0]
    logical_port_list = port_mapping.get_physical_to_logical(physical_port)
    num_logical_ports = len(logical_port_list)
    logical_idx = logical_port_list.index(lport)

    fvs = swsscommon.FieldValuePairs(len(media_dict))

    index = 0
    for media_key in media_dict:
        if type(media_dict[media_key]) is dict:
            media_val_str = get_media_val_str(num_logical_ports,
                                                media_dict[media_key],
                                                logical_idx)
        else:
            media_val_str = media_dict[media_key]
        fvs[index] = (str(media_key), str(media_val_str))
        index += 1

    xcvr_table_helper.get_app_port_tbl(asic_index).set(lport, fvs)
    app_port_table_non_producer = xcvr_table_helper.get_non_producer_app_port_tbl(asic_index)
    app_port_table_non_producer.set(app_port_table_non_producer.APPL_DB, 'PORT_TABLE:{}'.format(lport), "NPU_SI_SETTINGS_SYNC_STATUS", "NPU_SI_SETTINGS_NOTIFIED")
    helper_logger.log_notice("{}: Posted NPU settings to APPL_DB".format(lport))

"""
    Checks if the module is CMIS SM driven

    Args:
        port_mapping:
            A PortMapping object
        lport:
            logical port name

    Returns:
        True if the module is CMIS SM driven
        False otherwise
"""
def is_module_cmis_sm_driven(port_mapping, lport):
    pport = port_mapping.get_logical_to_physical(lport)[0]

    # double-check the HW presence before moving forward
    sfp = platform_chassis.get_sfp(pport)
    if not sfp.get_presence():
        return False

    try:
        # Skip if XcvrApi is not supported
        api = sfp.get_xcvr_api()
        if api is None:
            helper_logger.log_error("{}: No xcvr api found while checking for module CMIS SM driven!".format(lport))
            return False

        if api.is_flat_memory():
            helper_logger.log_notice("{}: Flat memory module found while checking for module CMIS SM driven!".format(lport))
            return False

        return (isinstance(api, CmisApi))

    except AttributeError:
        # Return False if these essential routines are not available
        return False

"""
    Retrieves the value of a key from APP_DB PORT_TABLE for a given logical port

    Args:
        xcvr_table_helper:
            A XcvrTableHelper object
        port_mapping:
            A PortMapping object
        lport:
            logical port name
        key:
            key for the corresponding value to be retrieved

    Returns:
        The value of the key if the key is found in APP_PORT_TABLE
        None otherwise
"""
def get_app_port_table_val_by_key(xcvr_table_helper, port_mapping, lport, key):
    if xcvr_table_helper is None:
        helper_logger.log_error("xcvr_table_helper is None while getting "
                                "app port table value by key for lport {}".format(lport))
        return None

    if port_mapping is None:
        helper_logger.log_error("port_mapping is None while getting "
                                "app port table value by key for lport {}".format(lport))
        return None

    asic_index = port_mapping.get_asic_id_for_logical_port(lport)
    appl_db = xcvr_table_helper.get_non_producer_app_port_tbl(asic_index)
    if appl_db is None:
        helper_logger.log_error("appl_db is None for lport {} while getting app port table value by key".format(lport))
        return None

    app_port_table_fvs_dict = appl_db.get_all(appl_db.APPL_DB, 'PORT_TABLE:{}'.format(lport))
    if (app_port_table_fvs_dict is None) or (key not in app_port_table_fvs_dict):
        helper_logger.log_error("Unable to find key {} from APP_PORT_TABLE for lport {}".format(key, lport))
        return None

    return app_port_table_fvs_dict[key]

"""
    Checks if NPU SI settings update is required for a module

    Args:
        lport:
            logical port name
        xcvr_table_helper:
            A XcvrTableHelper object
        port_mapping:
            A PortMapping object
        transceiver_dict:
            A dictionary containing the vendor specific transceiver information
    Returns true if both the below conditions are true
        - npu_si_settings_sync_val == "NPU_SI_SETTINGS_DEFAULT"
        - NPU SI settings are available for the module
    Returns false otherwise
"""
def is_npu_si_settings_update_required(lport, xcvr_table_helper, port_mapping, transceiver_dict):
    npu_si_settings_sync_val = get_app_port_table_val_by_key(
                    xcvr_table_helper, port_mapping, lport, "NPU_SI_SETTINGS_SYNC_STATUS")
    if npu_si_settings_sync_val is None:
        helper_logger.log_error("NPU SI settings update required: npu_si_settings_sync_val is None for {}".format(lport))
        return False

    return (npu_si_settings_sync_val == "NPU_SI_SETTINGS_DEFAULT") and \
        (get_npu_si_settings_dict(lport, transceiver_dict, port_mapping) != {})

=======
>>>>>>> b1e51c3e
def waiting_time_compensation_with_sleep(time_start, time_to_wait):
    time_now = time.time()
    time_diff = time_now - time_start
    if time_diff < time_to_wait:
        time.sleep(time_to_wait - time_diff)

# Update port SFP status table for SW fields on receiving SFP change event


def update_port_transceiver_status_table_sw(logical_port_name, status_tbl, status, error_descriptions='N/A'):
    fvs = swsscommon.FieldValuePairs([('status', status), ('error', error_descriptions)])
    status_tbl.set(logical_port_name, fvs)

# Update port SFP status table for HW fields


def update_port_transceiver_status_table_hw(logical_port_name, port_mapping,
                                            table, stop_event=threading.Event(), transceiver_status_cache=None):
    for physical_port, physical_port_name in get_physical_port_name_dict(logical_port_name, port_mapping).items():
        if stop_event.is_set():
            break

        if not _wrapper_get_presence(physical_port):
            continue

        if transceiver_status_cache is not None and physical_port in transceiver_status_cache:
            # If cache is enabled and status info is in cache, just read from cache, no need read from EEPROM
            transceiver_status_dict = transceiver_status_cache[physical_port]
        else:
            transceiver_status_dict = _wrapper_get_transceiver_status(physical_port)
            if transceiver_status_cache is not None:
                # If cache is enabled, put status info to cache
                transceiver_status_cache[physical_port] = transceiver_status_dict
        if transceiver_status_dict is not None:
            # Skip if empty (i.e. get_transceiver_status API is not applicable for this xcvr)
            if not transceiver_status_dict:
                continue
            beautify_transceiver_status_dict(transceiver_status_dict, physical_port)
            fvs = swsscommon.FieldValuePairs([(k, v) for k, v in transceiver_status_dict.items()])
            table.set(physical_port_name, fvs)
        else:
            return SFP_EEPROM_NOT_READY

# Delete port from SFP status table


def delete_port_from_status_table_sw(logical_port_name, status_tbl):
    for f in TRANSCEIVER_STATUS_TABLE_SW_FIELDS:
        status_tbl.hdel(logical_port_name, f)

# Delete port from SFP status table for HW fields which are fetched from EEPROM


def delete_port_from_status_table_hw(logical_port_name, port_mapping, status_tbl):
    for physical_port_name in get_physical_port_name_dict(logical_port_name, port_mapping).values():
        found, fvs = status_tbl.get(physical_port_name)
        if not found:
            return
        status_dict = dict(fvs)
        for f in status_dict.keys():
            if f in TRANSCEIVER_STATUS_TABLE_SW_FIELDS:
                continue
            status_tbl.hdel(physical_port_name, f)

def is_fast_reboot_enabled():
    fastboot_enabled = subprocess.check_output('sonic-db-cli STATE_DB hget "FAST_RESTART_ENABLE_TABLE|system" enable', shell=True, universal_newlines=True)
    return "true" in fastboot_enabled

#
# Helper classes ===============================================================
#

# Thread wrapper class for CMIS transceiver management

class CmisManagerTask(threading.Thread):

    CMIS_MAX_RETRIES     = 3
    CMIS_DEF_EXPIRED     = 60 # seconds, default expiration time
    CMIS_MAX_HOST_LANES    = 8
    CMIS_NPU_SI_SETTINGS_WAIT_DURATION = 5 # seconds

    CMIS_STATE_UNKNOWN   = 'UNKNOWN'
    CMIS_STATE_INSERTED  = 'INSERTED'
    CMIS_STATE_DP_DEINIT = 'DP_DEINIT'
    CMIS_STATE_AP_CONF   = 'AP_CONFIGURED'
    CMIS_STATE_NPU_SI_SETTINGS_WAIT = 'NPU_SI_SETTINGS_WAIT'
    CMIS_STATE_DP_ACTIVATE = 'DP_ACTIVATION'
    CMIS_STATE_DP_INIT   = 'DP_INIT'
    CMIS_STATE_DP_TXON   = 'DP_TXON'
    CMIS_STATE_READY     = 'READY'
    CMIS_STATE_REMOVED   = 'REMOVED'
    CMIS_STATE_FAILED    = 'FAILED'

    def __init__(self, namespaces, port_mapping, main_thread_stop_event, skip_cmis_mgr=False):
        threading.Thread.__init__(self)
        self.name = "CmisManagerTask"
        self.exc = None
        self.task_stopping_event = threading.Event()
        self.main_thread_stop_event = main_thread_stop_event
        self.port_dict = {}
        self.port_mapping = copy.deepcopy(port_mapping)
        self.xcvr_table_helper = XcvrTableHelper(namespaces)
        self.isPortInitDone = False
        self.isPortConfigDone = False
        self.skip_cmis_mgr = skip_cmis_mgr
        self.namespaces = namespaces

    def log_debug(self, message):
        helper_logger.log_debug("CMIS: {}".format(message))

    def log_notice(self, message):
        helper_logger.log_notice("CMIS: {}".format(message))

    def log_error(self, message):
        helper_logger.log_error("CMIS: {}".format(message))

    def on_port_update_event(self, port_change_event):
        if port_change_event.event_type not in [port_change_event.PORT_SET, port_change_event.PORT_DEL]:
            return

        lport = port_change_event.port_name
        pport = port_change_event.port_index

        if lport in ['PortInitDone']:
            self.isPortInitDone = True
            return

        if lport in ['PortConfigDone']:
            self.isPortConfigDone = True
            return

        # Skip if it's not a physical port
        if not lport.startswith('Ethernet'):
            return

        # Skip if the physical index is not available
        if pport is None:
            return

        # Skip if the port/cage type is not a CMIS
        # 'index' can be -1 if STATE_DB|PORT_TABLE
        if lport not in self.port_dict:
            self.port_dict[lport] = {}

        if port_change_event.port_dict is None:
            return

        if port_change_event.event_type == port_change_event.PORT_SET:
            if pport >= 0:
                self.port_dict[lport]['index'] = pport
            if 'speed' in port_change_event.port_dict and port_change_event.port_dict['speed'] != 'N/A':
                self.port_dict[lport]['speed'] = port_change_event.port_dict['speed']
            if 'lanes' in port_change_event.port_dict:
                self.port_dict[lport]['lanes'] = port_change_event.port_dict['lanes']
            if 'host_tx_ready' in port_change_event.port_dict:
                self.port_dict[lport]['host_tx_ready'] = port_change_event.port_dict['host_tx_ready']
            if 'admin_status' in port_change_event.port_dict:
                self.port_dict[lport]['admin_status'] = port_change_event.port_dict['admin_status']
            if 'laser_freq' in port_change_event.port_dict:
                self.port_dict[lport]['laser_freq'] = int(port_change_event.port_dict['laser_freq'])
            if 'tx_power' in port_change_event.port_dict:
                self.port_dict[lport]['tx_power'] = float(port_change_event.port_dict['tx_power'])
            if 'subport' in port_change_event.port_dict:
                self.port_dict[lport]['subport'] = int(port_change_event.port_dict['subport'])

            self.force_cmis_reinit(lport, 0)
        else:
            self.port_dict[lport]['cmis_state'] = self.CMIS_STATE_REMOVED


    def get_cmis_dp_init_duration_secs(self, api):
        return api.get_datapath_init_duration()/1000

    def get_cmis_dp_deinit_duration_secs(self, api):
        return api.get_datapath_deinit_duration()/1000

    def get_cmis_module_power_up_duration_secs(self, api):
        return api.get_module_pwr_up_duration()/1000

    def get_cmis_module_power_down_duration_secs(self, api):
        return api.get_module_pwr_down_duration()/1000

    def get_cmis_host_lanes_mask(self, api, appl, host_lane_count, subport):
        """
        Retrieves mask of active host lanes based on appl, host lane count and subport

        Args:
            api:
                XcvrApi object
            appl:
                Integer, the transceiver-specific application code
            host_lane_count:
                Integer, number of lanes on the host side
            subport:
                Integer, 1-based logical port number of the physical port after breakout
                         0 means port is a non-breakout port

        Returns:
            Integer, a mask of the active lanes on the host side
            e.g. 0x3 for lane 0 and lane 1.
        """
        host_lanes_mask = 0

        if appl is None or host_lane_count <= 0 or subport < 0:
            self.log_error("Invalid input to get host lane mask - appl {} host_lane_count {} "
                            "subport {}!".format(appl, host_lane_count, subport))
            return host_lanes_mask

        host_lane_assignment_option = api.get_host_lane_assignment_option(appl)
        host_lane_start_bit = (host_lane_count * (0 if subport == 0 else subport - 1))
        if host_lane_assignment_option & (1 << host_lane_start_bit):
            host_lanes_mask = ((1 << host_lane_count) - 1) << host_lane_start_bit
        else:
            self.log_error("Unable to find starting host lane - host_lane_assignment_option {}"
                            " host_lane_start_bit {} host_lane_count {} subport {} appl {}!".format(
                            host_lane_assignment_option, host_lane_start_bit, host_lane_count,
                            subport, appl))

        return host_lanes_mask

    def get_cmis_media_lanes_mask(self, api, appl, lport, subport):
        """
        Retrieves mask of active media lanes based on appl, lport and subport

        Args:
            api:
                XcvrApi object
            appl:
                Integer, the transceiver-specific application code
            lport:
                String, logical port name
            subport:
                Integer, 1-based logical port number of the physical port after breakout
                         0 means port is a non-breakout port

        Returns:
            Integer, a mask of the active lanes on the media side
            e.g. 0xf for lane 0, lane 1, lane 2 and lane 3.
        """
        media_lanes_mask = 0
        media_lane_count = self.port_dict[lport]['media_lane_count']
        media_lane_assignment_option = self.port_dict[lport]['media_lane_assignment_options']

        if appl < 1 or media_lane_count <= 0 or subport < 0:
            self.log_error("Invalid input to get media lane mask - appl {} media_lane_count {} "
                            "lport {} subport {}!".format(appl, media_lane_count, lport, subport))
            return media_lanes_mask
	
        media_lane_start_bit = (media_lane_count * (0 if subport == 0 else subport - 1))
        if media_lane_assignment_option & (1 << media_lane_start_bit):
            media_lanes_mask = ((1 << media_lane_count) - 1) << media_lane_start_bit
        else:
            self.log_error("Unable to find starting media lane - media_lane_assignment_option {}"
                            " media_lane_start_bit {} media_lane_count {} lport {} subport {} appl {}!".format(
                            media_lane_assignment_option, media_lane_start_bit, media_lane_count,
                            lport, subport, appl))

        return media_lanes_mask

    def is_cmis_application_update_required(self, api, app_new, host_lanes_mask):
        """
        Check if the CMIS application update is required

        Args:
            api:
                XcvrApi object
            app_new:
                Integer, the transceiver-specific application code for the new application
            host_lanes_mask:
                Integer, a bitmask of the lanes on the host side
                e.g. 0x5 for lane 0 and lane 2.

        Returns:
            Boolean, true if application update is required otherwise false
        """
        if api.is_flat_memory() or app_new <= 0 or host_lanes_mask <= 0:
            self.log_error("Invalid input while checking CMIS update required - is_flat_memory {}"
                            "app_new {} host_lanes_mask {}!".format(
                            api.is_flat_memory(), app_new, host_lanes_mask))
            return False

        app_old = 0
        for lane in range(self.CMIS_MAX_HOST_LANES):
            if ((1 << lane) & host_lanes_mask) == 0:
                continue
            if app_old == 0:
                app_old = api.get_application(lane)
            elif app_old != api.get_application(lane):
                self.log_notice("Not all the lanes are in the same application mode "
                                "app_old {} current app {} lane {} host_lanes_mask {}".format(
                                app_old, api.get_application(lane), lane, host_lanes_mask))
                self.log_notice("Forcing application update...")
                return True

        if app_old == app_new:
            skip = True
            dp_state = api.get_datapath_state()
            conf_state = api.get_config_datapath_hostlane_status()
            for lane in range(self.CMIS_MAX_HOST_LANES):
                if ((1 << lane) & host_lanes_mask) == 0:
                    continue
                name = "DP{}State".format(lane + 1)
                if dp_state[name] != 'DataPathActivated':
                    skip = False
                    break
                name = "ConfigStatusLane{}".format(lane + 1)
                if conf_state[name] != 'ConfigSuccess':
                    skip = False
                    break
            return (not skip)
        return True

    def force_cmis_reinit(self, lport, retries=0):
        """
        Try to force the restart of CMIS state machine
        """
        self.port_dict[lport]['cmis_state'] = self.CMIS_STATE_INSERTED
        self.port_dict[lport]['cmis_retries'] = retries
        self.port_dict[lport]['cmis_expired'] = None # No expiration

    def check_module_state(self, api, states):
        """
        Check if the CMIS module is in the specified state

        Args:
            api:
                XcvrApi object
            states:
                List, a string list of states

        Returns:
            Boolean, true if it's in the specified state, otherwise false
        """
        return api.get_module_state() in states

    def check_config_error(self, api, host_lanes_mask, states):
        """
        Check if the CMIS configuration states are in the specified state

        Args:
            api:
                XcvrApi object
            host_lanes_mask:
                Integer, a bitmask of the lanes on the host side
                e.g. 0x5 for lane 0 and lane 2.
            states:
                List, a string list of states

        Returns:
            Boolean, true if all lanes are in the specified state, otherwise false
        """
        done = True
        cerr = api.get_config_datapath_hostlane_status()
        for lane in range(self.CMIS_MAX_HOST_LANES):
            if ((1 << lane) & host_lanes_mask) == 0:
                continue
            key = "ConfigStatusLane{}".format(lane + 1)
            if cerr[key] not in states:
                done = False
                break

        return done

    def check_datapath_init_pending(self, api, host_lanes_mask):
        """
        Check if the CMIS datapath init is pending

        Args:
            api:
                XcvrApi object
            host_lanes_mask:
                Integer, a bitmask of the lanes on the host side
                e.g. 0x5 for lane 0 and lane 2.

        Returns:
            Boolean, true if all lanes are pending datapath init, otherwise false
        """
        pending = True
        dpinit_pending_dict = api.get_dpinit_pending()
        for lane in range(self.CMIS_MAX_HOST_LANES):
            if ((1 << lane) & host_lanes_mask) == 0:
                continue
            key = "DPInitPending{}".format(lane + 1)
            if not dpinit_pending_dict[key]:
                pending = False
                break

        return pending

    def check_datapath_state(self, api, host_lanes_mask, states):
        """
        Check if the CMIS datapath states are in the specified state

        Args:
            api:
                XcvrApi object
            host_lanes_mask:
                Integer, a bitmask of the lanes on the host side
                e.g. 0x5 for lane 0 and lane 2.
            states:
                List, a string list of states

        Returns:
            Boolean, true if all lanes are in the specified state, otherwise false
        """
        done = True
        dpstate = api.get_datapath_state()
        for lane in range(self.CMIS_MAX_HOST_LANES):
            if ((1 << lane) & host_lanes_mask) == 0:
                continue
            key = "DP{}State".format(lane + 1)
            if dpstate[key] not in states:
                done = False
                break

        return done

    def get_configured_laser_freq_from_db(self, lport):
        """
           Return the Tx power configured by user in CONFIG_DB's PORT table
        """
        freq = 0
        asic_index = self.port_mapping.get_asic_id_for_logical_port(lport)
        port_tbl = self.xcvr_table_helper.get_cfg_port_tbl(asic_index)

        found, port_info = port_tbl.get(lport)
        if found and 'laser_freq' in dict(port_info):
            freq = dict(port_info)['laser_freq']
        return int(freq)

    def get_configured_tx_power_from_db(self, lport):
        """
           Return the Tx power configured by user in CONFIG_DB's PORT table
        """
        power = 0
        asic_index = self.port_mapping.get_asic_id_for_logical_port(lport)
        port_tbl = self.xcvr_table_helper.get_cfg_port_tbl(asic_index)

        found, port_info = port_tbl.get(lport)
        if found and 'tx_power' in dict(port_info):
            power = dict(port_info)['tx_power']
        return float(power)

    def get_host_tx_status(self, lport):
        host_tx_ready = 'false'

        asic_index = self.port_mapping.get_asic_id_for_logical_port(lport)
        state_port_tbl = self.xcvr_table_helper.get_state_port_tbl(asic_index)

        found, port_info = state_port_tbl.get(lport)
        if found and 'host_tx_ready' in dict(port_info):
            host_tx_ready = dict(port_info)['host_tx_ready']
        return host_tx_ready

    def get_port_admin_status(self, lport):
        admin_status = 'down'

        asic_index = self.port_mapping.get_asic_id_for_logical_port(lport)
        cfg_port_tbl = self.xcvr_table_helper.get_cfg_port_tbl(asic_index)

        found, port_info = cfg_port_tbl.get(lport)
        if found:
            # Check admin_status too ...just in case
            admin_status = dict(port_info).get('admin_status', 'down')
        return admin_status

    def configure_tx_output_power(self, api, lport, tx_power):
        min_p, max_p = api.get_supported_power_config()
        if tx_power < min_p:
           self.log_error("{} configured tx power {} < minimum power {} supported".format(lport, tx_power, min_p))
        if tx_power > max_p:
           self.log_error("{} configured tx power {} > maximum power {} supported".format(lport, tx_power, max_p))
        return api.set_tx_power(tx_power)

    def configure_laser_frequency(self, api, lport, freq, grid=75):
        _, _,  _, lowf, highf = api.get_supported_freq_config()
        if freq < lowf:
            self.log_error("{} configured freq:{} GHz is lower than the supported freq:{} GHz".format(lport, freq, lowf))
        if freq > highf:
            self.log_error("{} configured freq:{} GHz is higher than the supported freq:{} GHz".format(lport, freq, highf))
        chan = int(round((freq - 193100)/25))
        if chan % 3 != 0:
            self.log_error("{} configured freq:{} GHz is NOT in 75GHz grid".format(lport, freq))
        if api.get_tuning_in_progress():
            self.log_error("{} Tuning in progress, subport selection may fail!".format(lport))
        return api.set_laser_freq(freq, grid)

    def post_port_active_apsel_to_db(self, api, lport, host_lanes_mask):
        try:
            act_apsel = api.get_active_apsel_hostlane()
            appl_advt = api.get_application_advertisement()
        except NotImplementedError:
            helper_logger.log_error("Required feature is not implemented")
            return

        tuple_list = []
        for lane in range(self.CMIS_MAX_HOST_LANES):
            if ((1 << lane) & host_lanes_mask) == 0:
                continue
            act_apsel_lane = act_apsel.get('ActiveAppSelLane{}'.format(lane + 1), 'N/A')
            tuple_list.append(('active_apsel_hostlane{}'.format(lane + 1),
                               str(act_apsel_lane)))

        # also update host_lane_count and media_lane_count
        if len(tuple_list) > 0:
            appl_advt_act = appl_advt.get(act_apsel_lane)
            host_lane_count = appl_advt_act.get('host_lane_count', 'N/A') if appl_advt_act else 'N/A'
            tuple_list.append(('host_lane_count', str(host_lane_count)))
            media_lane_count = appl_advt_act.get('media_lane_count', 'N/A') if appl_advt_act else 'N/A'
            tuple_list.append(('media_lane_count', str(media_lane_count)))

        asic_index = self.port_mapping.get_asic_id_for_logical_port(lport)
        intf_tbl = self.xcvr_table_helper.get_intf_tbl(asic_index)
        fvs = swsscommon.FieldValuePairs(tuple_list)
        intf_tbl.set(lport, fvs)
        self.log_notice("{}: updated TRANSCEIVER_INFO_TABLE {}".format(lport, tuple_list))

    """
    Creates a dictionary of various fields of transceiver specific information
    which will be used to find the NPU SI settings for the port.

    Args:
        pport:
            Integer, physical port index
        lport:
            String, logical port name
        api:
            XcvrApi object

    Returns:
        Dictionary, a dictionary of various fields of transceiver specific information
        which will be used to find the NPU SI settings for the port.
    """
    def get_transceiver_info_dict_for_npu_si_settings(self, pport, lport, api):
        transceiver_info_dict = {}
        if api is None:
            helper_logger.log_error("Module {} api is None".format(lport))
            return None

        vendor_name = api.get_manufacturer()
        if vendor_name is None:
            helper_logger.log_info("Module {} vendor name not found".format(lport))
            return None

        model_name = api.get_model()
        if model_name is None:
            helper_logger.log_info("Module {} model name not found".format(lport))
            return None

        media_type = api.get_module_media_type()
        if media_type is None:
            helper_logger.log_info("Module {} media type not found".format(lport))
            return None

        cable_type = api.get_cable_length_type()
        if cable_type is None:
            helper_logger.log_info("Module {} cable type not found".format(lport))
            return None

        cable_length = api.get_cable_length()
        if cable_length is None:
            helper_logger.log_info("Module {} cable length not found".format(lport))
            return None

        type_abbrv_name = api.get_module_type_abbreviation()
        if type_abbrv_name is None:
            helper_logger.log_info("Module {} type abbrv name not found".format(lport))
            return None

        transceiver_info_dict[pport] = {"manufacturer": vendor_name,
                                        "model": model_name,
                                        "cable_type": cable_type,
                                        "cable_length": cable_length,
                                        "specification_compliance": media_type,
                                        "type_abbrv_name": type_abbrv_name}

        return transceiver_info_dict

    def task_worker(self):
        self.xcvr_table_helper = XcvrTableHelper(self.namespaces)

        # APPL_DB for CONFIG updates, and STATE_DB for insertion/removal
        sel, asic_context = port_mapping.subscribe_port_update_event(self.namespaces, helper_logger)
        while not self.task_stopping_event.is_set():
            # Handle port change event from main thread
            port_mapping.handle_port_update_event(sel,
                                                  asic_context,
                                                  self.task_stopping_event,
                                                  helper_logger,
                                                  self.on_port_update_event)

            for lport, info in self.port_dict.items():
                if self.task_stopping_event.is_set():
                    break

                if lport not in self.port_dict:
                    continue

                state = self.port_dict[lport].get('cmis_state', self.CMIS_STATE_UNKNOWN)
                if state in [self.CMIS_STATE_UNKNOWN,
                             self.CMIS_STATE_FAILED,
                             self.CMIS_STATE_READY,
                             self.CMIS_STATE_REMOVED]:
                    asic_id = self.port_mapping.get_asic_id_for_logical_port(lport)
                    cmis_reinit_rqd_val = get_app_port_table_val_by_key(
                                    self.xcvr_table_helper, self.port_mapping, lport, "CMIS_REINIT_REQUIRED")
                    if cmis_reinit_rqd_val is None:
                        self.log_error("{}: CMIS terminal states: cmis_reinit_rqd_val is None".format(lport))
                    else:
                        if cmis_reinit_rqd_val == "true":
                            app_port_table = self.xcvr_table_helper.get_non_producer_app_port_tbl(asic_id)
                            app_port_table.set(app_port_table.APPL_DB, 'PORT_TABLE:{}'.format(lport), "CMIS_REINIT_REQUIRED", "false")
                            self.log_notice("{}: CMIS terminal states: CMIS_REINIT_REQUIRED set to false".format(lport))
                    if state != self.CMIS_STATE_READY:
                        self.port_dict[lport]['appl'] = 0
                        self.port_dict[lport]['host_lanes_mask'] = 0
                    continue

                # Handle the case when Xcvrd was NOT running when 'host_tx_ready' or 'admin_status'
                # was updated or this is the first run so reconcile the above two attributes
                if 'host_tx_ready' not in self.port_dict[lport]:
                   self.port_dict[lport]['host_tx_ready'] = self.get_host_tx_status(lport)

                if 'admin_status' not in self.port_dict[lport]:
                   self.port_dict[lport]['admin_status'] = self.get_port_admin_status(lport)

                pport = int(info.get('index', "-1"))
                speed = int(info.get('speed', "0"))
                lanes = info.get('lanes', "").strip()
                subport = info.get('subport', 0)
                if pport < 0 or speed == 0 or len(lanes) < 1 or subport < 0:
                    continue

                # Desired port speed on the host side
                host_speed = speed
                host_lane_count = len(lanes.split(','))

                # double-check the HW presence before moving forward
                sfp = platform_chassis.get_sfp(pport)
                if not sfp.get_presence():
                    self.port_dict[lport]['cmis_state'] = self.CMIS_STATE_REMOVED
                    continue

                try:
                    # Skip if XcvrApi is not supported
                    api = sfp.get_xcvr_api()
                    if api is None:
                        self.log_error("{}: skipping CMIS state machine since no xcvr api!!!".format(lport))
                        self.port_dict[lport]['cmis_state'] = self.CMIS_STATE_READY
                        continue

                    if not is_module_cmis_sm_driven(self.port_mapping, lport):
                        self.log_notice("{}: Skipping CMIS state machine as module not CMIS SM driven".format(lport))
                        self.port_dict[lport]['cmis_state'] = self.CMIS_STATE_READY
                        continue

                    if api.is_coherent_module():
                       if 'tx_power' not in self.port_dict[lport]:
                           self.port_dict[lport]['tx_power'] = self.get_configured_tx_power_from_db(lport)
                       if 'laser_freq' not in self.port_dict[lport]:
                           self.port_dict[lport]['laser_freq'] = self.get_configured_laser_freq_from_db(lport)
                except AttributeError:
                    # Skip if these essential routines are not available
                    self.port_dict[lport]['cmis_state'] = self.CMIS_STATE_READY
                    continue

                # CMIS expiration and retries
                #
                # A retry should always start over at INSETRTED state, while the
                # expiration will reset the state to INSETRTED and advance the
                # retry counter
                now = datetime.datetime.now()
                expired = self.port_dict[lport].get('cmis_expired')
                retries = self.port_dict[lport].get('cmis_retries', 0)
                host_lanes_mask = self.port_dict[lport].get('host_lanes_mask', 0)
                appl = self.port_dict[lport].get('appl', 0)
                if state != self.CMIS_STATE_INSERTED and (host_lanes_mask <= 0 or appl < 1):
                    self.log_error("{}: Unexpected value for host_lanes_mask {} or appl {} in "
                                    "{} state".format(lport, host_lanes_mask, appl, state))
                    self.port_dict[lport]['cmis_state'] = self.CMIS_STATE_FAILED
                    continue

                self.log_notice("{}: {}G, lanemask=0x{:x}, CMIS state={}, Module state={}, DP state={}, appl {} host_lane_count {} "
                                "retries={}".format(lport, int(speed/1000), host_lanes_mask, state,
                                api.get_module_state(), api.get_datapath_state(), appl, host_lane_count, retries))
                if retries > self.CMIS_MAX_RETRIES:
                    self.log_error("{}: FAILED".format(lport))
                    self.port_dict[lport]['cmis_state'] = self.CMIS_STATE_FAILED
                    continue

                try:
                    # CMIS state transitions
                    if state == self.CMIS_STATE_INSERTED:
                        self.port_dict[lport]['appl'] = get_cmis_application_desired(api, host_lane_count, host_speed)
                        if self.port_dict[lport]['appl'] is None:
                            self.log_error("{}: no suitable app for the port appl {} host_lane_count {} "
                                            "host_speed {}".format(lport, appl, host_lane_count, host_speed))
                            self.port_dict[lport]['cmis_state'] = self.CMIS_STATE_FAILED
                            continue
                        appl = self.port_dict[lport]['appl']
                        self.log_notice("{}: Setting appl={}".format(lport, appl))

                        self.port_dict[lport]['host_lanes_mask'] = self.get_cmis_host_lanes_mask(api,
                                                                        appl, host_lane_count, subport)
                        if self.port_dict[lport]['host_lanes_mask'] <= 0:
                            self.log_error("{}: Invalid lane mask received - host_lane_count {} subport {} "
                                            "appl {}!".format(lport, host_lane_count, subport, appl))
                            self.port_dict[lport]['cmis_state'] = self.CMIS_STATE_FAILED
                            continue
                        host_lanes_mask = self.port_dict[lport]['host_lanes_mask']
                        self.log_notice("{}: Setting host_lanemask=0x{:x}".format(lport, host_lanes_mask))
			
                        self.port_dict[lport]['media_lane_count'] = int(api.get_media_lane_count(appl))
                        self.port_dict[lport]['media_lane_assignment_options'] = int(api.get_media_lane_assignment_option(appl))
                        media_lane_count = self.port_dict[lport]['media_lane_count']
                        media_lane_assignment_options = self.port_dict[lport]['media_lane_assignment_options']
                        self.port_dict[lport]['media_lanes_mask'] = self.get_cmis_media_lanes_mask(api,
                                                                        appl, lport, subport)
                        if self.port_dict[lport]['media_lanes_mask'] <= 0:
                            self.log_error("{}: Invalid media lane mask received - media_lane_count {} "
                                            "media_lane_assignment_options {} subport {}"
                                            " appl {}!".format(lport, media_lane_count, media_lane_assignment_options, subport, appl))
                            self.port_dict[lport]['cmis_state'] = self.CMIS_STATE_FAILED
                            continue
                        media_lanes_mask = self.port_dict[lport]['media_lanes_mask']
                        self.log_notice("{}: Setting media_lanemask=0x{:x}".format(lport, media_lanes_mask))

                        if self.port_dict[lport]['host_tx_ready'] != 'true' or \
                                self.port_dict[lport]['admin_status'] != 'up':
                           self.log_notice("{} Forcing Tx laser OFF".format(lport))
                           # Force DataPath re-init
                           api.tx_disable_channel(media_lanes_mask, True)
                           self.port_dict[lport]['cmis_state'] = self.CMIS_STATE_READY
                           continue
                    # Configure the target output power if ZR module
                        if api.is_coherent_module():
                           tx_power = self.port_dict[lport]['tx_power']
                           # Prevent configuring same tx power multiple times
                           if 0 != tx_power and tx_power != api.get_tx_config_power():
                              if 1 != self.configure_tx_output_power(api, lport, tx_power):
                                 self.log_error("{} failed to configure Tx power = {}".format(lport, tx_power))
                              else:
                                 self.log_notice("{} Successfully configured Tx power = {}".format(lport, tx_power))

                        need_update = self.is_cmis_application_update_required(api, appl, host_lanes_mask)

                        # For ZR module, Datapath needes to be re-initlialized on new channel selection
                        if api.is_coherent_module():
                           freq = self.port_dict[lport]['laser_freq']
                           # If user requested frequency is NOT the same as configured on the module
                           # force datapath re-initialization
                           if 0 != freq and freq != api.get_laser_config_freq():
                              need_update = True

                        cmis_reinit_rqd_val = get_app_port_table_val_by_key(
                                        self.xcvr_table_helper, self.port_mapping, lport, "CMIS_REINIT_REQUIRED")
                        if cmis_reinit_rqd_val is None:
                            self.log_error("{}: cmis_reinit_rqd_val is None".format(lport))
                        elif cmis_reinit_rqd_val == "true":
                            need_update = True
                            self.log_notice("{}: Forcing CMIS reinit as CMIS_REINIT_REQUIRED is true".format(lport))

                        if not need_update:
                            # No application updates
                            self.log_notice("{}: no CMIS application update required...READY".format(lport))
                            self.port_dict[lport]['cmis_state'] = self.CMIS_STATE_READY
                            continue
                        self.log_notice("{}: force Datapath reinit".format(lport))
                        self.port_dict[lport]['cmis_state'] = self.CMIS_STATE_DP_DEINIT
                    elif state == self.CMIS_STATE_DP_DEINIT:
                        # D.2.2 Software Deinitialization
                        api.set_datapath_deinit(host_lanes_mask)

                        # D.1.3 Software Configuration and Initialization
                        media_lanes_mask = self.port_dict[lport]['media_lanes_mask']
                        if not api.tx_disable_channel(media_lanes_mask, True):
                            self.log_notice("{}: unable to turn off tx power with host_lanes_mask {}".format(lport, host_lanes_mask))
                            self.port_dict[lport]['cmis_retries'] = retries + 1
                            continue

                        #Sets module to high power mode and doesn't impact datapath if module is already in high power mode
                        api.set_lpmode(False)
                        self.port_dict[lport]['cmis_state'] = self.CMIS_STATE_AP_CONF
                        dpDeinitDuration = self.get_cmis_dp_deinit_duration_secs(api)
                        modulePwrUpDuration = self.get_cmis_module_power_up_duration_secs(api)
                        self.log_notice("{}: DpDeinit duration {} secs, modulePwrUp duration {} secs".format(lport, dpDeinitDuration, modulePwrUpDuration))
                        self.port_dict[lport]['cmis_expired'] = now + datetime.timedelta(seconds = max(modulePwrUpDuration, dpDeinitDuration))

                    elif state == self.CMIS_STATE_AP_CONF:
                        # Explicit control bit to apply custom Host SI settings. 
                        # It will be set to 1 and applied via set_application if 
                        # custom SI settings is applicable
                        ec = 0

                        # TODO: Use fine grained time when the CMIS memory map is available
                        if not self.check_module_state(api, ['ModuleReady']):
                            if (expired is not None) and (expired <= now):
                                self.log_notice("{}: timeout for 'ModuleReady'".format(lport))
                                self.force_cmis_reinit(lport, retries + 1)
                            continue

                        if not self.check_datapath_state(api, host_lanes_mask, ['DataPathDeactivated']):
                            if (expired is not None) and (expired <= now):
                                self.log_notice("{}: timeout for 'DataPathDeactivated state'".format(lport))
                                self.force_cmis_reinit(lport, retries + 1)
                            continue

                        if api.is_coherent_module():
                        # For ZR module, configure the laser frequency when Datapath is in Deactivated state
                           freq = self.port_dict[lport]['laser_freq']
                           if 0 != freq:
                                if 1 != self.configure_laser_frequency(api, lport, freq):
                                   self.log_error("{} failed to configure laser frequency {} GHz".format(lport, freq))
                                else:
                                   self.log_notice("{} configured laser frequency {} GHz".format(lport, freq))

                        # Stage custom SI settings
                        if optics_si_parser.optics_si_present():
                            optics_si_dict = {}
                            # Apply module SI settings if applicable
                            lane_speed = int(speed/1000)//host_lane_count
                            optics_si_dict = optics_si_parser.fetch_optics_si_setting(pport, lane_speed, sfp)
                            
                            self.log_debug("Read SI parameters for port {} from optics_si_settings.json vendor file:".format(lport))
                            for key, sub_dict in optics_si_dict.items():
                                self.log_debug("{}".format(key))
                                for sub_key, value in sub_dict.items():
                                    self.log_debug("{}: {}".format(sub_key, str(value)))
                            
                            if optics_si_dict:
                                self.log_notice("{}: Apply Optics SI found for Vendor: {}  PN: {} lane speed: {}G".
                                                 format(lport, api.get_manufacturer(), api.get_model(), lane_speed))
                                if not api.stage_custom_si_settings(host_lanes_mask, optics_si_dict):
                                    self.log_notice("{}: unable to stage custom SI settings ".format(lport))
                                    self.force_cmis_reinit(lport, retries + 1)
                                    continue

                                # Set Explicit control bit to apply Custom Host SI settings
                                ec = 1

                        npu_si_settings_wait_required = False
                        transceiver_info_for_npu_si_settings = self.get_transceiver_info_dict_for_npu_si_settings(pport, lport, api)
                        if transceiver_info_for_npu_si_settings is not None:
                            if is_npu_si_settings_update_required(lport, self.xcvr_table_helper, self.port_mapping, transceiver_info_for_npu_si_settings):
                                post_npu_si_settings_to_appl_db(lport, transceiver_info_for_npu_si_settings, self.xcvr_table_helper, self.port_mapping)
                                npu_si_settings_wait_required = True
                        else:
                            self.log_error("{}: transceiver_info_for_npu_si_settings is None in CMIS_STATE_AP_CONF state".format(lport))

                        # D.1.3 Software Configuration and Initialization
                        api.set_application(host_lanes_mask, appl, ec)
                        if not api.scs_apply_datapath_init(host_lanes_mask):
                            self.log_notice("{}: unable to set application and stage DP init".format(lport))
                            self.force_cmis_reinit(lport, retries + 1)
                            continue

                        if npu_si_settings_wait_required:
                            self.port_dict[lport]['cmis_state'] = self.CMIS_STATE_NPU_SI_SETTINGS_WAIT
                            self.port_dict[lport]['cmis_expired'] = now + datetime.timedelta(seconds = self.CMIS_NPU_SI_SETTINGS_WAIT_DURATION)
                        else:
                            self.port_dict[lport]['cmis_state'] = self.CMIS_STATE_DP_INIT
                    elif state == self.CMIS_STATE_NPU_SI_SETTINGS_WAIT:
                        npu_si_settings_sync_val = get_app_port_table_val_by_key(self.xcvr_table_helper, self.port_mapping, lport, "NPU_SI_SETTINGS_SYNC_STATUS")
                        if npu_si_settings_sync_val is None:
                            self.log_error("{}: npu_si_settings_sync_val is None in CMIS_STATE_NPU_SI_SETTINGS_WAIT state".format(lport))
                            self.port_dict[lport]['cmis_state'] = self.CMIS_STATE_FAILED
                            continue
                        if npu_si_settings_sync_val == "NPU_SI_SETTINGS_DONE":
                            self.port_dict[lport]['cmis_state'] = self.CMIS_STATE_DP_INIT
                            self.log_notice("{}: NPU SI settings is done now".format(lport))
                        else:
                            if (expired is not None) and (expired <= now):
                                self.log_notice("{}: timeout for CMIS_STATE_NPU_SI_SETTINGS_WAIT".format(lport))
                                self.force_cmis_reinit(lport, retries + 1)
                            continue
                    elif state == self.CMIS_STATE_DP_INIT:
                        if not self.check_config_error(api, host_lanes_mask, ['ConfigSuccess']):
                            if (expired is not None) and (expired <= now):
                                self.log_notice("{}: timeout for 'ConfigSuccess'".format(lport))
                                self.force_cmis_reinit(lport, retries + 1)
                            continue

                        if hasattr(api, 'get_cmis_rev'):
                            # Check datapath init pending on module that supports CMIS 5.x
                            majorRev = int(api.get_cmis_rev().split('.')[0])
                            if majorRev >= 5 and not self.check_datapath_init_pending(api, host_lanes_mask):
                                self.log_notice("{}: datapath init not pending".format(lport))
                                self.force_cmis_reinit(lport, retries + 1)
                                continue

                        # Ensure the Datapath is NOT Activated unless the host Tx siganl is good.
                        # NOTE: Some CMIS compliant modules may have 'auto-squelch' feature where
                        # the module won't take datapaths to Activated state if host tries to enable
                        # the datapaths while there is no good Tx signal from the host-side.
                        if self.port_dict[lport]['admin_status'] != 'up' or \
                                self.port_dict[lport]['host_tx_ready'] != 'true':
                            self.log_notice("{} waiting for host tx ready...".format(lport))
                            continue

                        # D.1.3 Software Configuration and Initialization
                        api.set_datapath_init(host_lanes_mask)
                        dpInitDuration = self.get_cmis_dp_init_duration_secs(api)
                        self.log_notice("{}: DpInit duration {} secs".format(lport, dpInitDuration))
                        self.port_dict[lport]['cmis_expired'] = now + datetime.timedelta(seconds=dpInitDuration)
                        self.port_dict[lport]['cmis_state'] = self.CMIS_STATE_DP_TXON
                    elif state == self.CMIS_STATE_DP_TXON:
                        if not self.check_datapath_state(api, host_lanes_mask, ['DataPathInitialized']):
                            if (expired is not None) and (expired <= now):
                                self.log_notice("{}: timeout for 'DataPathInitialized'".format(lport))
                                self.force_cmis_reinit(lport, retries + 1)
                            continue

                        # Turn ON the laser
                        media_lanes_mask = self.port_dict[lport]['media_lanes_mask']
                        api.tx_disable_channel(media_lanes_mask, False)
                        self.log_notice("{}: Turning ON tx power".format(lport))
                        self.port_dict[lport]['cmis_state'] = self.CMIS_STATE_DP_ACTIVATE
                    elif state == self.CMIS_STATE_DP_ACTIVATE:
                        if not self.check_datapath_state(api, host_lanes_mask, ['DataPathActivated']):
                            if (expired is not None) and (expired <= now):
                                self.log_notice("{}: timeout for 'DataPathActivated'".format(lport))
                                self.force_cmis_reinit(lport, retries + 1)
                            continue

                        self.log_notice("{}: READY".format(lport))
                        self.port_dict[lport]['cmis_state'] = self.CMIS_STATE_READY

                        # Setting CMIS_REINIT_REQUIRED to false to avoid CMIS re-init caused by TRANSCEIVER_INFO table
                        # update through post_port_active_apsel_to_db
                        asic_id = self.port_mapping.get_asic_id_for_logical_port(lport)
                        cmis_reinit_rqd_val = get_app_port_table_val_by_key(
                                        self.xcvr_table_helper, self.port_mapping, lport, "CMIS_REINIT_REQUIRED")
                        if cmis_reinit_rqd_val is None:
                            self.log_error("{}: CMIS_STATE_DP_ACTIVATE state: cmis_reinit_rqd_val is None".format(lport))
                        else:
                            if cmis_reinit_rqd_val == "true":
                                app_port_table = self.xcvr_table_helper.get_non_producer_app_port_tbl(asic_id)
                                app_port_table.set(app_port_table.APPL_DB, 'PORT_TABLE:{}'.format(lport), "CMIS_REINIT_REQUIRED", "false")
                                self.log_notice("{}: CMIS_STATE_DP_ACTIVATE state: CMIS_REINIT_REQUIRED set to false".format(lport))

                        self.post_port_active_apsel_to_db(api, lport, host_lanes_mask)

                except (NotImplementedError, AttributeError) as e:
                    self.log_error("{}: internal errors due to {}".format(lport, e))
                    self.port_dict[lport]['cmis_state'] = self.CMIS_STATE_FAILED

        self.log_notice("Stopped")

    def run(self):
        if platform_chassis is None:
            self.log_notice("Platform chassis is not available, stopping...")
            return

        if self.skip_cmis_mgr:
            self.log_notice("Skipping CMIS Task Manager")
            return

        try:
            self.task_worker()
        except Exception as e:
            helper_logger.log_error("Exception occured at {} thread due to {}".format(threading.current_thread().getName(), repr(e)))
            exc_type, exc_value, exc_traceback = sys.exc_info()
            msg = traceback.format_exception(exc_type, exc_value, exc_traceback)
            for tb_line in msg:
                for tb_line_split in tb_line.splitlines():
                    helper_logger.log_error(tb_line_split)
            self.exc = e
            self.main_thread_stop_event.set()

    def join(self):
        self.task_stopping_event.set()
        if not self.skip_cmis_mgr:
            threading.Thread.join(self)
            if self.exc:
                raise self.exc

# Thread wrapper class to update dom info periodically


class DomInfoUpdateTask(threading.Thread):
    def __init__(self, namespaces, port_mapping, main_thread_stop_event):
        threading.Thread.__init__(self)
        self.name = "DomInfoUpdateTask"
        self.exc = None
        self.task_stopping_event = threading.Event()
        self.main_thread_stop_event = main_thread_stop_event
        self.port_mapping = copy.deepcopy(port_mapping)
        self.namespaces = namespaces

    def task_worker(self):
        self.xcvr_table_helper = XcvrTableHelper(self.namespaces)
        helper_logger.log_info("Start DOM monitoring loop")
        dom_info_cache = {}
        dom_th_info_cache = {}
        transceiver_status_cache = {}
        pm_info_cache = {}
        sel, asic_context = port_mapping.subscribe_port_config_change(self.namespaces)

        # Start loop to update dom info in DB periodically
        while not self.task_stopping_event.wait(DOM_INFO_UPDATE_PERIOD_SECS):
            # Clear the cache at the begin of the loop to make sure it will be clear each time
            dom_info_cache.clear()
            dom_th_info_cache.clear()
            transceiver_status_cache.clear()
            pm_info_cache.clear()

            # Handle port change event from main thread
            port_mapping.handle_port_config_change(sel, asic_context, self.task_stopping_event, self.port_mapping, helper_logger, self.on_port_config_change)
            logical_port_list = self.port_mapping.logical_port_list
            for logical_port_name in logical_port_list:
                # Get the asic to which this port belongs
                asic_index = self.port_mapping.get_asic_id_for_logical_port(logical_port_name)
                if asic_index is None:
                    helper_logger.log_warning("Got invalid asic index for {}, ignored".format(logical_port_name))
                    continue

                if not sfp_status_helper.detect_port_in_error_status(logical_port_name, self.xcvr_table_helper.get_status_tbl(asic_index)):
                    try:
                        post_port_dom_info_to_db(logical_port_name, self.port_mapping, self.xcvr_table_helper.get_dom_tbl(asic_index), self.task_stopping_event, dom_info_cache=dom_info_cache)
                    except (KeyError, TypeError) as e:
                        #continue to process next port since execption could be raised due to port reset, transceiver removal
                        helper_logger.log_warning("Got exception {} while processing dom info for port {}, ignored".format(repr(e), logical_port_name))
                        continue
                    try:
                        update_port_transceiver_status_table_hw(logical_port_name,
                                                                self.port_mapping,
                                                                self.xcvr_table_helper.get_status_tbl(asic_index),
                                                                self.task_stopping_event,
                                                                transceiver_status_cache=transceiver_status_cache)
                    except (KeyError, TypeError) as e:
                        #continue to process next port since execption could be raised due to port reset, transceiver removal
                        helper_logger.log_warning("Got exception {} while processing transceiver status hw for port {}, ignored".format(repr(e), logical_port_name))
                        continue
                    try:
                        post_port_pm_info_to_db(logical_port_name, self.port_mapping, self.xcvr_table_helper.get_pm_tbl(asic_index), self.task_stopping_event, pm_info_cache=pm_info_cache)
                    except (KeyError, TypeError) as e:
                        #continue to process next port since execption could be raised due to port reset, transceiver removal
                        helper_logger.log_warning("Got exception {} while processing pm info for port {}, ignored".format(repr(e), logical_port_name))
                        continue

        helper_logger.log_info("Stop DOM monitoring loop")

    def run(self):
        if self.task_stopping_event.is_set():
            return
        try:
            self.task_worker()
        except Exception as e:
            helper_logger.log_error("Exception occured at {} thread due to {}".format(threading.current_thread().getName(), repr(e)))
            exc_type, exc_value, exc_traceback = sys.exc_info()
            msg = traceback.format_exception(exc_type, exc_value, exc_traceback)
            for tb_line in msg:
                for tb_line_split in tb_line.splitlines():
                    helper_logger.log_error(tb_line_split)
            self.exc = e
            self.main_thread_stop_event.set()

    def join(self):
        self.task_stopping_event.set()
        threading.Thread.join(self)
        if self.exc:
            raise self.exc

    def on_port_config_change(self, port_change_event):
        if port_change_event.event_type == port_mapping.PortChangeEvent.PORT_REMOVE:
            self.on_remove_logical_port(port_change_event)
        self.port_mapping.handle_port_change_event(port_change_event)

    def on_remove_logical_port(self, port_change_event):
        """Called when a logical port is removed from CONFIG_DB

        Args:
            port_change_event (object): port change event
        """
        # To avoid race condition, remove the entry TRANSCEIVER_DOM_SENSOR, TRANSCEIVER_PM and HW section of TRANSCEIVER_STATUS table.
        # This thread only updates TRANSCEIVER_DOM_SENSOR, TRANSCEIVER_PM and HW section of TRANSCEIVER_STATUS table,
        # so we don't have to remove entries from TRANSCEIVER_INFO and TRANSCEIVER_DOM_THRESHOLD
        del_port_sfp_dom_info_from_db(port_change_event.port_name,
                                      self.port_mapping,
                                      None,
                                      self.xcvr_table_helper.get_dom_tbl(port_change_event.asic_id),
                                      None,
                                      self.xcvr_table_helper.get_pm_tbl(port_change_event.asic_id))
        delete_port_from_status_table_hw(port_change_event.port_name,
                                      self.port_mapping,
                                      self.xcvr_table_helper.get_status_tbl(port_change_event.asic_id))


# Thread wrapper class to update sfp state info periodically


class SfpStateUpdateTask(threading.Thread):
    RETRY_EEPROM_READING_INTERVAL = 60
    def __init__(self, namespaces, port_mapping, main_thread_stop_event, sfp_error_event):
        threading.Thread.__init__(self)
        self.name = "SfpStateUpdateTask"
        self.exc = None
        self.task_stopping_event = threading.Event()
        self.main_thread_stop_event = main_thread_stop_event
        self.sfp_error_event = sfp_error_event
        self.port_mapping = copy.deepcopy(port_mapping)
        # A set to hold those logical port name who fail to read EEPROM
        self.retry_eeprom_set = set()
        # To avoid retry EEPROM read too fast, record the last EEPROM read timestamp in this member
        self.last_retry_eeprom_time = 0
        # A dict to hold SFP error event, for SFP insert/remove event, it is not necessary to cache them
        # because _wrapper_get_presence returns the SFP presence status
        self.sfp_error_dict = {}
        self.sfp_insert_events = {}
        self.namespaces = namespaces

    def _mapping_event_from_change_event(self, status, port_dict):
        """
        mapping from what get_transceiver_change_event returns to event defined in the state machine
        the logic is pretty straightforword
        """
        if status:
            if bool(port_dict):
                event = NORMAL_EVENT
            else:
                event = SYSTEM_BECOME_READY
                # here, a simple timeout event whose port_dict is empty is mapped
                # into a SYSTEM_BECOME_READY event so that it can be handled
                port_dict[EVENT_ON_ALL_SFP] = SYSTEM_BECOME_READY
        else:
            if EVENT_ON_ALL_SFP in port_dict.keys():
                event = port_dict[EVENT_ON_ALL_SFP]
            else:
                # this should not happen. just for protection
                event = SYSTEM_FAIL
                port_dict[EVENT_ON_ALL_SFP] = SYSTEM_FAIL

        helper_logger.log_debug("mapping from {} {} to {}".format(status, port_dict, event))
        return event

    # Update port sfp info and dom threshold in db during xcvrd bootup
    def _post_port_sfp_info_and_dom_thr_to_db_once(self, port_mapping, xcvr_table_helper, stop_event=threading.Event()):
        # Connect to STATE_DB and create transceiver dom/sfp info tables
        transceiver_dict = {}
        retry_eeprom_set = set()

        # Post all the current interface sfp/dom threshold info to STATE_DB
        logical_port_list = port_mapping.logical_port_list
        for logical_port_name in logical_port_list:
            if stop_event.is_set():
                break

            # Get the asic to which this port belongs
            asic_index = port_mapping.get_asic_id_for_logical_port(logical_port_name)
            if asic_index is None:
                helper_logger.log_warning("Got invalid asic index for {}, ignored while posting SFP info during boot-up".format(logical_port_name))
                continue
            rc = post_port_sfp_info_to_db(logical_port_name, port_mapping, xcvr_table_helper.get_intf_tbl(asic_index), transceiver_dict, stop_event)
            if rc != SFP_EEPROM_NOT_READY:
                post_port_dom_threshold_info_to_db(logical_port_name, port_mapping, xcvr_table_helper.get_dom_threshold_tbl(asic_index), stop_event)

<<<<<<< HEAD
                if not is_module_cmis_sm_driven(port_mapping, logical_port_name) and \
                    is_npu_si_settings_update_required(logical_port_name, xcvr_table_helper, port_mapping, transceiver_dict):
                    post_npu_si_settings_to_appl_db(logical_port_name, transceiver_dict, xcvr_table_helper, port_mapping)
                transceiver_dict.clear()
=======
                # Do not notify media settings during warm reboot to avoid dataplane traffic impact
                if is_warm_start == False:
                    media_settings_parser.notify_media_setting(logical_port_name, transceiver_dict, xcvr_table_helper.get_app_port_tbl(asic_index), xcvr_table_helper.get_cfg_port_tbl(asic_index), port_mapping)
                    transceiver_dict.clear()
>>>>>>> b1e51c3e
            else:
                retry_eeprom_set.add(logical_port_name)

        return retry_eeprom_set

    # Init TRANSCEIVER_STATUS table
    def _init_port_sfp_status_tbl(self, port_mapping, xcvr_table_helper, stop_event=threading.Event()):
        # Init TRANSCEIVER_STATUS table
        logical_port_list = port_mapping.logical_port_list
        for logical_port_name in logical_port_list:
            if stop_event.is_set():
                break

            # Get the asic to which this port belongs
            asic_index = port_mapping.get_asic_id_for_logical_port(logical_port_name)
            if asic_index is None:
                helper_logger.log_warning("Got invalid asic index for {}, ignored during sfp status table init".format(logical_port_name))
                continue

            physical_port_list = port_mapping.logical_port_name_to_physical_port_list(logical_port_name)
            if physical_port_list is None:
                helper_logger.log_error("No physical ports found for logical port '{}' during sfp status table init".format(logical_port_name))
                update_port_transceiver_status_table_sw(logical_port_name, xcvr_table_helper.get_status_tbl(asic_index), sfp_status_helper.SFP_STATUS_REMOVED)

            for physical_port in physical_port_list:
                if stop_event.is_set():
                    break

                if not _wrapper_get_presence(physical_port):
                    update_port_transceiver_status_table_sw(logical_port_name, xcvr_table_helper.get_status_tbl(asic_index), sfp_status_helper.SFP_STATUS_REMOVED)
                else:
                    update_port_transceiver_status_table_sw(logical_port_name, xcvr_table_helper.get_status_tbl(asic_index), sfp_status_helper.SFP_STATUS_INSERTED)

    def init(self):
        port_mapping_data = port_mapping.get_port_mapping(self.namespaces)

        # Post all the current interface sfp/dom threshold info to STATE_DB
        self.retry_eeprom_set = self._post_port_sfp_info_and_dom_thr_to_db_once(port_mapping_data, self.xcvr_table_helper, self.main_thread_stop_event)
        helper_logger.log_notice("SfpStateUpdateTask: Posted all port DOM/SFP info to DB")

        # Init port sfp status table
        self._init_port_sfp_status_tbl(port_mapping_data, self.xcvr_table_helper, self.main_thread_stop_event)
        helper_logger.log_notice("SfpStateUpdateTask: Initialized port sfp status table")

    def task_worker(self, stopping_event, sfp_error_event):
        self.xcvr_table_helper = XcvrTableHelper(self.namespaces)

        helper_logger.log_info("Start SFP monitoring loop")

        transceiver_dict = {}
        # Start main loop to listen to the SFP change event.
        # The state migrating sequence:
        # 1. When the system starts, it is in "INIT" state, calling get_transceiver_change_event
        #    with RETRY_PERIOD_FOR_SYSTEM_READY_MSECS as timeout for before reach RETRY_TIMES_FOR_SYSTEM_READY
        #    times, otherwise it will transition to "EXIT" state
        # 2. Once 'system_become_ready' returned, the system enters "SYSTEM_READY" state and starts to monitor
        #    the insertion/removal event of all the SFP modules.
        #    In this state, receiving any system level event will be treated as an error and cause transition to
        #    "INIT" state
        # 3. When system back to "INIT" state, it will continue to handle system fail event, and retry until reach
        #    RETRY_TIMES_FOR_SYSTEM_READY times, otherwise it will transition to "EXIT" state

        # states definition
        # - Initial state: INIT, before received system ready or a normal event
        # - Final state: EXIT
        # - other state: NORMAL, after has received system-ready or a normal event

        # events definition
        # - SYSTEM_NOT_READY
        # - SYSTEM_BECOME_READY
        #   -
        # - NORMAL_EVENT
        #   - sfp insertion/removal
        #   - timeout returned by sfputil.get_change_event with status = true
        # - SYSTEM_FAIL

        # State transition:
        # 1. SYSTEM_NOT_READY
        #     - INIT
        #       - retry < RETRY_TIMES_FOR_SYSTEM_READY
        #             retry ++
        #       - else
        #             max retry reached, treat as fatal, transition to EXIT
        #     - NORMAL
        #         Treat as an error, transition to INIT
        # 2. SYSTEM_BECOME_READY
        #     - INIT
        #         transition to NORMAL
        #     - NORMAL
        #         log the event
        #         nop
        # 3. NORMAL_EVENT
        #     - INIT (for the vendors who don't implement SYSTEM_BECOME_READY)
        #         transition to NORMAL
        #         handle the event normally
        #     - NORMAL
        #         handle the event normally
        # 4. SYSTEM_FAIL
        #     - INIT
        #       - retry < RETRY_TIMES_FOR_SYSTEM_READY
        #             retry ++
        #       - else
        #             max retry reached, treat as fatal, transition to EXIT
        #     - NORMAL
        #         Treat as an error, transition to INIT

        # State           event               next state
        # INIT            SYSTEM NOT READY    INIT / EXIT
        # INIT            SYSTEM FAIL         INIT / EXIT
        # INIT            SYSTEM BECOME READY NORMAL
        # NORMAL          SYSTEM BECOME READY NORMAL
        # NORMAL          SYSTEM FAIL         INIT
        # INIT/NORMAL     NORMAL EVENT        NORMAL
        # NORMAL          SYSTEM NOT READY    INIT
        # EXIT            -

        retry = 0
        timeout = RETRY_PERIOD_FOR_SYSTEM_READY_MSECS
        state = STATE_INIT
        self.init()

        sel, asic_context = port_mapping.subscribe_port_config_change(self.namespaces)
        while not stopping_event.is_set():
            port_mapping.handle_port_config_change(sel, asic_context, stopping_event, self.port_mapping, helper_logger, self.on_port_config_change)

            # Retry those logical ports whose EEPROM reading failed or timeout when the SFP is inserted
            self.retry_eeprom_reading()
            next_state = state
            time_start = time.time()
            # Ensure not to block for any event if sfp insert event is pending
            if self.sfp_insert_events:
                timeout = SFP_INSERT_EVENT_POLL_PERIOD_MSECS
            status, port_dict, error_dict = _wrapper_get_transceiver_change_event(timeout)
            if status:
                # Soak SFP insert events across various ports (updates port_dict)
                _wrapper_soak_sfp_insert_event(self.sfp_insert_events, port_dict)
            if not port_dict:
                continue
            helper_logger.log_debug("Got event {} {} in state {}".format(status, port_dict, state))
            event = self._mapping_event_from_change_event(status, port_dict)
            if event == SYSTEM_NOT_READY:
                if state == STATE_INIT:
                    # system not ready, wait and retry
                    if retry >= RETRY_TIMES_FOR_SYSTEM_READY:
                        helper_logger.log_error("System failed to get ready in {} secs or received system error. Exiting...".format(
                            (RETRY_PERIOD_FOR_SYSTEM_READY_MSECS/1000)*RETRY_TIMES_FOR_SYSTEM_READY))
                        next_state = STATE_EXIT
                        sfp_error_event.set()
                    else:
                        retry = retry + 1

                        # get_transceiver_change_event may return immediately,
                        # we want the retry expired in expected time period,
                        # So need to calc the time diff,
                        # if time diff less that the pre-defined waiting time,
                        # use sleep() to complete the time.
                        time_now = time.time()
                        time_diff = time_now - time_start
                        if time_diff < RETRY_PERIOD_FOR_SYSTEM_READY_MSECS/1000:
                            time.sleep(RETRY_PERIOD_FOR_SYSTEM_READY_MSECS/1000 - time_diff)
                elif state == STATE_NORMAL:
                    helper_logger.log_error("Got system_not_ready in normal state, treat as fatal. Exiting...")
                    next_state = STATE_EXIT
                else:
                    next_state = STATE_EXIT
            elif event == SYSTEM_BECOME_READY:
                if state == STATE_INIT:
                    next_state = STATE_NORMAL
                    helper_logger.log_info("Got system_become_ready in init state, transition to normal state")
                elif state == STATE_NORMAL:
                    helper_logger.log_info("Got system_become_ready in normal state, ignored")
                else:
                    next_state = STATE_EXIT
            elif event == NORMAL_EVENT:
                if state == STATE_NORMAL or state == STATE_INIT:
                    if state == STATE_INIT:
                        next_state = STATE_NORMAL
                    # this is the originally logic that handled the transceiver change event
                    # this can be reached in two cases:
                    #   1. the state has been normal before got the event
                    #   2. the state was init and transition to normal after got the event.
                    #      this is for the vendors who don't implement "system_not_ready/system_becom_ready" logic
                    logical_port_dict = {}
                    for key, value in port_dict.items():
                        # SFP error event should be cached because: when a logical port is created, there is no way to
                        # detect the SFP error by platform API.
                        if value != sfp_status_helper.SFP_STATUS_INSERTED and value != sfp_status_helper.SFP_STATUS_REMOVED:
                            self.sfp_error_dict[key] = (value, error_dict)
                        else:
                            self.sfp_error_dict.pop(key, None)
                        logical_port_list = self.port_mapping.get_physical_to_logical(int(key))
                        if logical_port_list is None:
                            helper_logger.log_warning("Got unknown FP port index {}, ignored".format(key))
                            continue
                        for logical_port in logical_port_list:
                            logical_port_dict[logical_port] = value
                            # Get the asic to which this port belongs
                            asic_index = self.port_mapping.get_asic_id_for_logical_port(logical_port)
                            if asic_index is None:
                                helper_logger.log_warning("Got invalid asic index for {}, ignored".format(logical_port))
                                continue

                            if value == sfp_status_helper.SFP_STATUS_INSERTED:
                                helper_logger.log_notice("{}: Got SFP inserted event".format(logical_port))
                                # A plugin event will clear the error state.
                                update_port_transceiver_status_table_sw(
                                    logical_port, self.xcvr_table_helper.get_status_tbl(asic_index), sfp_status_helper.SFP_STATUS_INSERTED)
                                helper_logger.log_notice("{}: received plug in and update port sfp status table.".format(logical_port))
                                rc = post_port_sfp_info_to_db(logical_port, self.port_mapping, self.xcvr_table_helper.get_intf_tbl(asic_index), transceiver_dict)
                                # If we didn't get the sfp info, assuming the eeprom is not ready, give a try again.
                                if rc == SFP_EEPROM_NOT_READY:
                                    helper_logger.log_warning("{}: SFP EEPROM is not ready. One more try...".format(logical_port))
                                    time.sleep(TIME_FOR_SFP_READY_SECS)
                                    rc = post_port_sfp_info_to_db(logical_port, self.port_mapping, self.xcvr_table_helper.get_intf_tbl(asic_index), transceiver_dict)
                                    if rc == SFP_EEPROM_NOT_READY:
                                        # If still failed to read EEPROM, put it to retry set
                                        self.retry_eeprom_set.add(logical_port)

                                if rc != SFP_EEPROM_NOT_READY:
                                    post_port_dom_threshold_info_to_db(logical_port, self.port_mapping, self.xcvr_table_helper.get_dom_threshold_tbl(asic_index))
<<<<<<< HEAD
                                    if not is_module_cmis_sm_driven(self.port_mapping, logical_port) and \
                                        is_npu_si_settings_update_required(logical_port, self.xcvr_table_helper, self.port_mapping, transceiver_dict):
                                        post_npu_si_settings_to_appl_db(logical_port, transceiver_dict, self.xcvr_table_helper, self.port_mapping)
=======
                                    media_settings_parser.notify_media_setting(logical_port, transceiver_dict, self.xcvr_table_helper.get_app_port_tbl(asic_index), self.xcvr_table_helper.get_cfg_port_tbl(asic_index), self.port_mapping)
>>>>>>> b1e51c3e
                                    transceiver_dict.clear()
                            elif value == sfp_status_helper.SFP_STATUS_REMOVED:
                                helper_logger.log_notice("{}: Got SFP removed event".format(logical_port))
                                appl_db = self.xcvr_table_helper.get_non_producer_app_port_tbl(asic_index)
                                appl_db.set(appl_db.APPL_DB, 'PORT_TABLE:{}'.format(logical_port), "NPU_SI_SETTINGS_SYNC_STATUS", "NPU_SI_SETTINGS_DEFAULT")
                                update_port_transceiver_status_table_sw(
                                    logical_port, self.xcvr_table_helper.get_status_tbl(asic_index), sfp_status_helper.SFP_STATUS_REMOVED)
                                helper_logger.log_notice("{}: received plug out and update port sfp status table.".format(logical_port))
                                del_port_sfp_dom_info_from_db(logical_port, self.port_mapping,
                                                              self.xcvr_table_helper.get_intf_tbl(asic_index),
                                                              self.xcvr_table_helper.get_dom_tbl(asic_index),
                                                              self.xcvr_table_helper.get_dom_threshold_tbl(asic_index),
                                                              self.xcvr_table_helper.get_pm_tbl(asic_index))
                                delete_port_from_status_table_hw(logical_port, self.port_mapping, self.xcvr_table_helper.get_status_tbl(asic_index))
                            else:
                                try:
                                    error_bits = int(value)
                                    helper_logger.log_error("{}: Got SFP error event {}".format(logical_port, value))

                                    error_descriptions = sfp_status_helper.fetch_generic_error_description(error_bits)

                                    if sfp_status_helper.has_vendor_specific_error(error_bits):
                                        if error_dict:
                                            vendor_specific_error_description = error_dict.get(key)
                                        else:
                                            vendor_specific_error_description = _wrapper_get_sfp_error_description(key)
                                        error_descriptions.append(vendor_specific_error_description)

                                    # Add error info to database
                                    # Any existing error will be replaced by the new one.
                                    update_port_transceiver_status_table_sw(logical_port, self.xcvr_table_helper.get_status_tbl(asic_index), value, '|'.join(error_descriptions))
                                    helper_logger.log_notice("{}: Receive error update port sfp status table.".format(logical_port))
                                    # In this case EEPROM is not accessible. The DOM info will be removed since it can be out-of-date.
                                    # The interface info remains in the DB since it is static.
                                    if sfp_status_helper.is_error_block_eeprom_reading(error_bits):
                                        del_port_sfp_dom_info_from_db(logical_port,
                                                                      self.port_mapping,
                                                                      None,
                                                                      self.xcvr_table_helper.get_dom_tbl(asic_index),
                                                                      self.xcvr_table_helper.get_dom_threshold_tbl(asic_index),
                                                                      self.xcvr_table_helper.get_pm_tbl(asic_index))
                                        delete_port_from_status_table_hw(logical_port, self.port_mapping, self.xcvr_table_helper.get_status_tbl(asic_index))
                                except (TypeError, ValueError) as e:
                                    helper_logger.log_error("{}: Got unrecognized event {}, ignored".format(logical_port, value))

                else:
                    next_state = STATE_EXIT
            elif event == SYSTEM_FAIL:
                if state == STATE_INIT:
                    # To overcome a case that system is only temporarily not available,
                    # when get system fail event will wait and retry for a certain period,
                    # if system recovered in this period xcvrd will transit to INIT state
                    # and continue run, if can not recover then exit.
                    if retry >= RETRY_TIMES_FOR_SYSTEM_FAIL:
                        helper_logger.log_error("System failed to recover in {} secs. Exiting...".format(
                            (RETRY_PERIOD_FOR_SYSTEM_FAIL_MSECS/1000)*RETRY_TIMES_FOR_SYSTEM_FAIL))
                        next_state = STATE_EXIT
                        sfp_error_event.set()
                    else:
                        retry = retry + 1
                        waiting_time_compensation_with_sleep(time_start, RETRY_PERIOD_FOR_SYSTEM_FAIL_MSECS/1000)
                elif state == STATE_NORMAL:
                    helper_logger.log_error("Got system_fail in normal state, treat as error, transition to INIT...")
                    next_state = STATE_INIT
                    timeout = RETRY_PERIOD_FOR_SYSTEM_FAIL_MSECS
                    retry = 0
                else:
                    next_state = STATE_EXIT
            else:
                helper_logger.log_warning("Got unknown event {} on state {}.".format(event, state))

            if next_state != state:
                helper_logger.log_debug("State transition from {} to {}".format(state, next_state))
                state = next_state

            if next_state == STATE_EXIT:
                os.kill(os.getppid(), signal.SIGTERM)
                break
            elif next_state == STATE_NORMAL:
                timeout = STATE_MACHINE_UPDATE_PERIOD_MSECS

        helper_logger.log_info("Stop SFP monitoring loop")

    def run(self):
        self.thread_id = threading.current_thread().ident
        if self.task_stopping_event.is_set():
            return
        try:
            self.task_worker(self.task_stopping_event, self.sfp_error_event)
        except Exception as e:
            helper_logger.log_error("Exception occured at {} thread due to {}".format(threading.current_thread().getName(), repr(e)))
            exc_type, exc_value, exc_traceback = sys.exc_info()
            msg = traceback.format_exception(exc_type, exc_value, exc_traceback)
            for tb_line in msg:
                for tb_line_split in tb_line.splitlines():
                    helper_logger.log_error(tb_line_split)
            self.exc = e
            self.main_thread_stop_event.set()

    # SfpStateUpdateTask thread has a call to an API which could potentially sleep in the order of seconds and hence,
    # could block the xcvrd daemon graceful shutdown process for a prolonged time. Raising an exception will allow us to
    # interrupt the SfpStateUpdateTask thread while sleeping and will allow graceful shutdown of the thread
    def raise_exception(self):
        res = ctypes.pythonapi.PyThreadState_SetAsyncExc(ctypes.c_ulong(self.thread_id),
              ctypes.py_object(SystemExit))
        if res > 1:
            ctypes.pythonapi.PyThreadState_SetAsyncExc(ctypes.c_ulong(self.thread_id), 0)
            helper_logger.log_error('Exception raise failure for SfpStateUpdateTask')

    def join(self):
        self.task_stopping_event.set()
        threading.Thread.join(self)
        if self.exc:
            raise self.exc

    def on_port_config_change(self , port_change_event):
        if port_change_event.event_type == port_mapping.PortChangeEvent.PORT_REMOVE:
            self.on_remove_logical_port(port_change_event)
            self.port_mapping.handle_port_change_event(port_change_event)
        elif port_change_event.event_type == port_mapping.PortChangeEvent.PORT_ADD:
            self.port_mapping.handle_port_change_event(port_change_event)
            self.on_add_logical_port(port_change_event)

    def on_remove_logical_port(self, port_change_event):
        """Called when a logical port is removed from CONFIG_DB.

        Args:
            port_change_event (object): port change event
        """
        # To avoid race condition, remove the entry TRANSCEIVER_DOM_INFO, TRANSCEIVER_STATUS_INFO and TRANSCEIVER_INFO table.
        # The operation to remove entry from TRANSCEIVER_DOM_INFO is duplicate with DomInfoUpdateTask.on_remove_logical_port,
        # but it is necessary because TRANSCEIVER_DOM_INFO is also updated in this thread when a new SFP is inserted.
        del_port_sfp_dom_info_from_db(port_change_event.port_name,
                                      self.port_mapping,
                                      self.xcvr_table_helper.get_intf_tbl(port_change_event.asic_id),
                                      self.xcvr_table_helper.get_dom_tbl(port_change_event.asic_id),
                                      self.xcvr_table_helper.get_dom_threshold_tbl(port_change_event.asic_id),
                                      self.xcvr_table_helper.get_pm_tbl(port_change_event.asic_id))
        delete_port_from_status_table_sw(port_change_event.port_name, self.xcvr_table_helper.get_status_tbl(port_change_event.asic_id))
        delete_port_from_status_table_hw(port_change_event.port_name,
                                         self.port_mapping,
                                         self.xcvr_table_helper.get_status_tbl(port_change_event.asic_id))

        # The logical port has been removed, no need retry EEPROM reading
        if port_change_event.port_name in self.retry_eeprom_set:
            self.retry_eeprom_set.remove(port_change_event.port_name)

    def on_add_logical_port(self, port_change_event):
        """Called when a logical port is added

        Args:
            port_change_event (object): port change event

        Returns:
            dict: key is logical port name, value is SFP status
        """
        # A logical port is created. There could be 3 cases:
        #  1. SFP is present with no SFP error. Need query the SFP status by platform API and
        #     insert the data to DB.
        #  2. SFP is present with SFP error. If the SFP error does not block EEPROM reading,
        #     just query transceiver information and DOM sensor information via platform API and update the data to DB; otherwise,
        #     just update TRANSCEIVER_STATUS table with the error.
        #  3. SFP is not present. Only update TRANSCEIVER_STATUS_INFO table.
        status_tbl = self.xcvr_table_helper.get_status_tbl(port_change_event.asic_id)
        int_tbl = self.xcvr_table_helper.get_intf_tbl(port_change_event.asic_id)
        dom_threshold_tbl = self.xcvr_table_helper.get_dom_threshold_tbl(port_change_event.asic_id)

        error_description = 'N/A'
        status = None
        read_eeprom = True
        if port_change_event.port_index in self.sfp_error_dict:
            value, error_dict = self.sfp_error_dict[port_change_event.port_index]
            status = value
            error_bits = int(value)
            helper_logger.log_info("Got SFP error event {}".format(value))

            error_descriptions = sfp_status_helper.fetch_generic_error_description(error_bits)

            if sfp_status_helper.has_vendor_specific_error(error_bits):
                if error_dict:
                    vendor_specific_error_description = error_dict.get(port_change_event.port_index)
                else:
                    vendor_specific_error_description = _wrapper_get_sfp_error_description(port_change_event.port_index)
                error_descriptions.append(vendor_specific_error_description)

            error_description = '|'.join(error_descriptions)
            helper_logger.log_info("Receive error update port sfp status table.")
            if sfp_status_helper.is_error_block_eeprom_reading(error_bits):
                read_eeprom = False

        # SFP information not in DB
        if _wrapper_get_presence(port_change_event.port_index) and read_eeprom:
            transceiver_dict = {}
            status = sfp_status_helper.SFP_STATUS_INSERTED if not status else status
            rc = post_port_sfp_info_to_db(port_change_event.port_name, self.port_mapping, int_tbl, transceiver_dict)
            if rc == SFP_EEPROM_NOT_READY:
                # Failed to read EEPROM, put it to retry set
                self.retry_eeprom_set.add(port_change_event.port_name)
            else:
                post_port_dom_threshold_info_to_db(port_change_event.port_name, self.port_mapping, dom_threshold_tbl)
<<<<<<< HEAD
                if not is_module_cmis_sm_driven(self.port_mapping, port_change_event.port_name) and \
                    is_npu_si_settings_update_required(port_change_event.port_name, self.xcvr_table_helper, self.port_mapping, transceiver_dict):
                    post_npu_si_settings_to_appl_db(port_change_event.port_name, transceiver_dict, self.xcvr_table_helper, self.port_mapping)
=======
                media_settings_parser.notify_media_setting(port_change_event.port_name, transceiver_dict, self.xcvr_table_helper.get_app_port_tbl(port_change_event.asic_id), self.xcvr_table_helper.get_cfg_port_tbl(port_change_event.asic_id), self.port_mapping)
>>>>>>> b1e51c3e
        else:
            status = sfp_status_helper.SFP_STATUS_REMOVED if not status else status
        update_port_transceiver_status_table_sw(port_change_event.port_name, status_tbl, status, error_description)

    def retry_eeprom_reading(self):
        """Retry EEPROM reading, if retry succeed, remove the logical port from the retry set
        """
        if not self.retry_eeprom_set:
            return

        # Retry eeprom with an interval RETRY_EEPROM_READING_INTERVAL. No need to put sleep here
        # because _wrapper_get_transceiver_change_event has a timeout argument.
        now = time.time()
        if now - self.last_retry_eeprom_time < self.RETRY_EEPROM_READING_INTERVAL:
            return

        self.last_retry_eeprom_time = now

        transceiver_dict = {}
        retry_success_set = set()
        for logical_port in self.retry_eeprom_set:
            asic_index = self.port_mapping.get_asic_id_for_logical_port(logical_port)
            rc = post_port_sfp_info_to_db(logical_port, self.port_mapping, self.xcvr_table_helper.get_intf_tbl(asic_index), transceiver_dict)
            if rc != SFP_EEPROM_NOT_READY:
                post_port_dom_threshold_info_to_db(logical_port, self.port_mapping, self.xcvr_table_helper.get_dom_threshold_tbl(asic_index))
<<<<<<< HEAD
                if not is_module_cmis_sm_driven(self.port_mapping, logical_port) and \
                    is_npu_si_settings_update_required(logical_port, self.xcvr_table_helper, self.port_mapping, transceiver_dict):
                    post_npu_si_settings_to_appl_db(logical_port, transceiver_dict, self.xcvr_table_helper, self.port_mapping)
=======
                media_settings_parser.notify_media_setting(logical_port, transceiver_dict, self.xcvr_table_helper.get_app_port_tbl(asic_index), self.xcvr_table_helper.get_cfg_port_tbl(asic_index), self.port_mapping)
>>>>>>> b1e51c3e
                transceiver_dict.clear()
                retry_success_set.add(logical_port)
        # Update retry EEPROM set
        self.retry_eeprom_set -= retry_success_set


#
# Daemon =======================================================================
#


class DaemonXcvrd(daemon_base.DaemonBase):
    def __init__(self, log_identifier, skip_cmis_mgr=False):
        super(DaemonXcvrd, self).__init__(log_identifier)
        self.stop_event = threading.Event()
        self.sfp_error_event = threading.Event()
        self.skip_cmis_mgr = skip_cmis_mgr
        self.namespaces = ['']
        self.threads = []
        self.asic_context = {}
        self.sel = None

    # Signal handler
    def signal_handler(self, sig, frame):
        if sig == signal.SIGHUP:
            self.log_info("Caught SIGHUP - ignoring...")
        elif sig == signal.SIGINT:
            self.log_info("Caught SIGINT - exiting...")
            self.stop_event.set()
        elif sig == signal.SIGTERM:
            self.log_info("Caught SIGTERM - exiting...")
            self.stop_event.set()
        else:
            self.log_warning("Caught unhandled signal '" + sig + "'")

    """
    Subscribes APPL_DB PORT_TABLE table events
    """
    def subscribe_appl_port_table(self):
        sel = swsscommon.Select()
        asic_context = {}
        for namespace in self.namespaces:
            appl_db = daemon_base.db_connect("APPL_DB", namespace=namespace)
            appl_port_tbl = swsscommon.SubscriberStateTable(appl_db, swsscommon.APP_PORT_TABLE_NAME)
            asic_context[appl_port_tbl] = multi_asic.get_asic_index_from_namespace(namespace)
            sel.addSelectable(appl_port_tbl)

        return sel, asic_context

    # Wait for port config is done
    def wait_for_port_config_done(self, namespace):
        input_asic_id = multi_asic.get_asic_index_from_namespace(namespace)
        port_tbl = None
        for current_port_tble, asic_id in self.asic_context.items():
            if asic_id == input_asic_id:
                port_tbl = current_port_tble
                break
        if port_tbl is None:
            self.log_error("Failed to find port table for asic {}".format(input_asic_id))
            return

        # Make sure this daemon started after all port configured
        while not self.stop_event.is_set():
            (state, c) = self.sel.select(port_mapping.SELECT_TIMEOUT_MSECS)
            if state == swsscommon.Select.TIMEOUT:
                continue
            if state != swsscommon.Select.OBJECT:
                self.log_warning("sel.select() did not return swsscommon.Select.OBJECT")
                continue

            (key, op, fvp) = port_tbl.pop()
            if key in ["PortConfigDone", "PortInitDone"]:
                break


    """
    Initializes CMIS_REINIT_REQUIRED and NPU_SI_SETTINGS_SYNC_STATUS fields in APPL_DB:PORT_TABLE
    if not already present for a port.
    """
    def initialize_port_init_fields_in_port_table(self, port_mapping_data):
        logical_port_list = port_mapping_data.logical_port_list
        for lport in logical_port_list:
            asic_index = port_mapping_data.get_asic_id_for_logical_port(lport)
            appl_db = self.xcvr_table_helper.get_non_producer_app_port_tbl(asic_index)
            if appl_db is None:
                helper_logger.log_error("appl_db is None for lport {} during init".format(lport))
                continue

            app_port_table_fvs_dict = appl_db.get_all(appl_db.APPL_DB, 'PORT_TABLE:{}'.format(lport))
            if "CMIS_REINIT_REQUIRED" not in app_port_table_fvs_dict:
                appl_db.set(appl_db.APPL_DB, 'PORT_TABLE:{}'.format(lport), "CMIS_REINIT_REQUIRED", "true")
                self.log_notice("Added CMIS_REINIT_REQUIRED for lport {}".format(lport))
            if "NPU_SI_SETTINGS_SYNC_STATUS" not in app_port_table_fvs_dict:
                appl_db.set(appl_db.APPL_DB, 'PORT_TABLE:{}'.format(lport), "NPU_SI_SETTINGS_SYNC_STATUS", "NPU_SI_SETTINGS_DEFAULT")
                self.log_notice("Added NPU_SI_SETTINGS_SYNC_STATUS for lport {}".format(lport))

        self.log_notice("XCVRD INIT: Port init fields initialized in APP_PORT_TABLE")

    # Initialize daemon
    def init(self):
        global platform_sfputil
        global platform_chassis

        self.log_notice("XCVRD INIT: Start daemon init...")

        # Load new platform api class
        try:
            import sonic_platform.platform
            import sonic_platform_base.sonic_sfp.sfputilhelper
            platform_chassis = sonic_platform.platform.Platform().get_chassis()
            self.log_info("chassis loaded {}".format(platform_chassis))
            # we have to make use of sfputil for some features
            # even though when new platform api is used for all vendors.
            # in this sense, we treat it as a part of new platform api.
            # we have already moved sfputil to sonic_platform_base
            # which is the root of new platform api.
            platform_sfputil = sonic_platform_base.sonic_sfp.sfputilhelper.SfpUtilHelper()
        except Exception as e:
            self.log_warning("Failed to load chassis due to {}".format(repr(e)))

        # Load platform specific sfputil class
        if platform_chassis is None or platform_sfputil is None:
            try:
                platform_sfputil = self.load_platform_util(PLATFORM_SPECIFIC_MODULE_NAME, PLATFORM_SPECIFIC_CLASS_NAME)
            except Exception as e:
                self.log_error("Failed to load sfputil: {}".format(str(e)), True)
                sys.exit(SFPUTIL_LOAD_ERROR)
        # force main thread to cause underlying initialization of SFPs for platforms waiting to dynamically do so,
        # since signal handlers can only be installed from within the context of the main thread
        try:
            platform_chassis.get_num_sfps()
        except NotImplementedError:
            pass

        if multi_asic.is_multi_asic():
            # Load the namespace details first from the database_global.json file.
            swsscommon.SonicDBConfig.initializeGlobalConfig()
        # To prevent race condition in get_all_namespaces() we cache the namespaces before
        # creating any worker threads
        self.namespaces = multi_asic.get_front_end_namespaces()

        # Initialize xcvr table helper
        self.xcvr_table_helper = XcvrTableHelper(self.namespaces)

        if is_fast_reboot_enabled():
            self.log_info("Skip loading media_settings.json and optics_si_settings.json in case of fast-reboot")
        else:
            media_settings_parser.load_media_settings()
            optics_si_parser.load_optics_si_settings()

        self.sel, self.asic_context  = self.subscribe_appl_port_table()
        self.log_notice("Subscribed to appl {} update".format(swsscommon.APP_PORT_TABLE_NAME))

        # Make sure this daemon started after all port configured
        self.log_notice("XCVRD INIT: Wait for port config is done")
        for namespace in self.namespaces:
            self.wait_for_port_config_done(namespace)

        self.log_notice("XCVRD INIT: After port config is done")
        port_mapping_data = port_mapping.get_port_mapping(self.namespaces)

        self.initialize_port_init_fields_in_port_table(port_mapping_data)

        return port_mapping_data

    # Deinitialize daemon
    def deinit(self):
        self.log_info("Start daemon deinit...")

        # Delete all the information from DB and then exit
        port_mapping_data = port_mapping.get_port_mapping(self.namespaces)
        logical_port_list = port_mapping_data.logical_port_list
        for logical_port_name in logical_port_list:
            # Get the asic to which this port belongs
            asic_index = port_mapping_data.get_asic_id_for_logical_port(logical_port_name)
            if asic_index is None:
                helper_logger.log_warning("Got invalid asic index for {}, ignored".format(logical_port_name))
                continue

            del_port_sfp_dom_info_from_db(logical_port_name, port_mapping_data,
                                          self.xcvr_table_helper.get_intf_tbl(asic_index),
                                          self.xcvr_table_helper.get_dom_tbl(asic_index),
                                          self.xcvr_table_helper.get_dom_threshold_tbl(asic_index),
                                          self.xcvr_table_helper.get_pm_tbl(asic_index))
            delete_port_from_status_table_sw(logical_port_name, self.xcvr_table_helper.get_status_tbl(asic_index))
            delete_port_from_status_table_hw(logical_port_name, port_mapping_data, self.xcvr_table_helper.get_status_tbl(asic_index))


        del globals()['platform_chassis']

    # Run daemon

    def run(self):
        self.log_notice("Starting up...")

        # Start daemon initialization sequence
        port_mapping_data = self.init()

        # Start the CMIS manager
        cmis_manager = CmisManagerTask(self.namespaces, port_mapping_data, self.stop_event, self.skip_cmis_mgr)
        if not self.skip_cmis_mgr:
            cmis_manager.start()
            self.threads.append(cmis_manager)

        # Start the dom sensor info update thread
        dom_info_update = DomInfoUpdateTask(self.namespaces, port_mapping_data, self.stop_event)
        dom_info_update.start()
        self.threads.append(dom_info_update)

        # Start the sfp state info update thread
        sfp_state_update = SfpStateUpdateTask(self.namespaces, port_mapping_data, self.stop_event, self.sfp_error_event)
        sfp_state_update.start()
        self.threads.append(sfp_state_update)

        # Start main loop
        self.log_notice("Start daemon main loop with thread count {}".format(len(self.threads)))
        for thread in self.threads:
            self.log_notice("Started thread {}".format(thread.getName()))

        generate_sigabrt = False

        while not self.stop_event.is_set() and not generate_sigabrt:
            (state, _) = self.sel.select(port_mapping.SELECT_TIMEOUT_MSECS)
            if state == swsscommon.Select.TIMEOUT:
                continue
            if state != swsscommon.Select.OBJECT:
                self.log_warning("sel.select() did not return swsscommon.Select.OBJECT")
                continue

            for port_tbl in self.asic_context.keys():
                while True:
                    (key, op, _) = port_tbl.pop()
                    if not key:
                        break
                    self.log_info("APPL_DB subscriber: Received {} op for {} key".format(op, key))
                    if op == swsscommon.DEL_COMMAND and "Ethernet" in key:
                        self.log_notice("DEL_COMMAND received for {}:{} key. Starting graceful restart to xcvrd!".format(swsscommon.APP_PORT_TABLE_NAME, key))
                        generate_sigabrt = True
                        break

                if generate_sigabrt is True:
                    break

        self.log_notice("Stop daemon main loop")

        generate_sigkill = False
        # check all threads are alive
        for thread in self.threads:
            if thread.is_alive() is False:
                try:
                    thread.join()
                except Exception as e:
                    self.log_error("Xcvrd: exception found at child thread {} due to {}".format(thread.getName(), repr(e)))
                    generate_sigkill = True

        if generate_sigkill is True:
            self.log_error("Exiting main loop as child thread raised exception!")
            os.kill(os.getpid(), signal.SIGKILL)

        # Stop the CMIS manager
        if cmis_manager is not None:
            if cmis_manager.is_alive():
                cmis_manager.join()

        # Stop the dom sensor info update thread
        if dom_info_update.is_alive():
            dom_info_update.join()

        # Stop the sfp state info update thread
        if sfp_state_update.is_alive():
            sfp_state_update.raise_exception()
            sfp_state_update.join()

        # Start daemon deinitialization sequence
        self.deinit()

        self.log_info("Shutting down...")

        if self.sfp_error_event.is_set():
            sys.exit(SFP_SYSTEM_ERROR)
        elif generate_sigabrt is True:
            self.log_notice("Sending SIGABRT to xcvrd!")
            os.kill(os.getpid(), signal.SIGABRT)


class XcvrTableHelper:
    def __init__(self, namespaces):
        self.int_tbl, self.dom_tbl, self.dom_threshold_tbl, self.status_tbl, self.app_port_tbl, \
		self.cfg_port_tbl, self.state_port_tbl, self.pm_tbl = {}, {}, {}, {}, {}, {}, {}, {}
        self.state_db = {}
        self.cfg_db = {}
        self.non_producer_app_port_tbl = {}
        for namespace in namespaces:
            asic_id = multi_asic.get_asic_index_from_namespace(namespace)
            self.state_db[asic_id] = daemon_base.db_connect("STATE_DB", namespace)
            self.int_tbl[asic_id] = swsscommon.Table(self.state_db[asic_id], TRANSCEIVER_INFO_TABLE)
            self.dom_tbl[asic_id] = swsscommon.Table(self.state_db[asic_id], TRANSCEIVER_DOM_SENSOR_TABLE)
            self.dom_threshold_tbl[asic_id] = swsscommon.Table(self.state_db[asic_id], TRANSCEIVER_DOM_THRESHOLD_TABLE)
            self.status_tbl[asic_id] = swsscommon.Table(self.state_db[asic_id], TRANSCEIVER_STATUS_TABLE)
            self.pm_tbl[asic_id] = swsscommon.Table(self.state_db[asic_id], TRANSCEIVER_PM_TABLE)
            self.state_port_tbl[asic_id] = swsscommon.Table(self.state_db[asic_id], swsscommon.STATE_PORT_TABLE_NAME)
            appl_db = daemon_base.db_connect("APPL_DB", namespace)
            self.app_port_tbl[asic_id] = swsscommon.ProducerStateTable(appl_db, swsscommon.APP_PORT_TABLE_NAME)
            self.non_producer_app_port_tbl[asic_id] = swsscommon.SonicV2Connector(use_unix_socket_path=False, namespace=namespace)
            self.non_producer_app_port_tbl[asic_id].connect(self.non_producer_app_port_tbl[asic_id].APPL_DB)
            self.cfg_db[asic_id] = daemon_base.db_connect("CONFIG_DB", namespace)
            self.cfg_port_tbl[asic_id] = swsscommon.Table(self.cfg_db[asic_id], swsscommon.CFG_PORT_TABLE_NAME)

    def get_intf_tbl(self, asic_id):
        return self.int_tbl[asic_id]

    def get_dom_tbl(self, asic_id):
        return self.dom_tbl[asic_id]

    def get_dom_threshold_tbl(self, asic_id):
        return self.dom_threshold_tbl[asic_id]

    def get_status_tbl(self, asic_id):
        return self.status_tbl[asic_id]

    def get_pm_tbl(self, asic_id):
        return self.pm_tbl[asic_id]

    def get_app_port_tbl(self, asic_id):
        return self.app_port_tbl[asic_id]

    def get_non_producer_app_port_tbl(self, asic_id):
        return self.non_producer_app_port_tbl[asic_id]

    def get_state_db(self, asic_id):
        return self.state_db[asic_id]

    def get_cfg_port_tbl(self, asic_id):
        return self.cfg_port_tbl[asic_id]

    def get_state_port_tbl(self, asic_id):
        return self.state_port_tbl[asic_id]

#
# Main =========================================================================
#

# This is our main entry point for xcvrd script


def main():
    parser = argparse.ArgumentParser()
    parser.add_argument('--skip_cmis_mgr', action='store_true')

    args = parser.parse_args()
    xcvrd = DaemonXcvrd(SYSLOG_IDENTIFIER, args.skip_cmis_mgr)
    xcvrd.run()


if __name__ == '__main__':
    main()<|MERGE_RESOLUTION|>--- conflicted
+++ resolved
@@ -29,13 +29,8 @@
     from .xcvrd_utilities import port_mapping
     from .xcvrd_utilities import media_settings_parser
     from .xcvrd_utilities import optics_si_parser
-<<<<<<< HEAD
-
-    from sonic_platform_base.sonic_xcvr.api.public.cmis import CmisApi
-=======
     
     from sonic_platform_base.sonic_xcvr.api.public.c_cmis import CmisApi
->>>>>>> b1e51c3e
 
 except ImportError as e:
     raise ImportError(str(e) + " - required module not found")
@@ -655,253 +650,6 @@
         return True
     return False
 
-
-<<<<<<< HEAD
-def get_media_settings_value(physical_port, key):
-    GLOBAL_MEDIA_SETTINGS_KEY = 'GLOBAL_MEDIA_SETTINGS'
-    PORT_MEDIA_SETTINGS_KEY = 'PORT_MEDIA_SETTINGS'
-    DEFAULT_KEY = 'Default'
-    RANGE_SEPARATOR = '-'
-    COMMA_SEPARATOR = ','
-    media_dict = {}
-    default_dict = {}
-
-    # Keys under global media settings can be a list or range or list of ranges
-    # of physical port numbers. Below are some examples
-    # 1-32
-    # 1,2,3,4,5
-    # 1-4,9-12
-
-    if GLOBAL_MEDIA_SETTINGS_KEY in g_dict:
-        for keys in g_dict[GLOBAL_MEDIA_SETTINGS_KEY]:
-            if COMMA_SEPARATOR in keys:
-                port_list = keys.split(COMMA_SEPARATOR)
-                for port in port_list:
-                    if RANGE_SEPARATOR in port:
-                        if check_port_in_range(port, physical_port):
-                            media_dict = g_dict[GLOBAL_MEDIA_SETTINGS_KEY][keys]
-                            break
-                    elif str(physical_port) == port:
-                        media_dict = g_dict[GLOBAL_MEDIA_SETTINGS_KEY][keys]
-                        break
-
-            elif RANGE_SEPARATOR in keys:
-                if check_port_in_range(keys, physical_port):
-                    media_dict = g_dict[GLOBAL_MEDIA_SETTINGS_KEY][keys]
-
-            # If there is a match in the global profile for a media type,
-            # fetch those values
-            if key[0] in media_dict:
-                return media_dict[key[0]]
-            elif key[0].split('-')[0] in media_dict:
-                return media_dict[key[0].split('-')[0]]
-            elif key[1] in media_dict:
-                return media_dict[key[1]]
-            elif DEFAULT_KEY in media_dict:
-                default_dict = media_dict[DEFAULT_KEY]
-
-    media_dict = {}
-
-    if PORT_MEDIA_SETTINGS_KEY in g_dict:
-        for keys in g_dict[PORT_MEDIA_SETTINGS_KEY]:
-            if int(keys) == physical_port:
-                media_dict = g_dict[PORT_MEDIA_SETTINGS_KEY][keys]
-                break
-
-        if len(media_dict) == 0:
-            if len(default_dict) != 0:
-                return default_dict
-            else:
-                helper_logger.log_info("Error: No values for physical port '{}'".format(physical_port))
-            return {}
-
-        if key[0] in media_dict:
-            return media_dict[key[0]]
-        elif key[0].split('-')[0] in media_dict:
-            return media_dict[key[0].split('-')[0]]
-        elif key[1] in media_dict:
-            return media_dict[key[1]]
-        elif DEFAULT_KEY in media_dict:
-            return media_dict[DEFAULT_KEY]
-        elif len(default_dict) != 0:
-            return default_dict
-    else:
-        if len(default_dict) != 0:
-            return default_dict
-
-    return {}
-
-
-def get_media_settings_key(physical_port, transceiver_dict):
-    sup_compliance_str = '10/40G Ethernet Compliance Code'
-    sup_len_str = 'Length Cable Assembly(m)'
-    vendor_name_str = transceiver_dict[physical_port]['manufacturer']
-    vendor_pn_str = transceiver_dict[physical_port]['model']
-    vendor_key = vendor_name_str.upper() + '-' + vendor_pn_str
-
-    media_len = ''
-    if transceiver_dict[physical_port]['cable_type'] == sup_len_str:
-        media_len = transceiver_dict[physical_port]['cable_length']
-
-    media_compliance_dict_str = transceiver_dict[physical_port]['specification_compliance']
-    media_compliance_code = ''
-    media_type = ''
-    media_key = ''
-    media_compliance_dict = {}
-
-    try:
-        if _wrapper_get_sfp_type(physical_port) == 'QSFP_DD':
-            media_compliance_code = media_compliance_dict_str
-        else:
-            media_compliance_dict = ast.literal_eval(media_compliance_dict_str)
-            if sup_compliance_str in media_compliance_dict:
-                media_compliance_code = media_compliance_dict[sup_compliance_str]
-    except ValueError as e:
-        helper_logger.log_error("Invalid value for port {} 'specification_compliance': {}".format(physical_port, media_compliance_dict_str))
-
-    media_type = transceiver_dict[physical_port]['type_abbrv_name']
-
-    if len(media_type) != 0:
-        media_key += media_type
-    if len(media_compliance_code) != 0:
-        media_key += '-' + media_compliance_code
-        if _wrapper_get_sfp_type(physical_port) == 'QSFP_DD':
-            if media_compliance_code == "passive_copper_media_interface":
-                if media_len != 0:
-                    media_key += '-' + str(media_len) + 'M'
-        else:
-            if media_len != 0:
-                media_key += '-' + str(media_len) + 'M'
-    else:
-        media_key += '-' + '*'
-
-    return [vendor_key, media_key]
-
-def get_media_val_str_from_dict(media_dict):
-    LANE_STR = 'lane'
-    LANE_SEPARATOR = ','
-
-    media_str = ''
-    tmp_dict = {}
-
-    for keys in media_dict:
-        lane_num = int(keys.strip()[len(LANE_STR):])
-        tmp_dict[lane_num] = media_dict[keys]
-
-    for key in range(0, len(tmp_dict)):
-        media_str += tmp_dict[key]
-        if key != list(tmp_dict.keys())[-1]:
-            media_str += LANE_SEPARATOR
-    return media_str
-
-
-def get_media_val_str(num_logical_ports, lane_dict, logical_idx):
-    LANE_STR = 'lane'
-
-    logical_media_dict = {}
-    num_lanes_on_port = len(lane_dict)
-
-    # The physical ports has more than one logical port meaning it is
-    # in breakout mode. So fetch the corresponding lanes from the file
-    media_val_str = ''
-    if (num_logical_ports > 1) and \
-       (num_lanes_on_port >= num_logical_ports):
-        num_lanes_per_logical_port = num_lanes_on_port//num_logical_ports
-        start_lane = logical_idx * num_lanes_per_logical_port
-
-        for lane_idx in range(start_lane, start_lane +
-                              num_lanes_per_logical_port):
-            lane_idx_str = LANE_STR + str(lane_idx)
-            logical_lane_idx_str = LANE_STR + str(lane_idx - start_lane)
-            logical_media_dict[logical_lane_idx_str] = lane_dict[lane_idx_str]
-
-        media_val_str = get_media_val_str_from_dict(logical_media_dict)
-    else:
-        media_val_str = get_media_val_str_from_dict(lane_dict)
-    return media_val_str
-
-
-"""
-    This function returns the NPU SI settings for a given logical port
-
-    Args:
-        lport:
-            logical port name
-        transceiver_dict:
-            A dictionary containing the vendor specific transceiver information
-        port_mapping:
-            A PortMapping object
-
-    Returns:
-        A dictionary containing the NPU SI settings for the logical port
-        Returns empty dictionary if the NPU SI settings are not found
-"""
-def get_npu_si_settings_dict(lport, transceiver_dict, port_mapping):
-    if not g_dict:
-        return {}
-
-    physical_port = port_mapping.get_logical_to_physical(lport)[0]
-    if not _wrapper_get_presence(physical_port):
-        helper_logger.log_info("Get NPU SI settings: Port {} presence not detected".format(physical_port))
-        return {}
-
-    if physical_port not in transceiver_dict:
-        helper_logger.log_error("Get NPU SI settings: Port {} eeprom not populated in transceiver dict".format(physical_port))
-        return {}
-
-    key = get_media_settings_key(physical_port, transceiver_dict)
-    media_dict = get_media_settings_value(physical_port, key)
-    if len(media_dict) == 0:
-        helper_logger.log_debug("Get NPU SI settings: Error in obtaining media setting for {}".format(lport))
-        return {}
-    else:
-        return media_dict
-
-"""
-    This function updates the NPU SI settings for a given logical port to APPL_DB
-    It then sets the value of NPU_SI_SETTINGS_SYNC_STATUS to NPU_SI_SETTINGS_NOTIFIED
-
-    Args:
-        lport:
-            logical port name
-        transceiver_dict:
-            A dictionary containing the vendor specific transceiver information
-        xcvr_table_helper:
-            A XcvrTableHelper object
-        port_mapping:
-            A PortMapping object
-"""
-def post_npu_si_settings_to_appl_db(lport, transceiver_dict,
-                                     xcvr_table_helper, port_mapping):
-    media_dict = get_npu_si_settings_dict(lport, transceiver_dict, port_mapping)
-    if len(media_dict) == 0:
-        helper_logger.log_error("NPI SI settings post: Media dict is empty for {}".format(lport))
-        return
-
-    asic_index = port_mapping.get_asic_id_for_logical_port(lport)
-    physical_port = port_mapping.get_logical_to_physical(lport)[0]
-    logical_port_list = port_mapping.get_physical_to_logical(physical_port)
-    num_logical_ports = len(logical_port_list)
-    logical_idx = logical_port_list.index(lport)
-
-    fvs = swsscommon.FieldValuePairs(len(media_dict))
-
-    index = 0
-    for media_key in media_dict:
-        if type(media_dict[media_key]) is dict:
-            media_val_str = get_media_val_str(num_logical_ports,
-                                                media_dict[media_key],
-                                                logical_idx)
-        else:
-            media_val_str = media_dict[media_key]
-        fvs[index] = (str(media_key), str(media_val_str))
-        index += 1
-
-    xcvr_table_helper.get_app_port_tbl(asic_index).set(lport, fvs)
-    app_port_table_non_producer = xcvr_table_helper.get_non_producer_app_port_tbl(asic_index)
-    app_port_table_non_producer.set(app_port_table_non_producer.APPL_DB, 'PORT_TABLE:{}'.format(lport), "NPU_SI_SETTINGS_SYNC_STATUS", "NPU_SI_SETTINGS_NOTIFIED")
-    helper_logger.log_notice("{}: Posted NPU settings to APPL_DB".format(lport))
-
 """
     Checks if the module is CMIS SM driven
 
@@ -915,7 +663,7 @@
         True if the module is CMIS SM driven
         False otherwise
 """
-def is_module_cmis_sm_driven(port_mapping, lport):
+def is_module_cmis_sm_driven(lport, port_mapping):
     pport = port_mapping.get_logical_to_physical(lport)[0]
 
     # double-check the HW presence before moving forward
@@ -934,14 +682,14 @@
             helper_logger.log_notice("{}: Flat memory module found while checking for module CMIS SM driven!".format(lport))
             return False
 
-        return (isinstance(api, CmisApi))
+        return (is_cmis_api(api))
 
     except AttributeError:
         # Return False if these essential routines are not available
         return False
 
 """
-    Retrieves the value of a key from APP_DB PORT_TABLE for a given logical port
+    Retrieves the value of a key from STATE_DB PORT_TABLE|<lport> for the given logical port
 
     Args:
         xcvr_table_helper:
@@ -954,32 +702,37 @@
             key for the corresponding value to be retrieved
 
     Returns:
-        The value of the key if the key is found in APP_PORT_TABLE
+        The value of the key if the key is found in STATE_DB PORT_TABLE|<lport>
         None otherwise
 """
-def get_app_port_table_val_by_key(xcvr_table_helper, port_mapping, lport, key):
+def get_state_db_port_table_val_by_key(xcvr_table_helper, port_mapping, lport, key):
     if xcvr_table_helper is None:
         helper_logger.log_error("xcvr_table_helper is None while getting "
-                                "app port table value by key for lport {}".format(lport))
+                                "state_db port table value by key for lport {}".format(lport))
         return None
 
     if port_mapping is None:
         helper_logger.log_error("port_mapping is None while getting "
-                                "app port table value by key for lport {}".format(lport))
+                                "state_db port table value by key for lport {}".format(lport))
         return None
 
     asic_index = port_mapping.get_asic_id_for_logical_port(lport)
-    appl_db = xcvr_table_helper.get_non_producer_app_port_tbl(asic_index)
-    if appl_db is None:
-        helper_logger.log_error("appl_db is None for lport {} while getting app port table value by key".format(lport))
+    state_port_table = xcvr_table_helper.get_state_port_tbl(asic_index)
+    if state_port_table is None:
+        helper_logger.log_error("state_db is None for lport {} while getting app port table value by key {}".format(lport, key))
         return None
 
-    app_port_table_fvs_dict = appl_db.get_all(appl_db.APPL_DB, 'PORT_TABLE:{}'.format(lport))
-    if (app_port_table_fvs_dict is None) or (key not in app_port_table_fvs_dict):
-        helper_logger.log_error("Unable to find key {} from APP_PORT_TABLE for lport {}".format(key, lport))
+    found, state_port_table_fvs = state_port_table.get(lport)
+    if not found:
+        helper_logger.log_error("Unable to find lport {} from STATE_DB PORT_TABLE".format(lport))
         return None
 
-    return app_port_table_fvs_dict[key]
+    state_port_table_fvs_dict = dict(state_port_table_fvs)
+    if key not in state_port_table_fvs_dict:
+        helper_logger.log_error("Unable to find key {} from STATE_DB PORT_TABLE for lport {}".format(key, lport))
+        return None
+
+    return state_port_table_fvs_dict[key]
 
 """
     Checks if NPU SI settings update is required for a module
@@ -999,17 +752,16 @@
     Returns false otherwise
 """
 def is_npu_si_settings_update_required(lport, xcvr_table_helper, port_mapping, transceiver_dict):
-    npu_si_settings_sync_val = get_app_port_table_val_by_key(
+    npu_si_settings_sync_val = get_state_db_port_table_val_by_key(
                     xcvr_table_helper, port_mapping, lport, "NPU_SI_SETTINGS_SYNC_STATUS")
     if npu_si_settings_sync_val is None:
         helper_logger.log_error("NPU SI settings update required: npu_si_settings_sync_val is None for {}".format(lport))
         return False
 
+    asic_index = port_mapping.get_asic_id_for_logical_port(lport)
     return (npu_si_settings_sync_val == "NPU_SI_SETTINGS_DEFAULT") and \
-        (get_npu_si_settings_dict(lport, transceiver_dict, port_mapping) != {})
-
-=======
->>>>>>> b1e51c3e
+        (media_settings_parser.get_npu_si_settings_dict(lport, transceiver_dict, xcvr_table_helper.get_cfg_port_tbl(asic_index), port_mapping) != {})
+
 def waiting_time_compensation_with_sleep(time_start, time_to_wait):
     time_now = time.time()
     time_diff = time_now - time_start
@@ -1614,14 +1366,14 @@
                              self.CMIS_STATE_READY,
                              self.CMIS_STATE_REMOVED]:
                     asic_id = self.port_mapping.get_asic_id_for_logical_port(lport)
-                    cmis_reinit_rqd_val = get_app_port_table_val_by_key(
+                    cmis_reinit_rqd_val = get_state_db_port_table_val_by_key(
                                     self.xcvr_table_helper, self.port_mapping, lport, "CMIS_REINIT_REQUIRED")
                     if cmis_reinit_rqd_val is None:
                         self.log_error("{}: CMIS terminal states: cmis_reinit_rqd_val is None".format(lport))
                     else:
                         if cmis_reinit_rqd_val == "true":
-                            app_port_table = self.xcvr_table_helper.get_non_producer_app_port_tbl(asic_id)
-                            app_port_table.set(app_port_table.APPL_DB, 'PORT_TABLE:{}'.format(lport), "CMIS_REINIT_REQUIRED", "false")
+                            state_port_table = self.xcvr_table_helper.get_state_port_tbl(asic_id)
+                            state_port_table.set(lport, [("CMIS_REINIT_REQUIRED", "false")])
                             self.log_notice("{}: CMIS terminal states: CMIS_REINIT_REQUIRED set to false".format(lport))
                     if state != self.CMIS_STATE_READY:
                         self.port_dict[lport]['appl'] = 0
@@ -1661,7 +1413,7 @@
                         self.port_dict[lport]['cmis_state'] = self.CMIS_STATE_READY
                         continue
 
-                    if not is_module_cmis_sm_driven(self.port_mapping, lport):
+                    if not is_module_cmis_sm_driven(lport, self.port_mapping):
                         self.log_notice("{}: Skipping CMIS state machine as module not CMIS SM driven".format(lport))
                         self.port_dict[lport]['cmis_state'] = self.CMIS_STATE_READY
                         continue
@@ -1764,7 +1516,7 @@
                            if 0 != freq and freq != api.get_laser_config_freq():
                               need_update = True
 
-                        cmis_reinit_rqd_val = get_app_port_table_val_by_key(
+                        cmis_reinit_rqd_val = get_state_db_port_table_val_by_key(
                                         self.xcvr_table_helper, self.port_mapping, lport, "CMIS_REINIT_REQUIRED")
                         if cmis_reinit_rqd_val is None:
                             self.log_error("{}: cmis_reinit_rqd_val is None".format(lport))
@@ -1854,7 +1606,7 @@
                         transceiver_info_for_npu_si_settings = self.get_transceiver_info_dict_for_npu_si_settings(pport, lport, api)
                         if transceiver_info_for_npu_si_settings is not None:
                             if is_npu_si_settings_update_required(lport, self.xcvr_table_helper, self.port_mapping, transceiver_info_for_npu_si_settings):
-                                post_npu_si_settings_to_appl_db(lport, transceiver_info_for_npu_si_settings, self.xcvr_table_helper, self.port_mapping)
+                                media_settings_parser.post_npu_si_settings_to_appl_db(lport, transceiver_info_for_npu_si_settings, self.xcvr_table_helper, self.port_mapping)
                                 npu_si_settings_wait_required = True
                         else:
                             self.log_error("{}: transceiver_info_for_npu_si_settings is None in CMIS_STATE_AP_CONF state".format(lport))
@@ -1872,7 +1624,7 @@
                         else:
                             self.port_dict[lport]['cmis_state'] = self.CMIS_STATE_DP_INIT
                     elif state == self.CMIS_STATE_NPU_SI_SETTINGS_WAIT:
-                        npu_si_settings_sync_val = get_app_port_table_val_by_key(self.xcvr_table_helper, self.port_mapping, lport, "NPU_SI_SETTINGS_SYNC_STATUS")
+                        npu_si_settings_sync_val = get_state_db_port_table_val_by_key(self.xcvr_table_helper, self.port_mapping, lport, "NPU_SI_SETTINGS_SYNC_STATUS")
                         if npu_si_settings_sync_val is None:
                             self.log_error("{}: npu_si_settings_sync_val is None in CMIS_STATE_NPU_SI_SETTINGS_WAIT state".format(lport))
                             self.port_dict[lport]['cmis_state'] = self.CMIS_STATE_FAILED
@@ -1940,14 +1692,14 @@
                         # Setting CMIS_REINIT_REQUIRED to false to avoid CMIS re-init caused by TRANSCEIVER_INFO table
                         # update through post_port_active_apsel_to_db
                         asic_id = self.port_mapping.get_asic_id_for_logical_port(lport)
-                        cmis_reinit_rqd_val = get_app_port_table_val_by_key(
+                        cmis_reinit_rqd_val = get_state_db_port_table_val_by_key(
                                         self.xcvr_table_helper, self.port_mapping, lport, "CMIS_REINIT_REQUIRED")
                         if cmis_reinit_rqd_val is None:
                             self.log_error("{}: CMIS_STATE_DP_ACTIVATE state: cmis_reinit_rqd_val is None".format(lport))
                         else:
                             if cmis_reinit_rqd_val == "true":
-                                app_port_table = self.xcvr_table_helper.get_non_producer_app_port_tbl(asic_id)
-                                app_port_table.set(app_port_table.APPL_DB, 'PORT_TABLE:{}'.format(lport), "CMIS_REINIT_REQUIRED", "false")
+                                state_port_table = self.xcvr_table_helper.get_state_port_tbl(asic_id)
+                                state_port_table.set(lport, [("CMIS_REINIT_REQUIRED", "false")])
                                 self.log_notice("{}: CMIS_STATE_DP_ACTIVATE state: CMIS_REINIT_REQUIRED set to false".format(lport))
 
                         self.post_port_active_apsel_to_db(api, lport, host_lanes_mask)
@@ -2166,17 +1918,10 @@
             if rc != SFP_EEPROM_NOT_READY:
                 post_port_dom_threshold_info_to_db(logical_port_name, port_mapping, xcvr_table_helper.get_dom_threshold_tbl(asic_index), stop_event)
 
-<<<<<<< HEAD
-                if not is_module_cmis_sm_driven(port_mapping, logical_port_name) and \
+                if not is_module_cmis_sm_driven(logical_port_name, port_mapping) and \
                     is_npu_si_settings_update_required(logical_port_name, xcvr_table_helper, port_mapping, transceiver_dict):
-                    post_npu_si_settings_to_appl_db(logical_port_name, transceiver_dict, xcvr_table_helper, port_mapping)
+                    media_settings_parser.post_npu_si_settings_to_appl_db(logical_port_name, transceiver_dict, xcvr_table_helper, port_mapping)
                 transceiver_dict.clear()
-=======
-                # Do not notify media settings during warm reboot to avoid dataplane traffic impact
-                if is_warm_start == False:
-                    media_settings_parser.notify_media_setting(logical_port_name, transceiver_dict, xcvr_table_helper.get_app_port_tbl(asic_index), xcvr_table_helper.get_cfg_port_tbl(asic_index), port_mapping)
-                    transceiver_dict.clear()
->>>>>>> b1e51c3e
             else:
                 retry_eeprom_set.add(logical_port_name)
 
@@ -2397,18 +2142,14 @@
 
                                 if rc != SFP_EEPROM_NOT_READY:
                                     post_port_dom_threshold_info_to_db(logical_port, self.port_mapping, self.xcvr_table_helper.get_dom_threshold_tbl(asic_index))
-<<<<<<< HEAD
-                                    if not is_module_cmis_sm_driven(self.port_mapping, logical_port) and \
+                                    if not is_module_cmis_sm_driven(logical_port, self.port_mapping) and \
                                         is_npu_si_settings_update_required(logical_port, self.xcvr_table_helper, self.port_mapping, transceiver_dict):
-                                        post_npu_si_settings_to_appl_db(logical_port, transceiver_dict, self.xcvr_table_helper, self.port_mapping)
-=======
-                                    media_settings_parser.notify_media_setting(logical_port, transceiver_dict, self.xcvr_table_helper.get_app_port_tbl(asic_index), self.xcvr_table_helper.get_cfg_port_tbl(asic_index), self.port_mapping)
->>>>>>> b1e51c3e
+                                        media_settings_parser.post_npu_si_settings_to_appl_db(logical_port, transceiver_dict, self.xcvr_table_helper, self.port_mapping)
                                     transceiver_dict.clear()
                             elif value == sfp_status_helper.SFP_STATUS_REMOVED:
                                 helper_logger.log_notice("{}: Got SFP removed event".format(logical_port))
-                                appl_db = self.xcvr_table_helper.get_non_producer_app_port_tbl(asic_index)
-                                appl_db.set(appl_db.APPL_DB, 'PORT_TABLE:{}'.format(logical_port), "NPU_SI_SETTINGS_SYNC_STATUS", "NPU_SI_SETTINGS_DEFAULT")
+                                state_port_table = self.xcvr_table_helper.get_state_port_tbl(asic_index)
+                                state_port_table.set(logical_port, [("NPU_SI_SETTINGS_SYNC_STATUS", "NPU_SI_SETTINGS_DEFAULT")])
                                 update_port_transceiver_status_table_sw(
                                     logical_port, self.xcvr_table_helper.get_status_tbl(asic_index), sfp_status_helper.SFP_STATUS_REMOVED)
                                 helper_logger.log_notice("{}: received plug out and update port sfp status table.".format(logical_port))
@@ -2604,13 +2345,9 @@
                 self.retry_eeprom_set.add(port_change_event.port_name)
             else:
                 post_port_dom_threshold_info_to_db(port_change_event.port_name, self.port_mapping, dom_threshold_tbl)
-<<<<<<< HEAD
-                if not is_module_cmis_sm_driven(self.port_mapping, port_change_event.port_name) and \
+                if not is_module_cmis_sm_driven(port_change_event.port_name, self.port_mapping) and \
                     is_npu_si_settings_update_required(port_change_event.port_name, self.xcvr_table_helper, self.port_mapping, transceiver_dict):
-                    post_npu_si_settings_to_appl_db(port_change_event.port_name, transceiver_dict, self.xcvr_table_helper, self.port_mapping)
-=======
-                media_settings_parser.notify_media_setting(port_change_event.port_name, transceiver_dict, self.xcvr_table_helper.get_app_port_tbl(port_change_event.asic_id), self.xcvr_table_helper.get_cfg_port_tbl(port_change_event.asic_id), self.port_mapping)
->>>>>>> b1e51c3e
+                    media_settings_parser.post_npu_si_settings_to_appl_db(port_change_event.port_name, transceiver_dict, self.xcvr_table_helper, self.port_mapping)
         else:
             status = sfp_status_helper.SFP_STATUS_REMOVED if not status else status
         update_port_transceiver_status_table_sw(port_change_event.port_name, status_tbl, status, error_description)
@@ -2636,14 +2373,10 @@
             rc = post_port_sfp_info_to_db(logical_port, self.port_mapping, self.xcvr_table_helper.get_intf_tbl(asic_index), transceiver_dict)
             if rc != SFP_EEPROM_NOT_READY:
                 post_port_dom_threshold_info_to_db(logical_port, self.port_mapping, self.xcvr_table_helper.get_dom_threshold_tbl(asic_index))
-<<<<<<< HEAD
-                if not is_module_cmis_sm_driven(self.port_mapping, logical_port) and \
+                if not is_module_cmis_sm_driven(logical_port, self.port_mapping) and \
                     is_npu_si_settings_update_required(logical_port, self.xcvr_table_helper, self.port_mapping, transceiver_dict):
-                    post_npu_si_settings_to_appl_db(logical_port, transceiver_dict, self.xcvr_table_helper, self.port_mapping)
-=======
-                media_settings_parser.notify_media_setting(logical_port, transceiver_dict, self.xcvr_table_helper.get_app_port_tbl(asic_index), self.xcvr_table_helper.get_cfg_port_tbl(asic_index), self.port_mapping)
->>>>>>> b1e51c3e
-                transceiver_dict.clear()
+                    media_settings_parser.post_npu_si_settings_to_appl_db(logical_port, transceiver_dict, self.xcvr_table_helper, self.port_mapping)
+                    transceiver_dict.clear()
                 retry_success_set.add(logical_port)
         # Update retry EEPROM set
         self.retry_eeprom_set -= retry_success_set
@@ -2679,34 +2412,31 @@
             self.log_warning("Caught unhandled signal '" + sig + "'")
 
     """
-    Subscribes APPL_DB PORT_TABLE table events
+    Subscribes STATE_DB PORT_TABLE table events
     """
-    def subscribe_appl_port_table(self):
+    def subscribe_state_db_port_table(self):
         sel = swsscommon.Select()
         asic_context = {}
         for namespace in self.namespaces:
-            appl_db = daemon_base.db_connect("APPL_DB", namespace=namespace)
-            appl_port_tbl = swsscommon.SubscriberStateTable(appl_db, swsscommon.APP_PORT_TABLE_NAME)
-            asic_context[appl_port_tbl] = multi_asic.get_asic_index_from_namespace(namespace)
-            sel.addSelectable(appl_port_tbl)
+            state_db = daemon_base.db_connect("STATE_DB", namespace=namespace)
+            state_port_tbl = swsscommon.SubscriberStateTable(state_db, swsscommon.STATE_PORT_TABLE_NAME)
+            asic_context[state_port_tbl] = multi_asic.get_asic_index_from_namespace(namespace)
+            sel.addSelectable(state_port_tbl)
 
         return sel, asic_context
 
     # Wait for port config is done
     def wait_for_port_config_done(self, namespace):
-        input_asic_id = multi_asic.get_asic_index_from_namespace(namespace)
-        port_tbl = None
-        for current_port_tble, asic_id in self.asic_context.items():
-            if asic_id == input_asic_id:
-                port_tbl = current_port_tble
-                break
-        if port_tbl is None:
-            self.log_error("Failed to find port table for asic {}".format(input_asic_id))
-            return
+        # Connect to APPL_DB and subscribe to PORT table notifications
+        appl_db = daemon_base.db_connect("APPL_DB", namespace=namespace)
+
+        sel = swsscommon.Select()
+        port_tbl = swsscommon.SubscriberStateTable(appl_db, swsscommon.APP_PORT_TABLE_NAME)
+        sel.addSelectable(port_tbl)
 
         # Make sure this daemon started after all port configured
         while not self.stop_event.is_set():
-            (state, c) = self.sel.select(port_mapping.SELECT_TIMEOUT_MSECS)
+            (state, c) = sel.select(port_mapping.SELECT_TIMEOUT_MSECS)
             if state == swsscommon.Select.TIMEOUT:
                 continue
             if state != swsscommon.Select.OBJECT:
@@ -2717,29 +2447,32 @@
             if key in ["PortConfigDone", "PortInitDone"]:
                 break
 
-
     """
-    Initializes CMIS_REINIT_REQUIRED and NPU_SI_SETTINGS_SYNC_STATUS fields in APPL_DB:PORT_TABLE
+    Initializes CMIS_REINIT_REQUIRED and NPU_SI_SETTINGS_SYNC_STATUS fields in STATE_DB PORT_TABLE|<lport>
     if not already present for a port.
     """
     def initialize_port_init_fields_in_port_table(self, port_mapping_data):
         logical_port_list = port_mapping_data.logical_port_list
         for lport in logical_port_list:
             asic_index = port_mapping_data.get_asic_id_for_logical_port(lport)
-            appl_db = self.xcvr_table_helper.get_non_producer_app_port_tbl(asic_index)
-            if appl_db is None:
-                helper_logger.log_error("appl_db is None for lport {} during init".format(lport))
+            state_port_table  = self.xcvr_table_helper.get_state_port_tbl(asic_index)
+            if state_port_table  is None:
+                helper_logger.log_error("state_port_tbl is None for lport {} during init".format(lport))
                 continue
 
-            app_port_table_fvs_dict = appl_db.get_all(appl_db.APPL_DB, 'PORT_TABLE:{}'.format(lport))
-            if "CMIS_REINIT_REQUIRED" not in app_port_table_fvs_dict:
-                appl_db.set(appl_db.APPL_DB, 'PORT_TABLE:{}'.format(lport), "CMIS_REINIT_REQUIRED", "true")
+            found, state_port_table_fvs = state_port_table.get(lport)
+            if not found:
+                self.log_error("Creating STATE_DB PORT_TABLE as unable to find for lport {}".format(lport))
+                state_port_table_fvs = []
+            state_port_table_fvs_dict = dict(state_port_table_fvs)
+            if "CMIS_REINIT_REQUIRED" not in state_port_table_fvs_dict:
+                state_port_table.set(lport, [("CMIS_REINIT_REQUIRED", "true")])
                 self.log_notice("Added CMIS_REINIT_REQUIRED for lport {}".format(lport))
-            if "NPU_SI_SETTINGS_SYNC_STATUS" not in app_port_table_fvs_dict:
-                appl_db.set(appl_db.APPL_DB, 'PORT_TABLE:{}'.format(lport), "NPU_SI_SETTINGS_SYNC_STATUS", "NPU_SI_SETTINGS_DEFAULT")
+            if "NPU_SI_SETTINGS_SYNC_STATUS" not in state_port_table_fvs_dict:
+                state_port_table.set(lport, [("NPU_SI_SETTINGS_SYNC_STATUS", "NPU_SI_SETTINGS_DEFAULT")])
                 self.log_notice("Added NPU_SI_SETTINGS_SYNC_STATUS for lport {}".format(lport))
 
-        self.log_notice("XCVRD INIT: Port init fields initialized in APP_PORT_TABLE")
+        self.log_notice("XCVRD INIT: Port init fields initialized in STATE_DB PORT_TABLE")
 
     # Initialize daemon
     def init(self):
@@ -2793,8 +2526,8 @@
             media_settings_parser.load_media_settings()
             optics_si_parser.load_optics_si_settings()
 
-        self.sel, self.asic_context  = self.subscribe_appl_port_table()
-        self.log_notice("Subscribed to appl {} update".format(swsscommon.APP_PORT_TABLE_NAME))
+        self.sel, self.asic_context  = self.subscribe_state_db_port_table()
+        self.log_notice("Subscribed to STATE_DB {} update".format(swsscommon.STATE_PORT_TABLE_NAME))
 
         # Make sure this daemon started after all port configured
         self.log_notice("XCVRD INIT: Wait for port config is done")
@@ -2877,9 +2610,9 @@
                     (key, op, _) = port_tbl.pop()
                     if not key:
                         break
-                    self.log_info("APPL_DB subscriber: Received {} op for {} key".format(op, key))
+                    self.log_info("STATE_DB subscriber: Received {} op for {} key".format(op, key))
                     if op == swsscommon.DEL_COMMAND and "Ethernet" in key:
-                        self.log_notice("DEL_COMMAND received for {}:{} key. Starting graceful restart to xcvrd!".format(swsscommon.APP_PORT_TABLE_NAME, key))
+                        self.log_notice("DEL_COMMAND received for {} key {}. Starting graceful restart to xcvrd!".format(swsscommon.STATE_PORT_TABLE_NAME, key))
                         generate_sigabrt = True
                         break
 
@@ -2934,7 +2667,6 @@
 		self.cfg_port_tbl, self.state_port_tbl, self.pm_tbl = {}, {}, {}, {}, {}, {}, {}, {}
         self.state_db = {}
         self.cfg_db = {}
-        self.non_producer_app_port_tbl = {}
         for namespace in namespaces:
             asic_id = multi_asic.get_asic_index_from_namespace(namespace)
             self.state_db[asic_id] = daemon_base.db_connect("STATE_DB", namespace)
@@ -2946,8 +2678,6 @@
             self.state_port_tbl[asic_id] = swsscommon.Table(self.state_db[asic_id], swsscommon.STATE_PORT_TABLE_NAME)
             appl_db = daemon_base.db_connect("APPL_DB", namespace)
             self.app_port_tbl[asic_id] = swsscommon.ProducerStateTable(appl_db, swsscommon.APP_PORT_TABLE_NAME)
-            self.non_producer_app_port_tbl[asic_id] = swsscommon.SonicV2Connector(use_unix_socket_path=False, namespace=namespace)
-            self.non_producer_app_port_tbl[asic_id].connect(self.non_producer_app_port_tbl[asic_id].APPL_DB)
             self.cfg_db[asic_id] = daemon_base.db_connect("CONFIG_DB", namespace)
             self.cfg_port_tbl[asic_id] = swsscommon.Table(self.cfg_db[asic_id], swsscommon.CFG_PORT_TABLE_NAME)
 
@@ -2968,9 +2698,6 @@
 
     def get_app_port_tbl(self, asic_id):
         return self.app_port_tbl[asic_id]
-
-    def get_non_producer_app_port_tbl(self, asic_id):
-        return self.non_producer_app_port_tbl[asic_id]
 
     def get_state_db(self, asic_id):
         return self.state_db[asic_id]
