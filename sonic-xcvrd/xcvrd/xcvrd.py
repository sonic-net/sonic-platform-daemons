--- conflicted
+++ resolved
@@ -507,16 +507,6 @@
         if asic_index is None:
             helper_logger.log_warning("Got invalid asic index for {}, ignored".format(logical_port_name))
             continue
-<<<<<<< HEAD
-        post_port_sfp_info_to_db(logical_port_name, port_mapping, xcvr_table_helper.get_intf_tbl(asic_index), transceiver_dict, stop_event)
-        post_port_dom_info_to_db(logical_port_name, port_mapping, xcvr_table_helper.get_dom_tbl(asic_index), stop_event)
-        post_port_dom_threshold_info_to_db(logical_port_name, port_mapping, xcvr_table_helper.get_dom_tbl(asic_index), stop_event)
-
-        # Do not notify media settings during warm reboot to avoid dataplane traffic impact
-        if is_warm_start == False:
-            notify_media_setting(logical_port_name, transceiver_dict, xcvr_table_helper.get_app_port_tbl(asic_index), port_mapping)
-            transceiver_dict.clear()
-=======
         rc = post_port_sfp_info_to_db(logical_port_name, port_mapping, xcvr_table_helper.get_int_tbl(asic_index), transceiver_dict, stop_event)
         if rc != SFP_EEPROM_NOT_READY:
             post_port_dom_info_to_db(logical_port_name, port_mapping, xcvr_table_helper.get_dom_tbl(asic_index), stop_event)
@@ -530,7 +520,6 @@
             retry_eeprom_set.add(logical_port_name)
     
     return retry_eeprom_set
->>>>>>> 5f87f745
 
 # Delete port dom/sfp info from db
 
@@ -892,33 +881,10 @@
         self.task_stopping_event.set()
         self.task_thread.join()
 
-<<<<<<< HEAD
-    def enque_port_change_event(self, port_change_event):
-        """Called by main thread. When main thread detects a port configuration add/remove, it puts an event to 
-           the event queue
-
-        Args:
-            port_change_event (object): port change event
-        """
-        self.event_queue.put_nowait(port_change_event)
-
-    def handle_port_change_event(self):
-        """Handle port change event until the queue is empty, update local port mapping and DB data accordingly. 
-        """
-        while True:
-            try:
-                port_change_event = self.event_queue.get_nowait()
-                if port_change_event.event_type == PortChangeEvent.PORT_REMOVE:
-                    self.on_remove_logical_port(port_change_event)
-                self.port_mapping.handle_port_change_event(port_change_event)
-            except queue.Empty:
-                break
-=======
     def on_port_config_change(self, port_change_event):
         if port_change_event.event_type == port_mapping.PortChangeEvent.PORT_REMOVE:
             self.on_remove_logical_port(port_change_event)
         self.port_mapping.handle_port_change_event(port_change_event)
->>>>>>> 5f87f745
 
     def on_remove_logical_port(self, port_change_event):
         """Called when a logical port is removed from CONFIG_DB
@@ -944,13 +910,8 @@
         self.task_process = None
         self.task_stopping_event = multiprocessing.Event()
         self.port_mapping = copy.deepcopy(port_mapping)
-<<<<<<< HEAD
-        # A set to hold those logical port names who fail to read EEPROM
-        self.retry_eeprom_set = set()
-=======
-        # A set to hold those SFPs who fail to read EEPROM
+        # A set to hold those logical port name who fail to read EEPROM
         self.retry_eeprom_set = retry_eeprom_set
->>>>>>> 5f87f745
         # To avoid retry EEPROM read too fast, record the last EEPROM read timestamp in this member
         self.last_retry_eeprom_time = 0
         # A dict to hold SFP error event, for SFP insert/remove event, it is not necessary to cache them
@@ -1242,43 +1203,6 @@
         self.task_stopping_event.set()
         os.kill(self.task_process.pid, signal.SIGKILL)
 
-<<<<<<< HEAD
-    def enque_port_change_event(self, port_change_event):
-        """Called by main thread. When main thread detects a port configuration add/remove, it puts an event to 
-           the event queue
-
-        Args:
-            port_change_event (object): port change event
-        """
-        self.event_queue.put_nowait(port_change_event)
-
-    def handle_port_change_event(self, event_queue, stopping_event, y_cable_presence):
-        """Handle port change event until the queue is empty, update local port mapping and DB data accordingly. 
-        """
-        while True:
-            try:
-                port_change_event = event_queue.get_nowait()
-                if port_change_event.event_type == PortChangeEvent.PORT_REMOVE:
-                    self.on_remove_logical_port(port_change_event)
-                    # Update y_cable related database once a logical port is removed
-                    y_cable_helper.change_ports_status_for_y_cable_change_event(
-                        {port_change_event.port_name:sfp_status_helper.SFP_STATUS_REMOVED}, 
-                        self.port_mapping, 
-                        y_cable_presence, 
-                        stopping_event)
-                    self.port_mapping.handle_port_change_event(port_change_event)
-                elif port_change_event.event_type == PortChangeEvent.PORT_ADD:
-                    self.port_mapping.handle_port_change_event(port_change_event)
-                    logical_port_event_dict = self.on_add_logical_port(port_change_event)
-                    # Update y_cable related database once a logical port is added
-                    y_cable_helper.change_ports_status_for_y_cable_change_event(
-                        logical_port_event_dict, 
-                        self.port_mapping, 
-                        y_cable_presence, 
-                        stopping_event)
-            except queue.Empty:
-                break
-=======
     def on_port_config_change(self, stopping_event, y_cable_presence, port_change_event):
         if port_change_event.event_type == port_mapping.PortChangeEvent.PORT_REMOVE:
             self.on_remove_logical_port(port_change_event)
@@ -1298,7 +1222,6 @@
                 self.port_mapping, 
                 y_cable_presence, 
                 stopping_event)
->>>>>>> 5f87f745
 
     def on_remove_logical_port(self, port_change_event):
         """Called when a logical port is removed from CONFIG_DB.
@@ -1487,76 +1410,6 @@
             if key in ["PortConfigDone", "PortInitDone"]:
                 break
 
-<<<<<<< HEAD
-    def subscribe_port_config_change(self):
-        sel = swsscommon.Select()
-        asic_context = {}
-        namespaces = multi_asic.get_front_end_namespaces()
-        for namespace in namespaces:
-            config_db = daemon_base.db_connect("CONFIG_DB", namespace=namespace)
-            asic_id = multi_asic.get_asic_index_from_namespace(namespace)
-            sst = swsscommon.SubscriberStateTable(config_db, swsscommon.CFG_PORT_TABLE_NAME)
-            asic_context[sst] = asic_id
-            sel.addSelectable(sst)
-
-        return sel, asic_context
-
-    def handle_port_config_change(self, sel, asic_context):
-        """Select CONFIG_DB PORT table changes, once there is a port configuration add/remove, notify observers
-        """
-        (state, _) = sel.select(SELECT_TIMEOUT_MSECS)
-        if state == swsscommon.Select.TIMEOUT:
-            return
-        if state != swsscommon.Select.OBJECT:
-            self.log_warning("sel.select() did not return swsscommon.Select.OBJECT")
-            return
-        
-        for sst in asic_context.keys():
-            while True:
-                (key, op, fvp) = sst.pop()
-                if not key:
-                    break
-                if op == swsscommon.SET_COMMAND:
-                    # Only process new logical port, here we assume that the physical index for a logical port should
-                    # never change, if user configure a new value for the "index" field for exsitng locial port, it is 
-                    # an error
-                    if not self.port_mapping.is_logical_port(key):
-                        fvp = dict(fvp)
-                        if 'index' in fvp:
-                            port_change_event = PortChangeEvent(key, fvp['index'], asic_context[sst], PortChangeEvent.PORT_ADD)
-                            self.notify_port_change_event(port_change_event)
-                elif op == swsscommon.DEL_COMMAND:
-                    if self.port_mapping.is_logical_port(key):
-                        port_change_event = PortChangeEvent(key, 
-                                                            self.port_mapping.get_logical_to_physical(key)[0], 
-                                                            asic_context[sst], 
-                                                            PortChangeEvent.PORT_REMOVE)
-                        self.notify_port_change_event(port_change_event)
-                else:
-                    self.log_warning("Invalid DB operation: {}".format(op))
-
-    def notify_port_change_event(self, port_change_event):
-        """Notify observers that there is a port change event
-
-        Args:
-            port_change_event (object): port change event
-        """
-        
-        self.log_notice('Sending port change event {} to observers'.format(port_change_event))
-        for observer in self.port_change_event_observers:
-            observer.enque_port_change_event(port_change_event)
-        self.port_mapping.handle_port_change_event(port_change_event)
-
-    def subscribe_port_change_event(self, observer):
-        """Subscribe port change event
-
-        Args:
-            observer (object): observer who listen to port change event
-        """
-        self.port_change_event_observers.append(observer)
-
-=======
->>>>>>> 5f87f745
     def load_media_settings(self):
         global g_dict
         (platform_path, _) = device_info.get_paths_to_platform_and_hwsku_dirs()
@@ -1676,24 +1529,13 @@
         # Start the Y-cable state info update process if Y cable presence established
         y_cable_state_update = None
         if self.y_cable_presence[0] is True:
-<<<<<<< HEAD
-            y_cable_state_update = y_cable_helper.YCableTableUpdateTask(self.port_mapping)
-            self.subscribe_port_change_event(y_cable_state_update)
-=======
             y_cable_state_update = y_cable_helper.YCableTableUpdateTask(port_mapping_data)
->>>>>>> 5f87f745
             y_cable_state_update.task_run()
 
         # Start main loop
         self.log_info("Start daemon main loop")
 
-<<<<<<< HEAD
-        sel, asic_context = self.subscribe_port_config_change()
-        while not self.stop_event.is_set():
-            self.handle_port_config_change(sel, asic_context)
-=======
         self.stop_event.wait()
->>>>>>> 5f87f745
 
         self.log_info("Stop daemon main loop")
 
