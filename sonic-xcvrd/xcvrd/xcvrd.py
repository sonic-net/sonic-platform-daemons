--- conflicted
+++ resolved
@@ -565,11 +565,7 @@
 # Update port dom/sfp info in db
 
 
-<<<<<<< HEAD
 def post_port_sfp_dom_info_to_db(is_advanced_start, port_mapping, stop_event=threading.Event()):
-=======
-def post_port_sfp_dom_info_to_db(is_warm_start, port_mapping, xcvr_table_helper, stop_event=threading.Event()):
->>>>>>> 0d90023b
     # Connect to STATE_DB and create transceiver dom/sfp info tables
     transceiver_dict = {}
     retry_eeprom_set = set()
@@ -1792,19 +1788,11 @@
         # To avoid race condition, remove the entry TRANSCEIVER_DOM_INFO, TRANSCEIVER_STATUS_INFO and TRANSCEIVER_INFO table.
         # The operation to remove entry from TRANSCEIVER_DOM_INFO is duplicate with DomInfoUpdateTask.on_remove_logical_port,
         # but it is necessary because TRANSCEIVER_DOM_INFO is also updated in this sub process when a new SFP is inserted.
-<<<<<<< HEAD
-        del_port_sfp_dom_info_from_db(port_change_event.port_name,
-                                      self.port_mapping,
-                                      xcvr_table_helper.get_intf_tbl(port_change_event.asic_id),
-                                      xcvr_table_helper.get_dom_tbl(port_change_event.asic_id))
-        delete_port_from_status_table(port_change_event.port_name, xcvr_table_helper.get_status_tbl(port_change_event.asic_id))
-=======
         del_port_sfp_dom_info_from_db(port_change_event.port_name, 
                                       self.port_mapping, 
                                       self.xcvr_table_helper.get_intf_tbl(port_change_event.asic_id), 
                                       self.xcvr_table_helper.get_dom_tbl(port_change_event.asic_id))
         delete_port_from_status_table(port_change_event.port_name, self.xcvr_table_helper.get_status_tbl(port_change_event.asic_id))
->>>>>>> 0d90023b
 
         # The logical port has been removed, no need retry EEPROM reading
         if port_change_event.port_name in self.retry_eeprom_set:
@@ -2049,11 +2037,8 @@
 
         # Post all the current interface dom/sfp info to STATE_DB
         self.log_info("Post all port DOM/SFP info to DB")
-<<<<<<< HEAD
+
         retry_eeprom_set = post_port_sfp_dom_info_to_db(is_advanced_start, port_mapping_data, self.stop_event)
-=======
-        retry_eeprom_set = post_port_sfp_dom_info_to_db(is_warm_start, port_mapping_data, self.xcvr_table_helper, self.stop_event)
->>>>>>> 0d90023b
 
         # Init port sfp status table
         self.log_info("Init port sfp status table")
