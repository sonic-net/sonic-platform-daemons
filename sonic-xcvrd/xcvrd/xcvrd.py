--- conflicted
+++ resolved
@@ -1088,15 +1088,12 @@
     def get_cmis_dp_deinit_duration_secs(self, api):
         return api.get_datapath_deinit_duration()/1000
 
-<<<<<<< HEAD
     def get_cmis_module_power_up_duration_secs(self, api):
         return api.get_module_pwr_up_duration()/1000
 
     def get_cmis_module_power_down_duration_secs(self, api):
         return api.get_module_pwr_down_duration()/1000
 
-    def is_cmis_application_update_required(self, api, channel, speed):
-=======
     def get_cmis_host_lanes_mask(self, api, appl, host_lane_count, subport):
         """
         Retrieves mask of active host lanes based on appl, host lane count and subport
@@ -1136,7 +1133,6 @@
         return host_lanes_mask
 
     def is_cmis_application_update_required(self, api, app_new, host_lanes_mask):
->>>>>>> d1203efa
         """
         Check if the CMIS application update is required
 
@@ -1569,14 +1565,10 @@
                         api.set_lpmode(False)
                         self.port_dict[lport]['cmis_state'] = self.CMIS_STATE_AP_CONF
                         dpDeinitDuration = self.get_cmis_dp_deinit_duration_secs(api)
-<<<<<<< HEAD
                         modulePwrUpDuration = self.get_cmis_module_power_up_duration_secs(api)
-                        self.log_notice("{} DpDeinit duration {} secs, modulePwrUp duration {} secs".format(lport, dpDeinitDuration, modulePwrUpDuration))
+                        self.log_notice("{}: DpDeinit duration {} secs, modulePwrUp duration {} secs".format(lport, dpDeinitDuration, modulePwrUpDuration))
                         self.port_dict[lport]['cmis_expired'] = now + datetime.timedelta(seconds = max(modulePwrUpDuration, dpDeinitDuration))
-=======
-                        self.log_notice("{}: DpDeinit duration {} secs".format(lport, dpDeinitDuration))
-                        self.port_dict[lport]['cmis_expired'] = now + datetime.timedelta(seconds=dpDeinitDuration)
->>>>>>> d1203efa
+
                     elif state == self.CMIS_STATE_AP_CONF:
                         # TODO: Use fine grained time when the CMIS memory map is available
                         if not self.check_module_state(api, ['ModuleReady']):
