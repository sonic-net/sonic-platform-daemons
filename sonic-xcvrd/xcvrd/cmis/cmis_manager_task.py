--- conflicted
+++ resolved
@@ -863,146 +863,6 @@
                                     "{}".format(lport, decomm_status_str))
                     return
 
-                if self.port_dict[lport]['host_tx_ready'] != 'true' or \
-                        self.port_dict[lport]['admin_status'] != 'up':
-                    if is_fast_reboot and self.check_datapath_state(api, host_lanes_mask, ['DataPathActivated']):
-                        self.log_notice("{} Skip datapath re-init in fast-reboot".format(lport))
-                    else:
-                        self.log_notice("{} Forcing Tx laser OFF".format(lport))
-                        # Force DataPath re-init
-                        api.tx_disable_channel(media_lanes_mask, True)
-                        self.port_dict[lport]['forced_tx_disabled'] = True
-                        txoff_duration = self.get_cmis_dp_tx_turnoff_duration_secs(api)
-                        self.log_notice("{}: Tx turn off duration {} secs".format(lport, txoff_duration))
-                        self.update_cmis_state_expiration_time(lport, txoff_duration)
-                        self.post_port_active_apsel_to_db(api, lport, host_lanes_mask, reset_apsel=True)
-                    self.update_port_transceiver_status_table_sw_cmis_state(lport, CMIS_STATE_READY)
-                    return
-                self.update_port_transceiver_status_table_sw_cmis_state(lport, CMIS_STATE_DP_PRE_INIT_CHECK)
-            if state == CMIS_STATE_DP_PRE_INIT_CHECK:
-                if self.port_dict[lport].get('forced_tx_disabled', False):
-                    # Ensure that Tx is OFF
-                    # Transceiver will remain in DataPathDeactivated state while it is in Low Power Mode (even if Tx is disabled)
-                    # Transceiver will enter DataPathInitialized state if Tx was disabled after CMIS initialization was completed
-                    if not self.check_datapath_state(api, host_lanes_mask, ['DataPathDeactivated', 'DataPathInitialized']):
-                        if self.is_timer_expired(expired):
-                            self.log_notice("{}: timeout for 'DataPathDeactivated/DataPathInitialized'".format(lport))
-                            self.force_cmis_reinit(lport, retries + 1)
-                        return
-                    self.port_dict[lport]['forced_tx_disabled'] = False
-                    self.log_notice("{}: Tx laser is successfully turned OFF".format(lport))
-
-                # Configure the target output power if ZR module
-                if api.is_coherent_module():
-                    tx_power = self.port_dict[lport]['tx_power']
-                    # Prevent configuring same tx power multiple times
-                    if 0 != tx_power and tx_power != api.get_tx_config_power():
-                        if 1 != self.configure_tx_output_power(api, lport, tx_power):
-                            self.log_error("{} failed to configure Tx power = {}".format(lport, tx_power))
-                        else:
-                            self.log_notice("{} Successfully configured Tx power = {}".format(lport, tx_power))
-
-                need_update = self.is_cmis_application_update_required(api, appl, host_lanes_mask)
-
-                # For ZR module, Datapath needs to be re-initialized on new channel selection
-                if api.is_coherent_module():
-                    freq = self.port_dict[lport]['laser_freq']
-                    # If user requested frequency is NOT the same as configured on the module
-                    # force datapath re-initialization
-                    if 0 != freq and freq != api.get_laser_config_freq():
-                        if self.validate_frequency_and_grid(api, lport, freq) == True:
-                            need_update = True
-                        else:
-                            # clear setting of invalid frequency config
-                            self.port_dict[lport]['laser_freq'] = 0
-
-                if not need_update:
-                    # No application updates
-                    # As part of xcvrd restart, the TRANSCEIVER_INFO table is deleted and
-                    # created with default value of 'N/A' for all the active apsel fields.
-                    # The below (post_port_active_apsel_to_db) will ensure that the
-                    # active apsel fields are updated correctly in the DB since
-                    # the CMIS state remains unchanged during xcvrd restart
-                    self.post_port_active_apsel_to_db(api, lport, host_lanes_mask)
-                    self.log_notice("{}: no CMIS application update required...READY".format(lport))
-                    self.update_port_transceiver_status_table_sw_cmis_state(lport, CMIS_STATE_READY)
-                    return
-                self.log_notice("{}: force Datapath reinit".format(lport))
-                self.update_port_transceiver_status_table_sw_cmis_state(lport, CMIS_STATE_DP_DEINIT)
-            elif state == CMIS_STATE_DP_DEINIT:
-                # D.2.2 Software Deinitialization
-                api.set_datapath_deinit(host_lanes_mask)
-
-                # D.1.3 Software Configuration and Initialization
-                media_lanes_mask = self.port_dict[lport]['media_lanes_mask']
-                if not api.tx_disable_channel(media_lanes_mask, True):
-                    self.log_notice("{}: unable to turn off tx power with host_lanes_mask {}".format(lport, host_lanes_mask))
-                    self.port_dict[lport]['cmis_retries'] = retries + 1
-                    return
-
-                #Sets module to high power mode and doesn't impact datapath if module is already in high power mode
-                api.set_lpmode(False, wait_state_change = False)
-                self.update_port_transceiver_status_table_sw_cmis_state(lport, CMIS_STATE_AP_CONF)
-                dpDeinitDuration = self.get_cmis_dp_deinit_duration_secs(api)
-                modulePwrUpDuration = self.get_cmis_module_power_up_duration_secs(api)
-                self.log_notice("{}: DpDeinit duration {} secs, modulePwrUp duration {} secs".format(lport, dpDeinitDuration, modulePwrUpDuration))
-                self.update_cmis_state_expiration_time(lport, max(modulePwrUpDuration, dpDeinitDuration))
-
-            elif state == CMIS_STATE_AP_CONF:
-                # Explicit control bit to apply custom Host SI settings. 
-                # It will be set to 1 and applied via set_application if 
-                # custom SI settings is applicable
-                ec = 0
-
-                # TODO: Use fine grained time when the CMIS memory map is available
-                if not self.check_module_state(api, ['ModuleReady']):
-                    if self.is_timer_expired(expired):
-                        self.log_notice("{}: timeout for 'ModuleReady'".format(lport))
-                        self.force_cmis_reinit(lport, retries + 1)
-                    return
-
-                if not self.check_datapath_state(api, host_lanes_mask, ['DataPathDeactivated']):
-                    if self.is_timer_expired(expired):
-                        self.log_notice("{}: timeout for 'DataPathDeactivated state'".format(lport))
-                        self.force_cmis_reinit(lport, retries + 1)
-                    return
-
-                # Skip rest if it's in decommission state machine
-                if not self.is_decomm_pending(lport):
-                    if api.is_coherent_module():
-                        # For ZR module, configure the laser frequency when Datapath is in Deactivated state
-                        freq = self.port_dict[lport]['laser_freq']
-                        if 0 != freq:
-                            if 1 != self.configure_laser_frequency(api, lport, freq):
-                                self.log_error("{} failed to configure laser frequency {} GHz".format(lport, freq))
-                            else:
-<<<<<<< HEAD
-                                self.log_notice("{} configured laser frequency {} GHz".format(lport, freq))
-
-                    # Stage custom SI settings
-                    if optics_si_parser.optics_si_present():
-                        optics_si_dict = {}
-                        # Apply module SI settings if applicable
-                        lane_speed = int(speed/1000)//host_lane_count
-                        optics_si_dict = optics_si_parser.fetch_optics_si_setting(pport, lane_speed, sfp)
-
-                        self.log_debug("Read SI parameters for port {} from optics_si_settings.json vendor file:".format(lport))
-                        for key, sub_dict in optics_si_dict.items():
-                            self.log_debug("{}".format(key))
-                            for sub_key, value in sub_dict.items():
-                                self.log_debug("{}: {}".format(sub_key, str(value)))
-
-                        if optics_si_dict:
-                            self.log_notice("{}: Apply Optics SI found for Vendor: {}  PN: {} lane speed: {}G".
-                                            format(lport, api.get_manufacturer(), api.get_model(), lane_speed))
-                            if not api.stage_custom_si_settings(host_lanes_mask, optics_si_dict):
-                                self.log_notice("{}: unable to stage custom SI settings ".format(lport))
-=======
-                                decomm_status_str = "waiting for completion"
-                            self.log_notice("{}: DECOMMISSION: decommission has already started for this physical port, "
-                                            "{}".format(lport, decomm_status_str))
-                            continue
-
                         if self.port_dict[lport]['host_tx_ready'] != 'true' or \
                                 self.port_dict[lport]['admin_status'] != 'up':
                            if is_fast_reboot and self.check_datapath_state(api, host_lanes_mask, ['DataPathActivated']):
@@ -1015,10 +875,10 @@
                                txoff_duration = self.get_cmis_dp_tx_turnoff_duration_secs(api)
                                self.port_dict[lport]['txoff_duration'] = txoff_duration
                                self.log_notice("{}: Tx turn off duration {} secs".format(lport, txoff_duration))
+                               self.update_cmis_state_expiration_time(lport, txoff_duration)
                                self.post_port_active_apsel_to_db(api, lport, host_lanes_mask, reset_apsel=True)
                            self.update_port_transceiver_status_table_sw_cmis_state(lport, CMIS_STATE_READY)
-                           continue
-
+                           return
                         # Arm timer for CMIS_STATE_DP_PRE_INIT_CHECK state
                         if self.port_dict[lport].get('forced_tx_disabled', False):
                             txoff_duration = self.port_dict[lport].get('txoff_duration', 0)
@@ -1037,73 +897,110 @@
                             self.port_dict[lport]['forced_tx_disabled'] = False
                             self.log_notice("{}: Tx laser is successfully turned OFF".format(lport))
 
-                        # Configure the target output power if ZR module
-                        if api.is_coherent_module():
-                           tx_power = self.port_dict[lport]['tx_power']
-                           # Prevent configuring same tx power multiple times
-                           if 0 != tx_power and tx_power != api.get_tx_config_power():
-                              if 1 != self.configure_tx_output_power(api, lport, tx_power):
-                                 self.log_error("{} failed to configure Tx power = {}".format(lport, tx_power))
-                              else:
-                                 self.log_notice("{} Successfully configured Tx power = {}".format(lport, tx_power))
-
-                        need_update = self.is_cmis_application_update_required(api, appl, host_lanes_mask)
-
-                        # For ZR module, Datapath needs to be re-initialized on new channel selection
-                        if api.is_coherent_module():
-                            freq = self.port_dict[lport]['laser_freq']
-                            # If user requested frequency is NOT the same as configured on the module
-                            # force datapath re-initialization
-                            if 0 != freq and freq != api.get_laser_config_freq():
-                                if self.validate_frequency_and_grid(api, lport, freq) == True:
-                                    need_update = True
-                                else:
-                                    # clear setting of invalid frequency config
-                                    self.port_dict[lport]['laser_freq'] = 0
-
-                        if not need_update:
-                            # No application updates
-                            # As part of xcvrd restart, the TRANSCEIVER_INFO table is deleted and
-                            # created with default value of 'N/A' for all the active apsel fields.
-                            # The below (post_port_active_apsel_to_db) will ensure that the
-                            # active apsel fields are updated correctly in the DB since
-                            # the CMIS state remains unchanged during xcvrd restart
-                            self.post_port_active_apsel_to_db(api, lport, host_lanes_mask)
-                            self.log_notice("{}: no CMIS application update required...READY".format(lport))
-                            self.update_port_transceiver_status_table_sw_cmis_state(lport, CMIS_STATE_READY)
-                            continue
-                        self.log_notice("{}: force Datapath reinit".format(lport))
-                        self.update_port_transceiver_status_table_sw_cmis_state(lport, CMIS_STATE_DP_DEINIT)
-                    elif state == CMIS_STATE_DP_DEINIT:
-                        # D.2.2 Software Deinitialization
-                        api.set_datapath_deinit(host_lanes_mask)
-
-                        # D.1.3 Software Configuration and Initialization
-                        media_lanes_mask = self.port_dict[lport]['media_lanes_mask']
-                        if not api.tx_disable_channel(media_lanes_mask, True):
-                            self.log_notice("{}: unable to turn off tx power with host_lanes_mask {}".format(lport, host_lanes_mask))
-                            self.port_dict[lport]['cmis_retries'] = retries + 1
-                            continue
-
-                        #Sets module to high power mode and doesn't impact datapath if module is already in high power mode
-                        api.set_lpmode(False, wait_state_change = False)
-                        self.update_port_transceiver_status_table_sw_cmis_state(lport, CMIS_STATE_AP_CONF)
-                        dpDeinitDuration = self.get_cmis_dp_deinit_duration_secs(api)
-                        modulePwrUpDuration = self.get_cmis_module_power_up_duration_secs(api)
-                        self.log_notice("{}: DpDeinit duration {} secs, modulePwrUp duration {} secs".format(lport, dpDeinitDuration, modulePwrUpDuration))
-                        self.update_cmis_state_expiration_time(lport, max(modulePwrUpDuration, dpDeinitDuration))
-
-                    elif state == CMIS_STATE_AP_CONF:
-                        # Explicit control bit to apply custom Host SI settings. 
-                        # It will be set to 1 and applied via set_application if 
-                        # custom SI settings is applicable
-                        ec = 0
-
-                        # TODO: Use fine grained time when the CMIS memory map is available
-                        if not self.check_module_state(api, ['ModuleReady']):
-                            if self.is_timer_expired(expired):
-                                self.log_notice("{}: timeout for 'ModuleReady'".format(lport))
->>>>>>> 69ce3870
+                # Configure the target output power if ZR module
+                if api.is_coherent_module():
+                    tx_power = self.port_dict[lport]['tx_power']
+                    # Prevent configuring same tx power multiple times
+                    if 0 != tx_power and tx_power != api.get_tx_config_power():
+                        if 1 != self.configure_tx_output_power(api, lport, tx_power):
+                            self.log_error("{} failed to configure Tx power = {}".format(lport, tx_power))
+                        else:
+                            self.log_notice("{} Successfully configured Tx power = {}".format(lport, tx_power))
+
+                need_update = self.is_cmis_application_update_required(api, appl, host_lanes_mask)
+
+                # For ZR module, Datapath needs to be re-initialized on new channel selection
+                if api.is_coherent_module():
+                    freq = self.port_dict[lport]['laser_freq']
+                    # If user requested frequency is NOT the same as configured on the module
+                    # force datapath re-initialization
+                    if 0 != freq and freq != api.get_laser_config_freq():
+                        if self.validate_frequency_and_grid(api, lport, freq) == True:
+                            need_update = True
+                        else:
+                            # clear setting of invalid frequency config
+                            self.port_dict[lport]['laser_freq'] = 0
+
+                if not need_update:
+                    # No application updates
+                    # As part of xcvrd restart, the TRANSCEIVER_INFO table is deleted and
+                    # created with default value of 'N/A' for all the active apsel fields.
+                    # The below (post_port_active_apsel_to_db) will ensure that the
+                    # active apsel fields are updated correctly in the DB since
+                    # the CMIS state remains unchanged during xcvrd restart
+                    self.post_port_active_apsel_to_db(api, lport, host_lanes_mask)
+                    self.log_notice("{}: no CMIS application update required...READY".format(lport))
+                    self.update_port_transceiver_status_table_sw_cmis_state(lport, CMIS_STATE_READY)
+                    return
+                self.log_notice("{}: force Datapath reinit".format(lport))
+                self.update_port_transceiver_status_table_sw_cmis_state(lport, CMIS_STATE_DP_DEINIT)
+            elif state == CMIS_STATE_DP_DEINIT:
+                # D.2.2 Software Deinitialization
+                api.set_datapath_deinit(host_lanes_mask)
+
+                # D.1.3 Software Configuration and Initialization
+                media_lanes_mask = self.port_dict[lport]['media_lanes_mask']
+                if not api.tx_disable_channel(media_lanes_mask, True):
+                    self.log_notice("{}: unable to turn off tx power with host_lanes_mask {}".format(lport, host_lanes_mask))
+                    self.port_dict[lport]['cmis_retries'] = retries + 1
+                    return
+
+                #Sets module to high power mode and doesn't impact datapath if module is already in high power mode
+                api.set_lpmode(False, wait_state_change = False)
+                self.update_port_transceiver_status_table_sw_cmis_state(lport, CMIS_STATE_AP_CONF)
+                dpDeinitDuration = self.get_cmis_dp_deinit_duration_secs(api)
+                modulePwrUpDuration = self.get_cmis_module_power_up_duration_secs(api)
+                self.log_notice("{}: DpDeinit duration {} secs, modulePwrUp duration {} secs".format(lport, dpDeinitDuration, modulePwrUpDuration))
+                self.update_cmis_state_expiration_time(lport, max(modulePwrUpDuration, dpDeinitDuration))
+
+            elif state == CMIS_STATE_AP_CONF:
+                # Explicit control bit to apply custom Host SI settings. 
+                # It will be set to 1 and applied via set_application if 
+                # custom SI settings is applicable
+                ec = 0
+
+                # TODO: Use fine grained time when the CMIS memory map is available
+                if not self.check_module_state(api, ['ModuleReady']):
+                    if self.is_timer_expired(expired):
+                        self.log_notice("{}: timeout for 'ModuleReady'".format(lport))
+                        self.force_cmis_reinit(lport, retries + 1)
+                    return
+
+                if not self.check_datapath_state(api, host_lanes_mask, ['DataPathDeactivated']):
+                    if self.is_timer_expired(expired):
+                        self.log_notice("{}: timeout for 'DataPathDeactivated state'".format(lport))
+                        self.force_cmis_reinit(lport, retries + 1)
+                    return
+
+                # Skip rest if it's in decommission state machine
+                if not self.is_decomm_pending(lport):
+                    if api.is_coherent_module():
+                        # For ZR module, configure the laser frequency when Datapath is in Deactivated state
+                        freq = self.port_dict[lport]['laser_freq']
+                        if 0 != freq:
+                            if 1 != self.configure_laser_frequency(api, lport, freq):
+                                self.log_error("{} failed to configure laser frequency {} GHz".format(lport, freq))
+                            else:
+                                self.log_notice("{} configured laser frequency {} GHz".format(lport, freq))
+
+                    # Stage custom SI settings
+                    if optics_si_parser.optics_si_present():
+                        optics_si_dict = {}
+                        # Apply module SI settings if applicable
+                        lane_speed = int(speed/1000)//host_lane_count
+                        optics_si_dict = optics_si_parser.fetch_optics_si_setting(pport, lane_speed, sfp)
+
+                        self.log_debug("Read SI parameters for port {} from optics_si_settings.json vendor file:".format(lport))
+                        for key, sub_dict in optics_si_dict.items():
+                            self.log_debug("{}".format(key))
+                            for sub_key, value in sub_dict.items():
+                                self.log_debug("{}: {}".format(sub_key, str(value)))
+
+                        if optics_si_dict:
+                            self.log_notice("{}: Apply Optics SI found for Vendor: {}  PN: {} lane speed: {}G".
+                                            format(lport, api.get_manufacturer(), api.get_model(), lane_speed))
+                            if not api.stage_custom_si_settings(host_lanes_mask, optics_si_dict):
+                                self.log_notice("{}: unable to stage custom SI settings ".format(lport))
                                 self.force_cmis_reinit(lport, retries + 1)
                                 return
 
