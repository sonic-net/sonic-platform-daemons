#from unittest.mock import DEFAULT
from xcvrd.xcvrd_utilities.port_event_helper import *
from xcvrd.xcvrd_utilities.sfp_status_helper import *
from xcvrd.xcvrd_utilities.media_settings_parser import *
from xcvrd.xcvrd_utilities.optics_si_parser import *
from xcvrd.dom.dom_mgr import *
from xcvrd.xcvrd import *
from xcvrd.sff_mgr import *
from xcvrd.xcvrd_utilities.xcvr_table_helper import *
from xcvrd.dom.utilities.db.utils import DBUtils
from xcvrd.dom.utilities.dom_sensor.utils import DOMUtils
from xcvrd.dom.utilities.status.utils import StatusUtils
import pytest
import copy
import os
import sys
import time

if sys.version_info >= (3, 3):
    from unittest.mock import MagicMock, patch
else:
    from mock import MagicMock, patch

from sonic_py_common import daemon_base
from swsscommon import swsscommon
from sonic_platform_base.sfp_base import SfpBase
from .mock_swsscommon import Table


daemon_base.db_connect = MagicMock()
swsscommon.Table = MagicMock()
swsscommon.ProducerStateTable = MagicMock()
swsscommon.SubscriberStateTable = MagicMock()
swsscommon.SonicDBConfig = MagicMock()
#swsscommon.Select = MagicMock()

test_path = os.path.dirname(os.path.abspath(__file__))
modules_path = os.path.dirname(test_path)
scripts_path = os.path.join(modules_path, "xcvrd")
sys.path.insert(0, modules_path)
DEFAULT_NAMESPACE = ['']

os.environ["XCVRD_UNIT_TESTING"] = "1"

with open(os.path.join(test_path, 'media_settings.json'), 'r') as f:
    media_settings_dict = json.load(f)

media_settings_with_comma_dict = copy.deepcopy(media_settings_dict)
global_media_settings = media_settings_with_comma_dict['GLOBAL_MEDIA_SETTINGS'].pop('1-32')
media_settings_with_comma_dict['GLOBAL_MEDIA_SETTINGS']['1-5,6,7-20,21-32'] = global_media_settings

port_settings_with_comma_dict = copy.deepcopy(media_settings_dict)
port_media_settings = port_settings_with_comma_dict['PORT_MEDIA_SETTINGS'].pop('33')
port_settings_with_comma_dict['PORT_MEDIA_SETTINGS']['33'] = port_media_settings

media_settings_with_regular_expression_dict = copy.deepcopy(media_settings_dict)
media_settings_with_regular_expression_dict['GLOBAL_MEDIA_SETTINGS']['1-32'] = {}
# Generate regular expression patterns for QSFP28-40GBASE-CR4-xxM and QSFP+-40GBASE-CR4-xxM that have the same pre-emphasis value
media_settings_with_regular_expression_dict['GLOBAL_MEDIA_SETTINGS']['1-32']['QSFP(\\+|28)-40GBASE-CR4-1M'] = global_media_settings['QSFP28-40GBASE-CR4-1M']
media_settings_with_regular_expression_dict['GLOBAL_MEDIA_SETTINGS']['1-32']['QSFP(\\+|28)-40GBASE-CR4-2M'] = global_media_settings['QSFP28-40GBASE-CR4-2M']
media_settings_with_regular_expression_dict['GLOBAL_MEDIA_SETTINGS']['1-32']['QSFP(\\+|28)-40GBASE-CR4-(3|4|5|7|10)M'] = global_media_settings['QSFP28-40GBASE-CR4-3M']

with open(os.path.join(test_path, 'optics_si_settings.json'), 'r') as fn:
    optics_si_settings_dict = json.load(fn)
port_optics_si_settings = {}
optics_si_settings_with_comma_dict = copy.deepcopy(optics_si_settings_dict)
global_optics_si_settings = optics_si_settings_with_comma_dict['GLOBAL_MEDIA_SETTINGS'].pop('0-31')
port_optics_si_settings['PORT_MEDIA_SETTINGS'] = optics_si_settings_with_comma_dict.pop('PORT_MEDIA_SETTINGS')
optics_si_settings_with_comma_dict['GLOBAL_MEDIA_SETTINGS']['0-5,6,7-20,21-31'] = global_optics_si_settings

with open(os.path.join(test_path, 'media_settings_extended_format.json'), 'r') as f:
    media_settings_extended_format_dict = json.load(f)


# Define some example keys/values of media_settings.json for testing purposes
asic_serdes_si_value_dict = {'lane' + str(i): '0x0000000d' for i in range(4)}
asic_serdes_si_value_dict2 = {'lane' + str(i): '0x0000000a' for i in range(4)}
asic_serdes_si_value_dict3 = {'lane' + str(i): '0x0000000b' for i in range(8)}
asic_serdes_si_value_dict4 = {'lane' + str(i): '0x00000003' for i in range(8)}
asic_serdes_si_value_dict5 = {'lane' + str(i): '0x00000004' for i in range(8)}
asic_serdes_si_settings_example = {
    'idriver': asic_serdes_si_value_dict,
    'pre1': asic_serdes_si_value_dict,
    'ob_m2lp': asic_serdes_si_value_dict,
}
asic_serdes_si_settings_example2 = {'idriver': asic_serdes_si_value_dict2}
asic_serdes_si_settings_example3 = {'main': asic_serdes_si_value_dict3}
asic_serdes_si_settings_example4 = {'main': asic_serdes_si_value_dict4}
asic_serdes_si_settings_example5 = {'idriver': asic_serdes_si_value_dict5}
asic_serdes_si_settings_example3_expected_value_in_db = \
    {attr: ','.join(value_dict.values()) for attr, value_dict in asic_serdes_si_settings_example3.items()}
asic_serdes_si_settings_example3_expected_value_in_db_4_lanes = \
    {attr: ','.join(list(value_dict.values())[:4]) for attr, value_dict in asic_serdes_si_settings_example3.items()}
asic_serdes_si_settings_example4_expected_value_in_db = \
    {attr: ','.join(list(value_dict.values())) for attr, value_dict in asic_serdes_si_settings_example4.items()}
asic_serdes_si_settings_example4_expected_value_in_db_4_lanes = \
    {attr: ','.join(list(value_dict.values())[:4]) for attr, value_dict in asic_serdes_si_settings_example4.items()}
asic_serdes_si_settings_example5_expected_value_in_db = \
    {attr: ','.join(value_dict.values()) for attr, value_dict in asic_serdes_si_settings_example5.items()}

# Creating instances of media_settings.json for testing purposes
# Each instance represents a different possible structure for media_settings.json.
media_settings_global_range_media_key_lane_speed_si = copy.deepcopy(media_settings_extended_format_dict)

media_settings_global_medium_lane_key = copy.deepcopy(media_settings_extended_format_dict)
media_settings_global_medium_lane_key['GLOBAL_MEDIA_SETTINGS']['0-31']['COPPER50'] = {'idriver': {'lane0': '0x0000000d', 'lane1': '0x0000000d', 'lane2': '0x0000000d', 'lane3': '0x0000000d'}, 'pre1': {'lane0': '0x0000000d', 'lane1': '0x0000000d', 'lane2': '0x0000000d', 'lane3': '0x0000000d'}, 'ob_m2lp': {'lane0': '0x0000000d', 'lane1': '0x0000000d', 'lane2': '0x0000000d', 'lane3': '0x0000000d'}}

media_settings_global_range_media_key_si = copy.deepcopy(media_settings_extended_format_dict)
media_settings_global_range_media_key_si['GLOBAL_MEDIA_SETTINGS']['0-31']['QSFP-DD-sm_media_interface'] = media_settings_global_range_media_key_si['GLOBAL_MEDIA_SETTINGS']['0-31']['QSFP-DD-sm_media_interface'].pop('speed:400GAUI-8')
media_settings_global_range_media_key_si['GLOBAL_MEDIA_SETTINGS']['0-31']['QSFP-DD-active_cable_media_interface'] = media_settings_global_range_media_key_si['GLOBAL_MEDIA_SETTINGS']['0-31']['QSFP-DD-active_cable_media_interface'].pop('speed:100GAUI-2')

media_settings_global_range_vendor_key_lane_speed_si = copy.deepcopy(media_settings_extended_format_dict)
media_settings_global_range_vendor_key_lane_speed_si['GLOBAL_MEDIA_SETTINGS']['0-31']['AMPHANOL-1234'] = media_settings_global_range_vendor_key_lane_speed_si['GLOBAL_MEDIA_SETTINGS']['0-31'].pop('QSFP-DD-sm_media_interface')
media_settings_global_range_vendor_key_lane_speed_si['GLOBAL_MEDIA_SETTINGS']['0-31']['AMPHANOL-5678'] = media_settings_global_range_vendor_key_lane_speed_si['GLOBAL_MEDIA_SETTINGS']['0-31'].pop('QSFP-DD-active_cable_media_interface')

media_settings_global_range_vendor_key_si = copy.deepcopy(media_settings_global_range_vendor_key_lane_speed_si)
media_settings_global_range_vendor_key_si['GLOBAL_MEDIA_SETTINGS']['0-31']['AMPHANOL-1234'] = media_settings_global_range_vendor_key_si['GLOBAL_MEDIA_SETTINGS']['0-31']['AMPHANOL-1234'].pop('speed:400GAUI-8')
media_settings_global_range_vendor_key_si['GLOBAL_MEDIA_SETTINGS']['0-31']['AMPHANOL-5678'] = media_settings_global_range_vendor_key_si['GLOBAL_MEDIA_SETTINGS']['0-31']['AMPHANOL-5678'].pop('speed:100GAUI-2')

media_settings_global_range_generic_vendor_key_lane_speed_si = copy.deepcopy(media_settings_extended_format_dict)
media_settings_global_range_generic_vendor_key_lane_speed_si['GLOBAL_MEDIA_SETTINGS']['0-31']['AMPHANOL-1234'] = media_settings_global_range_generic_vendor_key_lane_speed_si['GLOBAL_MEDIA_SETTINGS']['0-31'].pop('QSFP-DD-sm_media_interface')
media_settings_global_range_generic_vendor_key_lane_speed_si['GLOBAL_MEDIA_SETTINGS']['0-31']['GENERIC_VENDOR'] = media_settings_global_range_generic_vendor_key_lane_speed_si['GLOBAL_MEDIA_SETTINGS']['0-31'].pop('QSFP-DD-active_cable_media_interface')

media_settings_global_range_generic_vendor_key_si = copy.deepcopy(media_settings_global_range_generic_vendor_key_lane_speed_si)
media_settings_global_range_generic_vendor_key_si['GLOBAL_MEDIA_SETTINGS']['0-31']['AMPHANOL-1234'] = media_settings_global_range_generic_vendor_key_si['GLOBAL_MEDIA_SETTINGS']['0-31']['AMPHANOL-1234'].pop('speed:400GAUI-8')
media_settings_global_range_generic_vendor_key_si['GLOBAL_MEDIA_SETTINGS']['0-31']['GENERIC_VENDOR'] = media_settings_global_range_generic_vendor_key_si['GLOBAL_MEDIA_SETTINGS']['0-31']['GENERIC_VENDOR'].pop('speed:100GAUI-2')

media_settings_global_list_media_key_lane_speed_si = copy.deepcopy(media_settings_extended_format_dict)
new_key = str(','.join([str(i) for i in range(32)]))
media_settings_global_list_media_key_lane_speed_si['GLOBAL_MEDIA_SETTINGS'][new_key] = media_settings_global_list_media_key_lane_speed_si['GLOBAL_MEDIA_SETTINGS'].pop('0-31')

media_settings_global_list_media_key_si = copy.deepcopy(media_settings_global_range_media_key_si)
media_settings_global_list_media_key_si['GLOBAL_MEDIA_SETTINGS'][new_key] = media_settings_global_list_media_key_si['GLOBAL_MEDIA_SETTINGS'].pop('0-31')

media_settings_global_list_of_ranges_media_key_lane_speed_si = copy.deepcopy(media_settings_extended_format_dict)
media_settings_global_list_of_ranges_media_key_lane_speed_si['GLOBAL_MEDIA_SETTINGS']['0-15,16-31'] = media_settings_global_list_of_ranges_media_key_lane_speed_si['GLOBAL_MEDIA_SETTINGS'].pop('0-31')

media_settings_global_list_of_ranges_media_key_si = copy.deepcopy(media_settings_global_range_media_key_si)
media_settings_global_list_of_ranges_media_key_si['GLOBAL_MEDIA_SETTINGS']['0-15,16-31'] = media_settings_global_list_of_ranges_media_key_si['GLOBAL_MEDIA_SETTINGS'].pop('0-31')

media_settings_global_list_of_ranges_media_key_lane_speed_si_with_default_section = copy.deepcopy(media_settings_extended_format_dict)
media_settings_global_list_of_ranges_media_key_lane_speed_si_with_default_section['GLOBAL_MEDIA_SETTINGS']['0-31']['Default'] = asic_serdes_si_settings_example

media_settings_port_media_key_lane_speed_si = copy.deepcopy(media_settings_extended_format_dict)
media_settings_port_media_key_lane_speed_si['PORT_MEDIA_SETTINGS'] = {'7': media_settings_port_media_key_lane_speed_si['GLOBAL_MEDIA_SETTINGS'].pop('0-31')}
del media_settings_port_media_key_lane_speed_si['GLOBAL_MEDIA_SETTINGS']

media_settings_port_media_key_si = copy.deepcopy(media_settings_port_media_key_lane_speed_si)
media_settings_port_media_key_si['PORT_MEDIA_SETTINGS']['7']["QSFP-DD-sm_media_interface"] = media_settings_port_media_key_si['PORT_MEDIA_SETTINGS']['7']["QSFP-DD-sm_media_interface"].pop("speed:400GAUI-8")
media_settings_port_media_key_si['PORT_MEDIA_SETTINGS']['7']["QSFP-DD-active_cable_media_interface"] = media_settings_port_media_key_si['PORT_MEDIA_SETTINGS']['7']["QSFP-DD-active_cable_media_interface"].pop("speed:100GAUI-2")

media_settings_port_vendor_key_lane_speed_si = copy.deepcopy(media_settings_port_media_key_lane_speed_si)
media_settings_port_vendor_key_lane_speed_si['PORT_MEDIA_SETTINGS']['7']['AMPHANOL-1234'] = media_settings_port_vendor_key_lane_speed_si['PORT_MEDIA_SETTINGS']['7'].pop('QSFP-DD-sm_media_interface')
media_settings_port_vendor_key_lane_speed_si['PORT_MEDIA_SETTINGS']['7']['AMPHANOL-5678'] = media_settings_port_vendor_key_lane_speed_si['PORT_MEDIA_SETTINGS']['7'].pop('QSFP-DD-active_cable_media_interface')

media_settings_port_vendor_key_si = copy.deepcopy(media_settings_port_vendor_key_lane_speed_si)
media_settings_port_vendor_key_si['PORT_MEDIA_SETTINGS']['7']['AMPHANOL-1234'] = media_settings_port_vendor_key_si['PORT_MEDIA_SETTINGS']['7']['AMPHANOL-1234'].pop('speed:400GAUI-8')
media_settings_port_vendor_key_si['PORT_MEDIA_SETTINGS']['7']['AMPHANOL-5678'] = media_settings_port_vendor_key_si['PORT_MEDIA_SETTINGS']['7']['AMPHANOL-5678'].pop('speed:100GAUI-2')

media_settings_port_medium_lane_key = copy.deepcopy(media_settings_port_vendor_key_lane_speed_si)
media_settings_port_medium_lane_key['PORT_MEDIA_SETTINGS']['7']['COPPER25'] = {'idriver': {'lane0': '0x0000000f', 'lane1': '0x0000000d', 'lane2': '0x0000000d', 'lane3': '0x0000000d'}, 'pre1': {'lane0': '0x0000000d', 'lane1': '0x0000000d', 'lane2': '0x0000000d', 'lane3': '0x0000000d'}, 'ob_m2lp': {'lane0': '0x0000000d', 'lane1': '0x0000000d', 'lane2': '0x0000000d', 'lane3': '0x0000000d'}}

media_settings_port_media_key_si = copy.deepcopy(media_settings_port_media_key_lane_speed_si)
media_settings_port_media_key_si['PORT_MEDIA_SETTINGS']['7']["QSFP-DD-sm_media_interface"] = media_settings_port_media_key_si['PORT_MEDIA_SETTINGS']['7']["QSFP-DD-sm_media_interface"].pop("speed:400GAUI-8")
media_settings_port_media_key_si['PORT_MEDIA_SETTINGS']['7']["QSFP-DD-active_cable_media_interface"] = media_settings_port_media_key_si['PORT_MEDIA_SETTINGS']['7']["QSFP-DD-active_cable_media_interface"].pop("speed:100GAUI-2")

media_settings_port_generic_vendor_key_lane_speed_si = copy.deepcopy(media_settings_port_media_key_lane_speed_si)
media_settings_port_generic_vendor_key_lane_speed_si['PORT_MEDIA_SETTINGS']['7']['AMPHANOL-1234'] = media_settings_port_generic_vendor_key_lane_speed_si['PORT_MEDIA_SETTINGS']['7'].pop('QSFP-DD-sm_media_interface')
media_settings_port_generic_vendor_key_lane_speed_si['PORT_MEDIA_SETTINGS']['7']['GENERIC_VENDOR'] = media_settings_port_generic_vendor_key_lane_speed_si['PORT_MEDIA_SETTINGS']['7'].pop('QSFP-DD-active_cable_media_interface')

media_settings_port_generic_vendor_key_si = copy.deepcopy(media_settings_port_generic_vendor_key_lane_speed_si)
media_settings_port_generic_vendor_key_si['PORT_MEDIA_SETTINGS']['7']['AMPHANOL-1234'] = media_settings_port_generic_vendor_key_si['PORT_MEDIA_SETTINGS']['7']['AMPHANOL-1234'].pop('speed:400GAUI-8')
media_settings_port_generic_vendor_key_si['PORT_MEDIA_SETTINGS']['7']['GENERIC_VENDOR'] = media_settings_port_generic_vendor_key_si['PORT_MEDIA_SETTINGS']['7']['GENERIC_VENDOR'].pop('speed:100GAUI-2')

media_settings_global_default_port_media_key_lane_speed_si = copy.deepcopy(media_settings_extended_format_dict)
port_media_settings_data = {'7': media_settings_global_default_port_media_key_lane_speed_si['GLOBAL_MEDIA_SETTINGS'].pop('0-31')}
media_settings_global_default_port_media_key_lane_speed_si['GLOBAL_MEDIA_SETTINGS'] = {'0-31': {'Default': asic_serdes_si_settings_example}}
media_settings_global_default_port_media_key_lane_speed_si['PORT_MEDIA_SETTINGS'] = port_media_settings_data

media_settings_port_default_media_key_lane_speed_si = copy.deepcopy(media_settings_port_media_key_lane_speed_si)
media_settings_port_default_media_key_lane_speed_si['PORT_MEDIA_SETTINGS']['7']['Default'] = {
    LANE_SPEED_DEFAULT_KEY: asic_serdes_si_settings_example,
    'speed:400GAUI-8': asic_serdes_si_settings_example2,
}

media_settings_optic_copper_si = {
    'GLOBAL_MEDIA_SETTINGS': {
        '0-31': {
            '(SFP|QSFP(\\+|28|-DD)*)-(?!.*((40|100)GBASE-CR|100G ACC|Active Copper Cable|passive_copper_media_interface)).*': {
                'speed:400GAUI-8': asic_serdes_si_settings_example4,
                'speed:200GAUI-8|100GAUI-4|50GAUI-2|25G': asic_serdes_si_settings_example3,
            },
            '(SFP|QSFP(\\+|28|-DD)*)-((40|100)GBASE-CR|100G ACC|Active Copper Cable|passive_copper_media_interface).*': {
                'speed:400GAUI-8|200GAUI-4|100GAUI-2': asic_serdes_si_settings_example3,
                'speed:25G': asic_serdes_si_settings_example4,
                LANE_SPEED_DEFAULT_KEY: asic_serdes_si_settings_example5,
            },
        },
        '32-63': {
            'INNOLIGHT': asic_serdes_si_settings_example5,
            'Default': {
                'speed:400GAUI-8': asic_serdes_si_settings_example3,
                LANE_SPEED_DEFAULT_KEY: asic_serdes_si_settings_example4,
            }
        },
    }
}

media_settings_empty = {}


class TestXcvrdThreadException(object):

    @patch('xcvrd.sff_mgr.PortChangeObserver', MagicMock(side_effect=NotImplementedError))
    def test_SffManagerTask_task_run_with_exception(self):
        stop_event = threading.Event()
        sff_mgr = SffManagerTask(DEFAULT_NAMESPACE, stop_event, MagicMock(), helper_logger)
        exception_received = None
        trace = None
        try:
            sff_mgr.start()
            sff_mgr.join()
        except Exception as e1:
            exception_received = e1
            trace = traceback.format_exc()

        assert not sff_mgr.is_alive()
        assert(type(exception_received) == NotImplementedError)
        assert("NotImplementedError" in str(trace) and "effect" in str(trace))
        assert("sonic-xcvrd/xcvrd/sff_mgr.py" in str(trace))
        assert("PortChangeObserver" in str(trace))

    @patch('xcvrd.xcvrd.platform_chassis', MagicMock())
    def test_CmisManagerTask_task_run_with_exception(self):
        port_mapping = PortMapping()
        stop_event = threading.Event()
        cmis_manager = CmisManagerTask(DEFAULT_NAMESPACE, port_mapping, stop_event)
        cmis_manager.wait_for_port_config_done = MagicMock(side_effect = NotImplementedError)
        exception_received = None
        trace = None
        try:
            cmis_manager.start()
            cmis_manager.join()
        except Exception as e1:
            exception_received = e1
            trace = traceback.format_exc()

        assert not cmis_manager.is_alive()
        assert(type(exception_received) == NotImplementedError)
        assert("NotImplementedError" in str(trace) and "effect" in str(trace))
        assert("sonic-xcvrd/xcvrd/xcvrd.py" in str(trace))
        assert("wait_for_port_config_done" in str(trace))

        port_change_event = PortChangeEvent('Ethernet0', 1, 0, PortChangeEvent.PORT_ADD)
        port_mapping.handle_port_change_event(port_change_event)
        cmis_manager = CmisManagerTask(DEFAULT_NAMESPACE, port_mapping, stop_event)
        cmis_manager.wait_for_port_config_done = MagicMock() #no-op
        cmis_manager.update_port_transceiver_status_table_sw_cmis_state = MagicMock(side_effect = NotImplementedError)
        exception_received = None
        trace = None
        try:
            cmis_manager.start()
            cmis_manager.join()
        except Exception as e1:
            exception_received = e1
            trace = traceback.format_exc()

        assert not cmis_manager.is_alive()
        assert(type(exception_received) == NotImplementedError)
        assert("NotImplementedError" in str(trace) and "effect" in str(trace))
        assert("sonic-xcvrd/xcvrd/xcvrd.py" in str(trace))
        assert("update_port_transceiver_status_table_sw_cmis_state" in str(trace))

    @patch('xcvrd.xcvrd.PortChangeObserver', MagicMock(handle_port_update_event=MagicMock()))
    @patch('xcvrd.xcvrd.CmisManagerTask.wait_for_port_config_done', MagicMock())
    @patch('xcvrd.xcvrd.is_fast_reboot_enabled', MagicMock(return_value=(False)))
    @patch('xcvrd.xcvrd.get_cmis_application_desired', MagicMock(side_effect=KeyError))
    @patch('xcvrd.xcvrd.log_exception_traceback')
    @patch('xcvrd.xcvrd.XcvrTableHelper.get_status_sw_tbl')
    @patch('xcvrd.xcvrd.platform_chassis')
    def test_CmisManagerTask_get_xcvr_api_exception(self, mock_platform_chassis, mock_get_status_sw_tbl, mock_log_exception_traceback):
        mock_get_status_sw_tbl = Table("STATE_DB", TRANSCEIVER_STATUS_SW_TABLE)
        mock_sfp = MagicMock()
        mock_sfp.get_presence.return_value = True
        mock_platform_chassis.get_sfp = MagicMock(return_value=mock_sfp)
        port_mapping = PortMapping()
        stop_event = threading.Event()
        task = CmisManagerTask(DEFAULT_NAMESPACE, port_mapping, stop_event)
        task.task_stopping_event.is_set = MagicMock(side_effect=[False, False, True])
        task.get_host_tx_status = MagicMock(return_value='true')
        task.get_port_admin_status = MagicMock(return_value='up')
        task.get_cfg_port_tbl = MagicMock()
        task.xcvr_table_helper = XcvrTableHelper(DEFAULT_NAMESPACE)
        task.xcvr_table_helper.get_status_sw_tbl.return_value = mock_get_status_sw_tbl
        port_change_event = PortChangeEvent('Ethernet0', 1, 0, PortChangeEvent.PORT_SET,
                                            {'speed':'400000', 'lanes':'1,2,3,4,5,6,7,8'})

        # Case 1: get_xcvr_api() raises an exception
        task.on_port_update_event(port_change_event)
        mock_sfp.get_xcvr_api = MagicMock(side_effect=NotImplementedError)
        task.task_worker()
        assert mock_log_exception_traceback.call_count == 1
        assert get_cmis_state_from_state_db('Ethernet0', task.xcvr_table_helper.get_status_sw_tbl(task.get_asic_id('Ethernet0'))) == CMIS_STATE_FAILED

        # Case 2: is_flat_memory() raises AttributeError. In this case, CMIS SM should transition to READY state
        mock_xcvr_api = MagicMock()
        mock_sfp.get_xcvr_api = MagicMock(return_value=mock_xcvr_api)
        mock_xcvr_api.is_flat_memory = MagicMock(side_effect=AttributeError)
        task.task_stopping_event.is_set = MagicMock(side_effect=[False, False, True])
        task.on_port_update_event(port_change_event)
        task.task_worker()
        assert get_cmis_state_from_state_db('Ethernet0', task.xcvr_table_helper.get_status_sw_tbl(task.get_asic_id('Ethernet0'))) == CMIS_STATE_READY

        # Case 2.5: get_module_type_abbreviation() returns unsupported module type. In this case, CMIS SM should transition to READY state
        mock_xcvr_api.is_flat_memory = MagicMock(return_value=False)
        mock_xcvr_api.get_module_type_abbreviation = MagicMock(return_value='SFP')
        task.task_stopping_event.is_set = MagicMock(side_effect=[False, False, True])
        task.on_port_update_event(port_change_event)
        task.task_worker()
        assert get_cmis_state_from_state_db('Ethernet0', task.xcvr_table_helper.get_status_sw_tbl(task.get_asic_id('Ethernet0'))) == CMIS_STATE_READY

        # Case 3: get_cmis_application_desired() raises an exception
        mock_xcvr_api.is_flat_memory = MagicMock(return_value=False)
        mock_xcvr_api.is_coherent_module = MagicMock(return_value=False)
        mock_xcvr_api.get_module_type_abbreviation = MagicMock(return_value='QSFP-DD')
        task.task_stopping_event.is_set = MagicMock(side_effect=[False, False, True])
        task.on_port_update_event(port_change_event)
        task.get_cmis_host_lanes_mask = MagicMock()
        task.task_worker()
        assert mock_log_exception_traceback.call_count == 2
        assert get_cmis_state_from_state_db('Ethernet0', task.xcvr_table_helper.get_status_sw_tbl(task.get_asic_id('Ethernet0'))) == CMIS_STATE_FAILED
        assert task.get_cmis_host_lanes_mask.call_count == 0

    @patch('xcvrd.xcvrd_utilities.port_event_helper.subscribe_port_config_change', MagicMock(side_effect = NotImplementedError))
    def test_DomInfoUpdateTask_task_run_with_exception(self):
        port_mapping = PortMapping()
        mock_sfp_obj_dict = MagicMock()
        stop_event = threading.Event()
        mock_cmis_manager = MagicMock()
        dom_info_update = DomInfoUpdateTask(DEFAULT_NAMESPACE, port_mapping, mock_sfp_obj_dict, stop_event, mock_cmis_manager)
        exception_received = None
        trace = None
        try:
            dom_info_update.start()
            dom_info_update.join()
        except Exception as e1:
            exception_received = e1
            trace = traceback.format_exc()

        assert not dom_info_update.is_alive()
        assert(type(exception_received) == NotImplementedError)
        assert("NotImplementedError" in str(trace) and "effect" in str(trace))
        assert("sonic-xcvrd/xcvrd/dom/dom_mgr.py" in str(trace))
        assert("subscribe_port_config_change" in str(trace))

    @patch('xcvrd.xcvrd.SfpStateUpdateTask.init', MagicMock())
    @patch('xcvrd.xcvrd_utilities.port_event_helper.subscribe_port_config_change', MagicMock(side_effect = NotImplementedError))
    def test_SfpStateUpdateTask_task_run_with_exception(self):
        port_mapping = PortMapping()
        mock_sfp_obj_dict = MagicMock()
        stop_event = threading.Event()
        sfp_error_event = threading.Event()
        sfp_state_update = SfpStateUpdateTask(DEFAULT_NAMESPACE, port_mapping, mock_sfp_obj_dict, stop_event, sfp_error_event)
        exception_received = None
        trace = None
        try:
            sfp_state_update.start()
            sfp_state_update.join()
        except Exception as e1:
            exception_received = e1
            trace = traceback.format_exc()

        assert not sfp_state_update.is_alive()
        assert(type(exception_received) == NotImplementedError)
        assert("NotImplementedError" in str(trace) and "effect" in str(trace))
        assert("sonic-xcvrd/xcvrd/xcvrd.py" in str(trace))
        assert("subscribe_port_config_change" in str(trace))

    @patch('xcvrd.xcvrd.SfpStateUpdateTask.is_alive', MagicMock(return_value = False))
    @patch('xcvrd.xcvrd.DomInfoUpdateTask.is_alive', MagicMock(return_value = False))
    @patch('xcvrd.xcvrd.CmisManagerTask.is_alive', MagicMock(return_value = False))
    @patch('xcvrd.xcvrd.SffManagerTask.is_alive', MagicMock(return_value=False))
    @patch('xcvrd.xcvrd.CmisManagerTask.join', MagicMock(side_effect=NotImplementedError))
    @patch('xcvrd.xcvrd.CmisManagerTask.start', MagicMock())
    @patch('xcvrd.xcvrd.SffManagerTask.start', MagicMock())
    @patch('xcvrd.xcvrd.DomInfoUpdateTask.start', MagicMock())
    @patch('xcvrd.xcvrd.SfpStateUpdateTask.start', MagicMock())
    @patch('xcvrd.xcvrd.DaemonXcvrd.deinit', MagicMock())
    @patch('os.kill')
    @patch('xcvrd.xcvrd.DaemonXcvrd.init')
    @patch('xcvrd.xcvrd.DomInfoUpdateTask.join')
    @patch('xcvrd.xcvrd.SfpStateUpdateTask.join')
    @patch('xcvrd.xcvrd.SffManagerTask.join')
    def test_DaemonXcvrd_run_with_exception(self, mock_task_join_sff, mock_task_join_sfp,
                                            mock_task_join_dom, mock_init, mock_os_kill):
        mock_init.return_value = PortMapping()
        xcvrd = DaemonXcvrd(SYSLOG_IDENTIFIER)
        xcvrd.enable_sff_mgr = True
        xcvrd.load_feature_flags = MagicMock()
        xcvrd.stop_event.wait = MagicMock()
        xcvrd.run()

        assert len(xcvrd.threads) == 4
        assert mock_init.call_count == 1
        assert mock_task_join_sff.call_count == 1
        assert mock_task_join_sfp.call_count == 1
        assert mock_task_join_dom.call_count == 1
        assert mock_os_kill.call_count == 1

class TestXcvrdScript(object):

    from sonic_platform_base.sonic_xcvr.api.public.c_cmis import CCmisApi
    from sonic_platform_base.sonic_xcvr.api.public.sff8636 import Sff8636Api
    from sonic_platform_base.sonic_xcvr.api.public.sff8436 import Sff8436Api
    @pytest.mark.parametrize("mock_class, expected_return_value", [
        (CmisApi, True),
        (CCmisApi, True),
        (Sff8636Api, False),
        (Sff8436Api, False)
    ])
    def test_is_cmis_api(self, mock_class, expected_return_value):
        mock_xcvr_api = MagicMock()
        mock_xcvr_api.__class__ = mock_class
        assert is_cmis_api(mock_xcvr_api) == expected_return_value

    def test_get_state_db_port_table_val_by_key(self):
        xcvr_table_helper = XcvrTableHelper(DEFAULT_NAMESPACE)
        port_mapping = PortMapping()

        assert xcvr_table_helper.get_state_db_port_table_val_by_key("Ethernet0", None, NPU_SI_SETTINGS_SYNC_STATUS_KEY) == None

        port_mapping.get_asic_id_for_logical_port = MagicMock(return_value=0)
        xcvr_table_helper.get_state_port_tbl = MagicMock(return_value=None)
        assert xcvr_table_helper.get_state_db_port_table_val_by_key("Ethernet0", port_mapping, NPU_SI_SETTINGS_SYNC_STATUS_KEY) == None

        mock_state_port_table = MagicMock()
        xcvr_table_helper.get_state_port_tbl = MagicMock(return_value=mock_state_port_table)
        mock_state_port_table.get = MagicMock(return_value=(None, None))
        assert xcvr_table_helper.get_state_db_port_table_val_by_key("Ethernet0", port_mapping, NPU_SI_SETTINGS_SYNC_STATUS_KEY) == None

        mock_state_port_table.get = MagicMock(return_value=(True, {'A' : 'B'}))
        assert xcvr_table_helper.get_state_db_port_table_val_by_key("Ethernet0", port_mapping, NPU_SI_SETTINGS_SYNC_STATUS_KEY) == None
        mock_state_port_table.get = MagicMock(return_value=(True, {NPU_SI_SETTINGS_SYNC_STATUS_KEY : NPU_SI_SETTINGS_DEFAULT_VALUE}))
        assert xcvr_table_helper.get_state_db_port_table_val_by_key("Ethernet0", port_mapping, NPU_SI_SETTINGS_SYNC_STATUS_KEY) == NPU_SI_SETTINGS_DEFAULT_VALUE

    def test_is_npu_si_settings_update_required(self):
        xcvr_table_helper = XcvrTableHelper(DEFAULT_NAMESPACE)
        port_mapping = PortMapping()
        xcvr_table_helper.get_state_db_port_table_val_by_key = MagicMock(side_effect=[None, NPU_SI_SETTINGS_NOTIFIED_VALUE])
        assert xcvr_table_helper.is_npu_si_settings_update_required("Ethernet0", port_mapping)
        assert not xcvr_table_helper.is_npu_si_settings_update_required("Ethernet0", port_mapping)

    @patch('xcvrd.xcvrd_utilities.port_event_helper.PortMapping.logical_port_name_to_physical_port_list', MagicMock(return_value=[0]))
    @patch('xcvrd.xcvrd._wrapper_get_transceiver_firmware_info', MagicMock(return_value={'active_firmware': '2.1.1',
                                                                              'inactive_firmware': '1.2.4'}))
    @patch('xcvrd.xcvrd._wrapper_is_flat_memory')
    @patch('xcvrd.xcvrd._wrapper_get_presence')
    def test_post_port_sfp_firmware_info_to_db(self, mock_get_presence, mock_is_flat_memory):
        logical_port_name = "Ethernet0"
        port_mapping = PortMapping()
        mock_sfp_obj_dict = MagicMock()
        stop_event = threading.Event()
        mock_cmis_manager = MagicMock()
        dom_info_update = DomInfoUpdateTask(DEFAULT_NAMESPACE, port_mapping, mock_sfp_obj_dict, stop_event, mock_cmis_manager)
        firmware_info_tbl = Table("STATE_DB", TRANSCEIVER_FIRMWARE_INFO_TABLE)
        stop_event.set()
        dom_info_update.post_port_sfp_firmware_info_to_db(logical_port_name, port_mapping, firmware_info_tbl, stop_event)
        assert firmware_info_tbl.get_size() == 0
        stop_event.clear()
        mock_get_presence.return_value = False
        dom_info_update.post_port_sfp_firmware_info_to_db(logical_port_name, port_mapping, firmware_info_tbl, stop_event)
        assert firmware_info_tbl.get_size() == 0
        mock_get_presence.return_value = True
        dom_info_update.post_port_sfp_firmware_info_to_db(logical_port_name, port_mapping, firmware_info_tbl, stop_event)
        assert firmware_info_tbl.get_size_for_key(logical_port_name) == 2

    def test_post_port_dom_sensor_info_to_db(self):
        def mock_get_transceiver_dom_sensor_real_value(physical_port):
            return {
                'temperature': '22.75',
                'voltage': '0.5',
                'rx1power': '0.7',
                'rx2power': '0.7',
                'rx3power': '0.7',
                'rx4power': '0.7',
                'rx5power': '0.7',
                'rx6power': '0.7',
                'rx7power': '0.7',
                'rx8power': '0.7',
                'tx1bias': '0.7',
                'tx2bias': '0.7',
                'tx3bias': '0.7',
                'tx4bias': '0.7',
                'tx5bias': '0.7',
                'tx6bias': '0.7',
                'tx7bias': '0.7',
                'tx8bias': '0.7',
                'tx1power': '0.7',
                'tx2power': '0.7',
                'tx3power': '0.7',
                'tx4power': '0.7',
                'tx5power': '0.7',
                'tx6power': '0.7',
                'tx7power': '0.7',
                'tx8power': '0.7',
            }

        logical_port_name = "Ethernet0"
        port_mapping = PortMapping()
        port_mapping.get_logical_to_physical = MagicMock(return_value=[0])
        xcvr_table_helper = XcvrTableHelper(DEFAULT_NAMESPACE)
        stop_event = threading.Event()
        mock_sfp_obj_dict = {0 : MagicMock()}

        dom_db_utils = DOMDBUtils(mock_sfp_obj_dict, port_mapping, xcvr_table_helper, stop_event, helper_logger)
        dom_db_utils.dom_utils = MagicMock()
        dom_db_utils.xcvrd_utils.get_transceiver_presence = MagicMock(return_value=False)
        dom_db_utils.xcvrd_utils.is_transceiver_flat_memory = MagicMock(return_value=False)
        dom_tbl = Table("STATE_DB", TRANSCEIVER_DOM_SENSOR_TABLE)
        dom_db_utils.xcvr_table_helper.get_dom_tbl = MagicMock(return_value=dom_tbl)
        dom_db_utils.dom_utils.get_transceiver_dom_sensor_real_value = MagicMock(return_value=None)
        assert dom_tbl.get_size() == 0

        # Ensure table is empty asic_index is None
        port_mapping.get_asic_id_for_logical_port = MagicMock(return_value=None)
        dom_db_utils.post_port_dom_sensor_info_to_db(logical_port_name)
        assert dom_tbl.get_size() == 0

        # Set asic_index to 0
        port_mapping.get_asic_id_for_logical_port = MagicMock(return_value=0)

        # Ensure table is empty if stop_event is set
        stop_event.set()
        dom_db_utils.post_port_dom_sensor_info_to_db(logical_port_name)
        assert dom_tbl.get_size() == 0
        stop_event.clear()

        # Ensure table is empty if transceiver is not present
        dom_db_utils.post_port_dom_sensor_info_to_db(logical_port_name)
        assert dom_tbl.get_size() == 0
        dom_db_utils.return_value = True

        # Ensure table is empty if get_values_func returns None
        dom_db_utils.xcvrd_utils.get_transceiver_presence = MagicMock(return_value=True)
        dom_db_utils.post_port_dom_sensor_info_to_db(logical_port_name)
        assert dom_tbl.get_size() == 0

        # Ensure table is populated if get_values_func returns valid values
        db_cache = {}
        dom_db_utils.dom_utils.get_transceiver_dom_sensor_real_value = MagicMock(side_effect=mock_get_transceiver_dom_sensor_real_value)
        dom_db_utils.post_port_dom_sensor_info_to_db(logical_port_name, db_cache=db_cache)
        assert dom_tbl.get_size_for_key(logical_port_name) == 27

        # Ensure db_cache is populated correctly
        assert db_cache.get(0) is not None
        dom_db_utils.dom_utils.get_transceiver_dom_sensor_real_value = MagicMock(return_value=None)
        dom_db_utils.post_port_dom_sensor_info_to_db(logical_port_name, db_cache=db_cache)
        assert dom_tbl.get_size_for_key(logical_port_name) == 27

    def test_post_port_dom_flags_to_db(self):
        def mock_get_transceiver_dom_flags(physical_port):
            return {
                "temphighalarm": "False",
                "templowalarm": "False",
                "temphighwarning": "False",
                "templowwarning": "False",
                "vcchighalarm": "False",
                "vcclowalarm": "False",
                "vcchighwarning": "False",
                "vcclowwarning": "False",
                "lasertemphighalarm": "False",
                "lasertemplowalarm": "False",
                "lasertemphighwarning": "False",
                "lasertemplowwarning": "False",
                "tx1powerHAlarm": "False",
                "tx1powerLAlarm": "False",
                "tx1powerHWarning": "False",
                "tx1powerLWarning": "False",
                "tx2powerHAlarm": "False",
                "tx2powerLAlarm": "False",
                "tx2powerHWarning": "False",
                "tx2powerLWarning": "False"
            }

        logical_port_name = "Ethernet0"
        port_mapping = PortMapping()
        port_mapping.get_logical_to_physical = MagicMock(return_value=[0])
        xcvr_table_helper = XcvrTableHelper(DEFAULT_NAMESPACE)
        stop_event = threading.Event()
        mock_sfp_obj_dict = {0 : MagicMock()}

        dom_db_utils = DOMDBUtils(mock_sfp_obj_dict, port_mapping, xcvr_table_helper, stop_event, helper_logger)
        dom_db_utils.dom_utils = MagicMock()
        dom_db_utils.xcvrd_utils.get_transceiver_presence = MagicMock(return_value=False)
        dom_db_utils.xcvrd_utils.is_transceiver_flat_memory = MagicMock(return_value=False)
        dom_tbl = Table("STATE_DB", TRANSCEIVER_DOM_FLAG_TABLE)
        dom_db_utils.xcvr_table_helper.get_dom_flag_tbl = MagicMock(return_value=dom_tbl)
        dom_db_utils.dom_utils.get_transceiver_dom_flags = MagicMock(return_value=None)
        dom_db_utils._update_flag_metadata_tables = MagicMock()
        assert dom_tbl.get_size() == 0

        # Ensure table is empty asic_index is None
        port_mapping.get_asic_id_for_logical_port = MagicMock(return_value=None)
        dom_db_utils.post_port_dom_flags_to_db(logical_port_name)
        assert dom_tbl.get_size() == 0

        # Set asic_index to 0
        port_mapping.get_asic_id_for_logical_port = MagicMock(return_value=0)

        # Ensure table is empty if stop_event is set
        stop_event.set()
        dom_db_utils.post_port_dom_flags_to_db(logical_port_name)
        assert dom_tbl.get_size() == 0
        stop_event.clear()

        # Ensure table is empty if transceiver is not present
        dom_db_utils.post_port_dom_flags_to_db(logical_port_name)
        assert dom_tbl.get_size() == 0
        dom_db_utils.return_value = True

        # Ensure table is empty if get_values_func returns None
        dom_db_utils.xcvrd_utils.get_transceiver_presence = MagicMock(return_value=True)
        dom_db_utils.post_port_dom_flags_to_db(logical_port_name)
        assert dom_tbl.get_size() == 0

        # Ensure table is populated if get_values_func returns valid values
        db_cache = {}
        dom_db_utils.dom_utils.get_transceiver_dom_flags = MagicMock(side_effect=mock_get_transceiver_dom_flags)
        dom_db_utils.post_port_dom_flags_to_db(logical_port_name, db_cache=db_cache)
        assert dom_tbl.get_size_for_key(logical_port_name) == 21
        assert dom_db_utils._update_flag_metadata_tables.call_count == 1

        # Reset the mock to clear the call count
        dom_db_utils._update_flag_metadata_tables.reset_mock()

        # Ensure db_cache is populated correctly
        assert db_cache.get(0) is not None
        dom_db_utils.dom_utils.get_transceiver_dom_flags = MagicMock(return_value=None)
        dom_db_utils.post_port_dom_flags_to_db(logical_port_name, db_cache=db_cache)
        assert dom_tbl.get_size_for_key(logical_port_name) == 21
        assert dom_db_utils._update_flag_metadata_tables.call_count == 0

    @pytest.mark.parametrize("flag_value_table, flag_value_table_found, current_value, expected_change_count, expected_set_time, expected_clear_time", [
        (None, False, 'N/A', None, None, None),
        (MagicMock(), False, 'N/A', '0', 'never', 'never'),
        (MagicMock(), False, True, '0', 'never', 'never'),
        (MagicMock(), False, False, '0', 'never', 'never'),
        (MagicMock(), True, 'N/A', 0, 'never', 'never'),
        (MagicMock(), True, True, '2', 'Thu Jan 09 21:50:24 2025', None),
        (MagicMock(), True, False, '2', None, 'Thu Jan 09 21:50:24 2025')
    ])
    @patch('xcvrd.xcvrd.helper_logger')
    def test_update_flag_metadata_tables(self, mock_logger, flag_value_table, flag_value_table_found, current_value, expected_change_count, expected_set_time, expected_clear_time):
        def field_value_pairs_to_dict(fvp):
            return {k: v for k, v in fvp}

        logical_port_name = "Ethernet0"
        field_name = "test_field"
        flag_values_dict_update_time = "Thu Jan 09 21:50:24 2025"
        table_name_for_logging = "test_table"

        # Mock the tables
        flag_change_count_table = MagicMock()
        flag_last_set_time_table = MagicMock()
        flag_last_clear_time_table = MagicMock()

        if flag_value_table is not None:
            # Mock the return values for get
            flag_value_table.get.return_value = (flag_value_table_found, {field_name: '0'} if flag_value_table_found else {})
        flag_change_count_table.get.return_value = (True, {field_name: '1'})
        mock_curr_flag_dict = {field_name: current_value}

        mock_sfp_obj_dict = MagicMock()
        port_mapping = PortMapping()
        stop_event = threading.Event()
        db_utils = DBUtils(mock_sfp_obj_dict, port_mapping, stop_event, mock_logger)
        # Call the function
        db_utils._update_flag_metadata_tables(logical_port_name, mock_curr_flag_dict,
                                            flag_values_dict_update_time, flag_value_table,
                                            flag_change_count_table, flag_last_set_time_table,
                                            flag_last_clear_time_table, table_name_for_logging)

        if flag_value_table is None:
            mock_logger.log_error.assert_called_once_with(f"flag_value_table {table_name_for_logging} is None for port {logical_port_name}")
        elif not flag_value_table_found:
            flag_change_count_table.set.assert_called_once()
            flag_last_set_time_table.set.assert_called_once()
            flag_last_clear_time_table.set.assert_called_once()
            assert field_value_pairs_to_dict(flag_change_count_table.set.call_args[0][1]) == {field_name: '0'}
            assert field_value_pairs_to_dict(flag_last_set_time_table.set.call_args[0][1]) == {field_name: 'never'}
            assert field_value_pairs_to_dict(flag_last_clear_time_table.set.call_args[0][1]) == {field_name: 'never'}
        else:
            if current_value == 'N/A':
                flag_change_count_table.set.assert_not_called()
                flag_last_set_time_table.set.assert_not_called()
                flag_last_clear_time_table.set.assert_not_called()
            else:
                flag_change_count_table.set.assert_called_once()
                if current_value:
                    flag_last_set_time_table.set.assert_called_once()
                    assert field_value_pairs_to_dict(flag_change_count_table.set.call_args[0][1]) == {field_name: expected_change_count}
                    assert field_value_pairs_to_dict(flag_last_set_time_table.set.call_args[0][1]) == {field_name: expected_set_time}
                else:
                    flag_last_clear_time_table.set.assert_called_once()
                    assert field_value_pairs_to_dict(flag_change_count_table.set.call_args[0][1]) == {field_name: expected_change_count}
                    assert field_value_pairs_to_dict(flag_last_clear_time_table.set.call_args[0][1]) == {field_name: expected_clear_time}

    def test_post_port_dom_thresholds_to_db(self):
        def mock_get_transceiver_dom_thresholds(physical_port):
            return {
                "temphighalarm": "75.0",
                "templowalarm": "-5.0",
                "temphighwarning": "72.0",
                "templowwarning": "-2.0",
                "vcchighalarm": "3.63",
                "vcclowalarm": "2.97",
                "vcchighwarning": "3.465",
                "vcclowwarning": "3.135",
                "rxpowerhighalarm": "6.2",
                "rxpowerlowalarm": "-11.198",
                "rxpowerhighwarning": "4.2",
                "rxpowerlowwarning": "-9.201",
            }

        logical_port_name = "Ethernet0"
        port_mapping = PortMapping()
        port_mapping.get_logical_to_physical = MagicMock(return_value=[0])
        xcvr_table_helper = XcvrTableHelper(DEFAULT_NAMESPACE)
        stop_event = threading.Event()
        mock_sfp_obj_dict = {0 : MagicMock()}

        dom_db_utils = DOMDBUtils(mock_sfp_obj_dict, port_mapping, xcvr_table_helper, stop_event, helper_logger)
        dom_db_utils.dom_utils = MagicMock()
        dom_db_utils.xcvrd_utils.get_transceiver_presence = MagicMock(return_value=False)
        dom_db_utils.xcvrd_utils.is_transceiver_flat_memory = MagicMock(return_value=False)
        dom_threshold_tbl = Table("STATE_DB", TRANSCEIVER_DOM_THRESHOLD_TABLE)
        dom_db_utils.xcvr_table_helper.get_dom_threshold_tbl = MagicMock(return_value=dom_threshold_tbl)
        dom_db_utils.dom_utils.get_transceiver_dom_thresholds = MagicMock(return_value=None)
        assert dom_threshold_tbl.get_size() == 0

        # Ensure table is empty asic_index is None
        port_mapping.get_asic_id_for_logical_port = MagicMock(return_value=None)
        dom_db_utils.post_port_dom_thresholds_to_db(logical_port_name)
        assert dom_threshold_tbl.get_size() == 0

        # Set asic_index to 0
        port_mapping.get_asic_id_for_logical_port = MagicMock(return_value=0)

        # Ensure table is empty if stop_event is set
        stop_event.set()
        dom_db_utils.post_port_dom_thresholds_to_db(logical_port_name)
        assert dom_threshold_tbl.get_size() == 0
        stop_event.clear()

        # Ensure table is empty if transceiver is not present
        dom_db_utils.post_port_dom_thresholds_to_db(logical_port_name)
        assert dom_threshold_tbl.get_size() == 0
        dom_db_utils.return_value = True

        # Ensure table is empty if get_values_func returns None
        dom_db_utils.xcvrd_utils.get_transceiver_presence = MagicMock(return_value=True)
        dom_db_utils.post_port_dom_thresholds_to_db(logical_port_name)
        assert dom_threshold_tbl.get_size() == 0

        # Ensure table is populated if get_values_func returns valid values
        db_cache = {}
        dom_db_utils.dom_utils.get_transceiver_dom_thresholds = MagicMock(side_effect=mock_get_transceiver_dom_thresholds)
        dom_db_utils.post_port_dom_thresholds_to_db(logical_port_name, db_cache=db_cache)
        assert dom_threshold_tbl.get_size_for_key(logical_port_name) == 13

        # Ensure db_cache is populated correctly
        assert db_cache.get(0) is not None
        dom_db_utils.dom_utils.get_transceiver_dom_thresholds = MagicMock(return_value=None)
        dom_db_utils.post_port_dom_thresholds_to_db(logical_port_name, db_cache=db_cache)
        assert dom_threshold_tbl.get_size_for_key(logical_port_name) == 13

    def test_post_port_vdm_thresholds_to_db(self):
        def mock_get_vdm_threshold_values_func(physical_port):
            return {
                f'laser_temperature_media_{i}_halarm': 90.0 for i in range(1, 9)
            } | {
                f'laser_temperature_media_{i}_lalarm': -5.0 for i in range(1, 9)
            } | {
                f'laser_temperature_media_{i}_hwarn': 85.0 for i in range(1, 9)
            } | {
                f'laser_temperature_media_{i}_lwarn': 0.0 for i in range(1, 9)
            }

        VDM_THRESHOLD_TABLES = {f'vdm_{t}_threshold_tbl': {} for t in VDM_THRESHOLD_TYPES}
        for t in VDM_THRESHOLD_TYPES:
            VDM_THRESHOLD_TABLES[f'vdm_{t}_threshold_tbl'][0] = Table("STATE_DB", f'TRANSCEIVER_VDM_{t.upper()}_THRESHOLD')
        def mock_get_vdm_threshold_table_func(asic_id, threshold_type):
            return VDM_THRESHOLD_TABLES[f'vdm_{threshold_type}_threshold_tbl'][0]

        logical_port_name = "Ethernet0"
        port_mapping = PortMapping()
        port_mapping.get_logical_to_physical = MagicMock(return_value=[0])
        xcvr_table_helper = XcvrTableHelper(DEFAULT_NAMESPACE)
        stop_event = threading.Event()
        for t in VDM_THRESHOLD_TYPES:
            assert VDM_THRESHOLD_TABLES[f'vdm_{t}_threshold_tbl'][0].get_size() == 0

        # Ensure table is empty if stop_event is set
        stop_event.set()
        mock_sfp_obj_dict = {0 : MagicMock()}
        vdm_db_utils = VDMDBUtils(mock_sfp_obj_dict, port_mapping, xcvr_table_helper, stop_event, helper_logger)
        vdm_db_utils.vdm_utils = MagicMock()  # Ensure vdm_utils is a mock object
        vdm_db_utils.xcvr_table_helper.get_vdm_threshold_tbl = MagicMock(side_effect=mock_get_vdm_threshold_table_func)
        vdm_db_utils.xcvrd_utils.get_transceiver_presence = MagicMock(return_value=False)

        vdm_db_utils.post_port_vdm_thresholds_to_db(logical_port_name)
        for t in VDM_THRESHOLD_TYPES:
            assert VDM_THRESHOLD_TABLES[f'vdm_{t}_threshold_tbl'][0].get_size() == 0

        stop_event.clear()

        # Ensure table is empty if transceiver is not present
        vdm_db_utils.post_port_vdm_thresholds_to_db(logical_port_name)
        for t in VDM_THRESHOLD_TYPES:
            assert VDM_THRESHOLD_TABLES[f'vdm_{t}_threshold_tbl'][0].get_size() == 0

        vdm_db_utils.xcvrd_utils.get_transceiver_presence = MagicMock(return_value=True)

        # Ensure table is empty if transceiver is flat memory
        vdm_db_utils.xcvrd_utils.is_transceiver_flat_memory = MagicMock(return_value=True)
        vdm_db_utils.post_port_vdm_thresholds_to_db(logical_port_name)
        for t in VDM_THRESHOLD_TYPES:
            assert VDM_THRESHOLD_TABLES[f'vdm_{t}_threshold_tbl'][0].get_size() == 0
        vdm_db_utils.xcvrd_utils.is_transceiver_flat_memory = MagicMock(return_value=False)

        # Ensure table is empty if get_vdm_values_func returns None
        vdm_db_utils.vdm_utils.get_vdm_thresholds = MagicMock(return_value=None)
        vdm_db_utils.post_port_vdm_thresholds_to_db(logical_port_name)
        for t in VDM_THRESHOLD_TYPES:
            assert VDM_THRESHOLD_TABLES[f'vdm_{t}_threshold_tbl'][0].get_size() == 0

        # Ensure table is populated if get_vdm_values_func returns valid values
        db_cache = {}
        vdm_db_utils.vdm_utils.get_vdm_thresholds = MagicMock(side_effect=mock_get_vdm_threshold_values_func)
        vdm_db_utils.post_port_vdm_thresholds_to_db(logical_port_name, db_cache=db_cache)
        for t in VDM_THRESHOLD_TYPES:
           assert VDM_THRESHOLD_TABLES[f'vdm_{t}_threshold_tbl'][0].get_size_for_key(logical_port_name) == 9

        # Ensure db_cache is populated correctly
        assert db_cache.get(0) is not None
        vdm_db_utils.post_port_vdm_thresholds_to_db(logical_port_name, db_cache=db_cache)
        for t in VDM_THRESHOLD_TYPES:
            assert VDM_THRESHOLD_TABLES[f'vdm_{t}_threshold_tbl'][0].get_size_for_key(logical_port_name) == 9

    def test_post_port_vdm_real_values_to_db(self):
        def mock_get_transceiver_diagnostic_values(physical_port):
            return {
                f'laser_temperature_media{i}': 38 if i <= 4 else 'N/A' for i in range(1, 9)
            } | {
                f'esnr_media_input{i}': 23.1171875 for i in range(1, 9)
            }

        logical_port_name = "Ethernet0"
        port_mapping = PortMapping()
        port_mapping.get_logical_to_physical = MagicMock(return_value=[0])
        xcvr_table_helper = XcvrTableHelper(DEFAULT_NAMESPACE)
        stop_event = threading.Event()
        mock_sfp_obj_dict = {0 : MagicMock()}

        vdm_db_utils = VDMDBUtils(mock_sfp_obj_dict, port_mapping, xcvr_table_helper, stop_event, helper_logger)
        vdm_db_utils.vdm_utils = MagicMock()  # Ensure vdm_utils is a mock object
        vdm_db_utils.xcvrd_utils.get_transceiver_presence = MagicMock(return_value=False)
        vdm_db_utils.xcvrd_utils.is_transceiver_flat_memory = MagicMock(return_value=False)
        diagnostic_tbl = Table("STATE_DB", TRANSCEIVER_VDM_REAL_VALUE_TABLE)
        vdm_db_utils.xcvr_table_helper.get_vdm_real_value_tbl = MagicMock(return_value=diagnostic_tbl)
        vdm_db_utils.vdm_utils.get_vdm_real_values = MagicMock(return_value=None)
        assert diagnostic_tbl.get_size() == 0

        # Ensure table is empty asic_index is None
        port_mapping.get_asic_id_for_logical_port = MagicMock(return_value=None)
        vdm_db_utils.post_port_vdm_real_values_to_db(logical_port_name)
        assert diagnostic_tbl.get_size() == 0

        # Set asic_index to 0
        port_mapping.get_asic_id_for_logical_port = MagicMock(return_value=0)

        # Ensure table is empty if stop_event is set
        stop_event.set()
        vdm_db_utils.post_port_vdm_real_values_to_db(logical_port_name)
        assert diagnostic_tbl.get_size() == 0
        stop_event.clear()

        # Ensure table is empty if transceiver is not present
        vdm_db_utils.post_port_vdm_real_values_to_db(logical_port_name)
        assert diagnostic_tbl.get_size() == 0
        vdm_db_utils.return_value = True

        # Ensure table is empty if get_values_func returns None
        vdm_db_utils.xcvrd_utils.get_transceiver_presence = MagicMock(return_value=True)
        vdm_db_utils.post_port_vdm_real_values_to_db(logical_port_name)
        assert diagnostic_tbl.get_size() == 0

        # Ensure table is populated if get_values_func returns valid values
        db_cache = {}
        vdm_db_utils.vdm_utils.get_vdm_real_values = MagicMock(side_effect=mock_get_transceiver_diagnostic_values)
        vdm_db_utils.post_port_vdm_real_values_to_db(logical_port_name, db_cache=db_cache)
        assert diagnostic_tbl.get_size_for_key(logical_port_name) == 17

        # Ensure db_cache is populated correctly
        assert db_cache.get(0) is not None
        vdm_db_utils.vdm_utils.get_vdm_real_values = MagicMock(return_value=None)
        vdm_db_utils.post_port_vdm_real_values_to_db(logical_port_name, db_cache)
        assert diagnostic_tbl.get_size_for_key(logical_port_name) == 17

    def test_post_port_transceiver_hw_status_to_db(self):
        def mock_get_transceiver_status(physical_port):
            return {
                "cmis_state": "READY",
                "module_state": "ModuleReady",
                "module_fault_cause": "No Fault detected",
                "DP1State": "DataPathActivated",
                "DP2State": "DataPathActivated",
                "DP3State": "DataPathActivated",
                "DP4State": "DataPathActivated",
                "DP5State": "DataPathActivated",
                "DP6State": "DataPathActivated",
                "DP7State": "DataPathActivated",
                "DP8State": "DataPathActivated"
            }

        logical_port_name = "Ethernet0"
        port_mapping = PortMapping()
        port_mapping.get_logical_to_physical = MagicMock(return_value=[0])
        xcvr_table_helper = XcvrTableHelper(DEFAULT_NAMESPACE)
        stop_event = threading.Event()
        mock_sfp_obj_dict = {0 : MagicMock()}

        status_db_utils = StatusDBUtils(mock_sfp_obj_dict, port_mapping, xcvr_table_helper, stop_event, helper_logger)
        status_db_utils.status_utils = MagicMock()
        status_db_utils.xcvrd_utils.get_transceiver_presence = MagicMock(return_value=False)
        status_tbl = Table("STATE_DB", TRANSCEIVER_STATUS_TABLE)
        status_db_utils.xcvr_table_helper.get_status_tbl = MagicMock(return_value=status_tbl)
        status_db_utils.status_utils.get_transceiver_status = MagicMock(return_value=None)
        assert status_tbl.get_size() == 0

        # Ensure table is empty asic_index is None
        port_mapping.get_asic_id_for_logical_port = MagicMock(return_value=None)
        status_db_utils.post_port_transceiver_hw_status_to_db(logical_port_name)
        assert status_tbl.get_size() == 0

        # Set asic_index to 0
        port_mapping.get_asic_id_for_logical_port = MagicMock(return_value=0)

        # Ensure table is empty if stop_event is set
        stop_event.set()
        status_db_utils.post_port_transceiver_hw_status_to_db(logical_port_name)
        assert status_tbl.get_size() == 0
        stop_event.clear()

        # Ensure table is empty if transceiver is not present
        status_db_utils.post_port_transceiver_hw_status_to_db(logical_port_name)
        assert status_tbl.get_size() == 0
        status_db_utils.return_value = True

        # Ensure table is empty if get_values_func returns None
        status_db_utils.xcvrd_utils.get_transceiver_presence = MagicMock(return_value=True)
        status_db_utils.post_port_transceiver_hw_status_to_db(logical_port_name)
        assert status_tbl.get_size() == 0

        # Ensure table is populated if get_values_func returns valid values
        db_cache = {}
        status_db_utils.status_utils.get_transceiver_status = MagicMock(side_effect=mock_get_transceiver_status)
        status_db_utils.xcvrd_utils.is_transceiver_flat_memory = MagicMock(return_value=False)
        status_db_utils.post_port_transceiver_hw_status_to_db(logical_port_name, db_cache=db_cache)
        assert status_db_utils.xcvrd_utils.is_transceiver_flat_memory.call_count == 0
        assert status_tbl.get_size_for_key(logical_port_name) == 12

        # Ensure db_cache is populated correctly
        assert db_cache.get(0) is not None
        status_db_utils.status_utils.get_transceiver_status = MagicMock(return_value=None)
        status_db_utils.post_port_transceiver_hw_status_to_db(logical_port_name, db_cache=db_cache)
        assert status_tbl.get_size_for_key(logical_port_name) == 12

    def test_post_port_transceiver_hw_status_flags_to_db(self):
        def mock_get_transceiver_status_flags(physical_port):
            return {
                "datapath_firmware_fault": "False",
                "module_firmware_fault": "False",
                "module_state_changed": "False",
                "tx1fault": "N/A",
                "tx2fault": "N/A",
                "tx3fault": "N/A",
                "tx4fault": "N/A",
                "tx5fault": "N/A",
                "tx6fault": "N/A",
                "tx7fault": "N/A",
                "tx8fault": "N/A"
            }

        logical_port_name = "Ethernet0"
        port_mapping = PortMapping()
        port_mapping.get_logical_to_physical = MagicMock(return_value=[0])
        xcvr_table_helper = XcvrTableHelper(DEFAULT_NAMESPACE)
        stop_event = threading.Event()
        mock_sfp_obj_dict = {0 : MagicMock()}

        status_db_utils = StatusDBUtils(mock_sfp_obj_dict, port_mapping, xcvr_table_helper, stop_event, helper_logger)
        status_db_utils.status_utils = MagicMock()
        status_db_utils.xcvrd_utils.get_transceiver_presence = MagicMock(return_value=False)
        status_db_utils.xcvrd_utils.is_transceiver_flat_memory = MagicMock(return_value=False)
        status_flag_tbl = Table("STATE_DB", TRANSCEIVER_STATUS_FLAG_TABLE)
        status_db_utils.xcvr_table_helper.get_status_flag_tbl = MagicMock(return_value=status_flag_tbl)
        status_db_utils.status_utils.get_transceiver_status_flags = MagicMock(return_value=None)
        status_db_utils._update_flag_metadata_tables = MagicMock()
        assert status_flag_tbl.get_size() == 0

        # Ensure table is empty asic_index is None
        port_mapping.get_asic_id_for_logical_port = MagicMock(return_value=None)
        status_db_utils.post_port_transceiver_hw_status_flags_to_db(logical_port_name)
        assert status_flag_tbl.get_size() == 0

        # Set asic_index to 0
        port_mapping.get_asic_id_for_logical_port = MagicMock(return_value=0)

        # Ensure table is empty if stop_event is set
        stop_event.set()
        status_db_utils.post_port_transceiver_hw_status_flags_to_db(logical_port_name)
        assert status_flag_tbl.get_size() == 0
        stop_event.clear()

        # Ensure table is empty if transceiver is not present
        status_db_utils.post_port_transceiver_hw_status_flags_to_db(logical_port_name)
        assert status_flag_tbl.get_size() == 0
        status_db_utils.return_value = True

        # Ensure table is empty if get_values_func returns None
        status_db_utils.xcvrd_utils.get_transceiver_presence = MagicMock(return_value=True)
        status_db_utils.post_port_transceiver_hw_status_flags_to_db(logical_port_name)
        assert status_flag_tbl.get_size() == 0

        # Ensure table is populated if get_values_func returns valid values
        db_cache = {}
        status_db_utils.status_utils.get_transceiver_status_flags = MagicMock(side_effect=mock_get_transceiver_status_flags)
        status_db_utils.post_port_transceiver_hw_status_flags_to_db(logical_port_name, db_cache=db_cache)
        assert status_flag_tbl.get_size_for_key(logical_port_name) == 12
        assert status_db_utils._update_flag_metadata_tables.call_count == 1

        # Reset the mock to clear the call count
        status_db_utils._update_flag_metadata_tables.reset_mock()

        # Ensure db_cache is populated correctly
        assert db_cache.get(0) is not None
        status_db_utils.status_utils.get_transceiver_status_flags = MagicMock(return_value=None)
        status_db_utils.post_port_transceiver_hw_status_flags_to_db(logical_port_name, db_cache=db_cache)
        assert status_flag_tbl.get_size_for_key(logical_port_name) == 12
        assert status_db_utils._update_flag_metadata_tables.call_count == 0

    @patch('xcvrd.xcvrd_utilities.port_event_helper.PortMapping.logical_port_name_to_physical_port_list', MagicMock(return_value=[0]))
    @patch('xcvrd.xcvrd._wrapper_get_presence', MagicMock(return_value=True))
    @patch('xcvrd.xcvrd._wrapper_get_transceiver_pm', MagicMock(return_value={'prefec_ber_avg': '0.0003407240007014899',
                                                                              'prefec_ber_min': '0.0006814479342250317',
                                                                              'prefec_ber_max': '0.0006833674050752236',
                                                                              'uncorr_frames_avg': '0.0',
                                                                              'uncorr_frames_min': '0.0',
                                                                              'uncorr_frames_max': '0.0', }))
    def test_post_port_pm_info_to_db(self):
        logical_port_name = "Ethernet0"
        port_mapping = PortMapping()
        mock_sfp_obj_dict = MagicMock()
        stop_event = threading.Event()
        mock_cmis_manager = MagicMock()
        dom_info_update = DomInfoUpdateTask(DEFAULT_NAMESPACE, port_mapping, mock_sfp_obj_dict, stop_event, mock_cmis_manager)
        pm_tbl = Table("STATE_DB", TRANSCEIVER_PM_TABLE)
        assert pm_tbl.get_size() == 0
        dom_info_update.post_port_pm_info_to_db(logical_port_name, port_mapping, pm_tbl, stop_event)
        assert pm_tbl.get_size_for_key(logical_port_name) == 6

    @patch('xcvrd.xcvrd_utilities.port_event_helper.PortMapping.logical_port_name_to_physical_port_list', MagicMock(return_value=[0]))
    @patch('xcvrd.xcvrd._wrapper_get_presence', MagicMock(return_value=True))
    def test_del_port_sfp_dom_info_from_db(self):
        logical_port_name = "Ethernet0"
        port_mapping = PortMapping()
        dom_tbl = Table("STATE_DB", TRANSCEIVER_DOM_SENSOR_TABLE)
        dom_threshold_tbl = Table("STATE_DB", TRANSCEIVER_DOM_THRESHOLD_TABLE)
        init_tbl = Table("STATE_DB", TRANSCEIVER_INFO_TABLE)
        pm_tbl = Table("STATE_DB", TRANSCEIVER_PM_TABLE)
        firmware_info_tbl = Table("STATE_DB", TRANSCEIVER_FIRMWARE_INFO_TABLE)
        del_port_sfp_dom_info_from_db(logical_port_name, port_mapping, [init_tbl, dom_tbl, dom_threshold_tbl, pm_tbl, firmware_info_tbl])
        assert dom_tbl.get_size() == 0

    @pytest.mark.parametrize("mock_found, mock_status_dict, expected_cmis_state", [
        (True, {'cmis_state': CMIS_STATE_INSERTED}, CMIS_STATE_INSERTED),
        (False, {}, CMIS_STATE_UNKNOWN),
        (True, {'other_key': 'some_value'}, CMIS_STATE_UNKNOWN)
    ])
    def test_get_cmis_state_from_state_db(self, mock_found, mock_status_dict, expected_cmis_state):
        status_tbl = MagicMock()
        status_tbl.get.return_value = (mock_found, mock_status_dict)
        assert get_cmis_state_from_state_db("Ethernet0", status_tbl) == expected_cmis_state

    @patch('xcvrd.xcvrd_utilities.port_event_helper.PortMapping.logical_port_name_to_physical_port_list', MagicMock(return_value=[0]))
    @patch('xcvrd.xcvrd._wrapper_get_presence', MagicMock(return_value=True))
    @patch('xcvrd.xcvrd._wrapper_is_replaceable', MagicMock(return_value=True))
    @patch('xcvrd.xcvrd._wrapper_get_transceiver_info', MagicMock(return_value={'type': '22.75',
                                                                                'vendor_rev': '0.5',
                                                                                'serial': '0.7',
                                                                                'manufacturer': '0.7',
                                                                                'model': '0.7',
                                                                                'vendor_oui': '0.7',
                                                                                'vendor_date': '0.7',
                                                                                'connector': '0.7',
                                                                                'encoding': '0.7',
                                                                                'ext_identifier': '0.7',
                                                                                'ext_rateselect_compliance': '0.7',
                                                                                'cable_type': '0.7',
                                                                                'cable_length': '0.7',
                                                                                'specification_compliance': '0.7',
                                                                                'nominal_bit_rate': '0.7',
                                                                                'application_advertisement': '0.7',
                                                                                'is_replaceable': '0.7',
                                                                                'dom_capability': '0.7',
                                                                                'active_firmware': '1.1',
                                                                                'inactive_firmware': '1.0',
                                                                                'hardware_rev': '1.0',
                                                                                'media_interface_code': '0.1',
                                                                                'host_electrical_interface': '0.1',
                                                                                'host_lane_count': 8,
                                                                                'media_lane_count': 1,
                                                                                'host_lane_assignment_option': 1,
                                                                                'media_lane_assignment_option': 1,
                                                                                'active_apsel_hostlane1': 1,
                                                                                'active_apsel_hostlane2': 1,
                                                                                'active_apsel_hostlane3': 1,
                                                                                'active_apsel_hostlane4': 1,
                                                                                'active_apsel_hostlane5': 1,
                                                                                'active_apsel_hostlane6': 1,
                                                                                'active_apsel_hostlane7': 1,
                                                                                'active_apsel_hostlane8': 1,
                                                                                'media_interface_technology': '1',
                                                                                'cmis_rev': '5.0',
                                                                                'supported_max_tx_power': 1.0,
                                                                                'supported_min_tx_power': -15.0,
                                                                                'supported_max_laser_freq': 196100,
                                                                                'supported_min_laser_freq': 191300}))
    def test_post_port_sfp_info_to_db(self):
        logical_port_name = "Ethernet0"
        port_mapping = PortMapping()
        stop_event = threading.Event()
        dom_tbl = Table("STATE_DB", TRANSCEIVER_DOM_SENSOR_TABLE)
        transceiver_dict = {}
        post_port_sfp_info_to_db(logical_port_name, port_mapping, dom_tbl, transceiver_dict, stop_event)

    @patch('xcvrd.xcvrd_utilities.port_event_helper.PortMapping.logical_port_name_to_physical_port_list', MagicMock(return_value=[0]))
    @patch('xcvrd.xcvrd._wrapper_get_presence', MagicMock(return_value=False))
    def test_post_port_sfp_info_to_db_with_sfp_not_present(self):
        logical_port_name = "Ethernet0"
        port_mapping = PortMapping()
        stop_event = threading.Event()
        intf_tbl = Table("STATE_DB", TRANSCEIVER_INFO_TABLE)
        transceiver_dict = {}
        post_port_sfp_info_to_db(logical_port_name, port_mapping, intf_tbl , transceiver_dict, stop_event)
        assert xcvrd._wrapper_get_presence.call_count == 1

    @patch('xcvrd.xcvrd_utilities.port_event_helper.PortMapping.logical_port_name_to_physical_port_list', MagicMock(return_value=[0]))
    @patch('xcvrd.xcvrd.platform_sfputil', MagicMock(return_value=[0]))
    @patch('xcvrd.xcvrd._wrapper_get_presence', MagicMock(return_value=True))
    @patch('xcvrd.xcvrd._wrapper_is_replaceable', MagicMock(return_value=True))
    @patch('xcvrd.xcvrd.XcvrTableHelper', MagicMock())
    @patch('xcvrd.xcvrd._wrapper_get_transceiver_info', MagicMock(return_value={'type': '22.75',
                                                                                'vendor_rev': '0.5',
                                                                                'serial': '0.7',
                                                                                'manufacturer': '0.7',
                                                                                'model': '0.7',
                                                                                'vendor_oui': '0.7',
                                                                                'vendor_date': '0.7',
                                                                                'connector': '0.7',
                                                                                'encoding': '0.7',
                                                                                'ext_identifier': '0.7',
                                                                                'ext_rateselect_compliance': '0.7',
                                                                                'cable_type': '0.7',
                                                                                'cable_length': '0.7',
                                                                                'specification_compliance': '0.7',
                                                                                'nominal_bit_rate': '0.7',
                                                                                'application_advertisement': '0.7',
                                                                                'is_replaceable': '0.7',
                                                                                'dom_capability': '0.7', }))
    @patch('swsscommon.swsscommon.WarmStart', MagicMock())
    def test_post_port_sfp_info_and_dom_thr_to_db_once(self):
        port_mapping = PortMapping()
        port_change_event = PortChangeEvent('Ethernet0', 1, 0, PortChangeEvent.PORT_ADD)
        port_mapping.handle_port_change_event(port_change_event)
        mock_sfp_obj_dict = MagicMock()
        stop_event = threading.Event()
        xcvr_table_helper = XcvrTableHelper(DEFAULT_NAMESPACE)
        sfp_error_event = threading.Event()
        task = SfpStateUpdateTask(DEFAULT_NAMESPACE, port_mapping, mock_sfp_obj_dict, stop_event, sfp_error_event)
        task._post_port_sfp_info_and_dom_thr_to_db_once(port_mapping, xcvr_table_helper, stop_event)

    @patch('xcvrd.xcvrd_utilities.port_event_helper.PortMapping.logical_port_name_to_physical_port_list', MagicMock(return_value=[0]))
    @patch('xcvrd.xcvrd.platform_sfputil', MagicMock(return_value=[0]))
    @patch('xcvrd.xcvrd._wrapper_get_presence', MagicMock(return_value=True))
    @patch('xcvrd.xcvrd._wrapper_is_replaceable', MagicMock(return_value=True))
    @patch('xcvrd.xcvrd.XcvrTableHelper', MagicMock())
    def test_init_port_sfp_status_sw_tbl(self):
        port_mapping = PortMapping()
        port_change_event = PortChangeEvent('Ethernet0', 1, 0, PortChangeEvent.PORT_ADD)
        port_mapping.handle_port_change_event(port_change_event)
        mock_sfp_obj_dict = MagicMock()
        stop_event = threading.Event()
        xcvr_table_helper = XcvrTableHelper(DEFAULT_NAMESPACE)
        sfp_error_event = threading.Event()
        task = SfpStateUpdateTask(DEFAULT_NAMESPACE, port_mapping, mock_sfp_obj_dict, stop_event, sfp_error_event)
        task._init_port_sfp_status_sw_tbl(port_mapping, xcvr_table_helper, stop_event)

    @patch('sonic_py_common.device_info.get_paths_to_platform_and_hwsku_dirs', MagicMock(return_value=('/invalid/path', '/invalid/path')))
    def test_load_media_settings_missing_file(self):
        assert media_settings_parser.load_media_settings() == {}

    @patch('sonic_py_common.device_info.get_paths_to_platform_and_hwsku_dirs', MagicMock(return_value=('/invalid/path', '/invalid/path')))
    def test_load_optical_si_settings_missing_file(self):
        assert optics_si_parser.load_optics_si_settings() == {}

    @patch('xcvrd.xcvrd.platform_chassis')
    @patch('xcvrd.xcvrd.is_cmis_api')
    def test_get_media_settings_key(self, mock_is_cmis_api, mock_chassis):
        mock_sfp = MagicMock()
        mock_chassis.get_sfp = MagicMock(return_value=mock_sfp)
        mock_api = MagicMock()
        mock_sfp.get_xcvr_api = MagicMock(return_value=mock_api)
        mock_is_cmis_api.return_value = False

        xcvr_info_dict = {
            0: {
                'manufacturer': 'Molex',
                'model': '1064141421',
                'cable_type': 'Length Cable Assembly(m)',
                'cable_length': '255',
                'specification_compliance': "{'10/40G Ethernet Compliance Code': '10GBase-SR'}",
                'type_abbrv_name': 'QSFP+',
                'media_type_key': 'fiber'
            }
        }

        # Test a good 'specification_compliance' value
        result = media_settings_parser.get_media_settings_key(0, xcvr_info_dict, 100000, 2)
<<<<<<< HEAD
        assert result == { 'vendor_key': 'MOLEX-1064141421', 'media_key': 'QSFP+-10GBase-SR-255M', 'lane_speed_key': 'speed:50G', 'media_type_key': 'fiber'}
=======
        assert result == { 'vendor_key': 'MOLEX-1064141421', 'media_key': 'QSFP+-10GBase-SR-255M', 'lane_speed_key': 'speed:50G', 'medium_lane_speed_key': 'COPPER50'}
>>>>>>> d74bc9bc

        # Test a bad 'specification_compliance' value
        xcvr_info_dict[0]['specification_compliance'] = 'N/A'
        xcvr_info_dict[0]['media_type_key'] = 'copper'
        result = media_settings_parser.get_media_settings_key(0, xcvr_info_dict, 100000, 2)
<<<<<<< HEAD
        assert result == { 'vendor_key': 'MOLEX-1064141421', 'media_key': 'QSFP+-*', 'lane_speed_key': 'speed:50G', 'media_type_key': 'copper'}
=======
        assert result == { 'vendor_key': 'MOLEX-1064141421', 'media_key': 'QSFP+-*', 'lane_speed_key': 'speed:50G', 'medium_lane_speed_key': 'COPPER50'}
>>>>>>> d74bc9bc
        # TODO: Ensure that error message was logged

        xcvr_info_dict_for_qsfp28 = {
            0: {
                "type": "QSFP28 or later",
                "type_abbrv_name": "QSFP28",
                "vendor_rev": "05",
                "serial": "AAABBBCCCDDD",
                "manufacturer": "AVAGO",
                "model": "XXX-YYY-ZZZ",
                "connector": "MPO 1x12",
                "encoding": "64B/66B",
                "ext_identifier": "Power Class 4 Module (3.5W max.), CLEI code present in Page 02h, CDR present in TX, CDR present in RX",
                "ext_rateselect_compliance": "Unknown",
                "cable_type": "Length Cable Assembly(m)",
                "cable_length": 50.0,
                "nominal_bit_rate": 255,
                "specification_compliance": "{'10/40G Ethernet Compliance Code': 'Unknown', 'SONET Compliance Codes': 'Unknown', 'SAS/SATA Compliance Codes': 'Unknown', 'Gigabit Ethernet Compliant Codes': 'Unknown', 'Fibre Channel Link Length': 'Unknown', 'Fibre Channel Transmitter Technology': 'Unknown', 'Fibre Channel Transmission Media': 'Unknown', 'Fibre Channel Speed': 'Unknown', 'Extended Specification Compliance': '100GBASE-SR4 or 25GBASE-SR'}",
                "vendor_date": "2020-11-11",
                "vendor_oui": "00-77-7a",
                "application_advertisement": "N/A",
                "media_type_key": 'copper',
            }
        }
        result = media_settings_parser.get_media_settings_key(
            0, xcvr_info_dict_for_qsfp28, 100000, 4
        )
        assert result == {
            "vendor_key": "AVAGO-XXX-YYY-ZZZ",
            "media_key": "QSFP28-100GBASE-SR4 or 25GBASE-SR-50.0M",
            "lane_speed_key": "speed:25G",
<<<<<<< HEAD
            'media_type_key': 'copper',
=======
            "medium_lane_speed_key": "COPPER25",
>>>>>>> d74bc9bc
        }

        mock_is_cmis_api.return_value = True
        xcvr_info_dict = {
            0: {
                'manufacturer': 'Molex',
                'model': '1064141421',
                'cable_type': 'Length Cable Assembly(m)',
                'cable_length': '255',
                'specification_compliance': "sm_media_interface",
                'type_abbrv_name': 'QSFP-DD',
                "media_type_key": 'copper'
            }
        }

        mock_app_adv_value ={
        1: {'host_electrical_interface_id': '400G CR8', 'module_media_interface_id': 'Copper cable', 'media_lane_count': 8, 'host_lane_count': 8, 'host_lane_assignment_options': 1},
        2: {'host_electrical_interface_id': '200GBASE-CR4 (Clause 136)', 'module_media_interface_id': 'Copper cable', 'media_lane_count': 4, 'host_lane_count': 4, 'host_lane_assignment_options': 17},
        3: {'host_electrical_interface_id': '100GBASE-CR2 (Clause 136)', 'module_media_interface_id': 'Copper cable', 'media_lane_count': 2, 'host_lane_count': 2, 'host_lane_assignment_options': 85},
        4: {'host_electrical_interface_id': '100GBASE-CR4 (Clause 92)', 'module_media_interface_id': 'Copper cable', 'media_lane_count': 4, 'host_lane_count': 4, 'host_lane_assignment_options': 17},
        5: {'host_electrical_interface_id': '50GBASE-CR (Clause 126)', 'module_media_interface_id': 'Copper cable', 'media_lane_count': 1, 'host_lane_count': 1, 'host_lane_assignment_options': 255},
        6: {'host_electrical_interface_id': '40GBASE-CR4 (Clause 85)', 'module_media_interface_id': 'Copper cable', 'media_lane_count': 4, 'host_lane_count': 4, 'host_lane_assignment_options': 17},
        7: {'host_electrical_interface_id': '25GBASE-CR CA-N (Clause 110)', 'module_media_interface_id': 'Copper cable', 'media_lane_count': 1, 'host_lane_count': 1, 'host_lane_assignment_options': 255},
        8: {'host_electrical_interface_id': '1000BASE -CX(Clause 39)', 'module_media_interface_id': 'Copper cable', 'media_lane_count': 1, 'host_lane_count': 1, 'host_lane_assignment_options': 255}
        }

        mock_api.get_application_advertisement = MagicMock(return_value=mock_app_adv_value)
        result = media_settings_parser.get_media_settings_key(0, xcvr_info_dict, 100000, 2)
<<<<<<< HEAD
        assert result == { 'vendor_key': 'MOLEX-1064141421', 'media_key': 'QSFP-DD-sm_media_interface', 'lane_speed_key': 'speed:100GBASE-CR2'  ,'media_type_key': 'copper'}
=======
        assert result == { 'vendor_key': 'MOLEX-1064141421', 'media_key': 'QSFP-DD-sm_media_interface', 'lane_speed_key': 'speed:100GBASE-CR2', 'medium_lane_speed_key': 'COPPER50' }
>>>>>>> d74bc9bc

    @pytest.mark.parametrize("data_found, data, expected", [
        (True, [('speed', '400000'), ('lanes', '1,2,3,4,5,6,7,8'), ('mtu', '9100')], (400000, 8, 0)),
        (True, [('speed', '25000'), ('lanes', '1'), ('mtu', '9100'), ('subport', '1')], (25000, 1, 1)),
        (True, [('lanes', '1,2,3,4,5,6,7,8'), ('mtu', '9100')], (0, 0, 0)),
        (True, [('speed', '400000'), ('mtu', '9100')], (0, 0, 0)),
        (False, [], (0, 0, 0))
    ])
    def test_get_speed_lane_count_and_subport(self, data_found, data, expected):
        cfg_port_tbl = MagicMock()
        cfg_port_tbl.get = MagicMock(return_value=(data_found, data))
        port = MagicMock()

        assert media_settings_parser.get_speed_lane_count_and_subport(port, cfg_port_tbl) == expected

    def test_is_si_per_speed_supported(self):
        media_dict = {
            'speed:400G-GAUI-4':{
            'main':{
                    'lane0': '0x00000000',
                    'lane1': '0x00000000',
                    'lane2': '0x00000000',
                    'lane3': '0x00000000',
                    'lane4': '0x00000000',
                    'lane5': '0x00000000',
                    'lane6': '0x00000000',
                    'lane7': '0x00000000'
                }
            },
            'speed:400GAUI-8':{
                'post1':{
                    'lane0': '0x00000000',
                    'lane1': '0x00000000',
                    'lane2': '0x00000000',
                    'lane3': '0x00000000',
                    'lane4': '0x00000000',
                    'lane5': '0x00000000',
                    'lane6': '0x00000000',
                    'lane7': '0x00000000'
                }
            }
        }
        result = is_si_per_speed_supported(media_dict)
        assert result == True

        media_dict = {
            'main':{
                'lane0': '0x00000000',
                'lane1': '0x00000000',
                'lane2': '0x00000000',
                'lane3': '0x00000000',
                'lane4': '0x00000000',
                'lane5': '0x00000000',
                'lane6': '0x00000000',
                'lane7': '0x00000000'
            },
            'post1':{
                'lane0': '0x00000000',
                'lane1': '0x00000000',
                'lane2': '0x00000000',
                'lane3': '0x00000000',
                'lane4': '0x00000000',
                'lane5': '0x00000000',
                'lane6': '0x00000000',
                'lane7': '0x00000000'
            }
        }
        result = is_si_per_speed_supported(media_dict)
        assert result == False

    @pytest.mark.parametrize("media_settings_dict, port, key, expected", [
    (media_settings_global_range_media_key_lane_speed_si, 7, {'vendor_key': 'UNKOWN', 'media_key': 'QSFP-DD-active_cable_media_interface', 'lane_speed_key': 'speed:100GAUI-2', 'medium_lane_speed_key': 'UNKNOWN'}, {'pre1': {'lane0': '0x00000002', 'lane1': '0x00000002'}, 'main': {'lane0': '0x00000020', 'lane1': '0x00000020'}, 'post1': {'lane0': '0x00000006', 'lane1': '0x00000006'}, 'regn_bfm1n': {'lane0': '0x000000aa', 'lane1': '0x000000aa'}}),
    (media_settings_global_range_media_key_si, 7, {'vendor_key': 'UNKOWN', 'media_key': 'QSFP-DD-active_cable_media_interface', 'lane_speed_key': 'UNKOWN', 'medium_lane_speed_key': 'UNKNOWN'}, {'pre1': {'lane0': '0x00000002', 'lane1': '0x00000002'}, 'main': {'lane0': '0x00000020', 'lane1': '0x00000020'}, 'post1': {'lane0': '0x00000006', 'lane1': '0x00000006'}, 'regn_bfm1n': {'lane0': '0x000000aa', 'lane1': '0x000000aa'}}),
    (media_settings_global_range_vendor_key_lane_speed_si, 7, {'vendor_key': 'AMPHANOL-5678', 'media_key': 'UNKOWN', 'lane_speed_key': 'speed:100GAUI-2', 'medium_lane_speed_key': 'UNKNOWN'}, {'pre1': {'lane0': '0x00000002', 'lane1': '0x00000002'}, 'main': {'lane0': '0x00000020', 'lane1': '0x00000020'}, 'post1': {'lane0': '0x00000006', 'lane1': '0x00000006'}, 'regn_bfm1n': {'lane0': '0x000000aa', 'lane1': '0x000000aa'}}),
    (media_settings_global_range_vendor_key_lane_speed_si, 7, {'vendor_key': 'AMPHANOL-5678', 'media_key': 'UNKOWN', 'lane_speed_key': 'MISSING', 'medium_lane_speed_key': 'UNKNOWN'}, {}),
    (media_settings_global_range_vendor_key_si, 7, {'vendor_key': 'AMPHANOL-5678', 'media_key': 'UNKOWN', 'lane_speed_key': 'UNKOWN', 'medium_lane_speed_key': 'UNKNOWN'}, {'pre1': {'lane0': '0x00000002', 'lane1': '0x00000002'}, 'main': {'lane0': '0x00000020', 'lane1': '0x00000020'}, 'post1': {'lane0': '0x00000006', 'lane1': '0x00000006'}, 'regn_bfm1n': {'lane0': '0x000000aa', 'lane1': '0x000000aa'}}),
    (media_settings_global_range_generic_vendor_key_lane_speed_si, 7, {'vendor_key': 'GENERIC_VENDOR-1234', 'media_key': 'UNKOWN', 'lane_speed_key': 'speed:100GAUI-2', 'medium_lane_speed_key': 'UNKNOWN'}, {'pre1': {'lane0': '0x00000002', 'lane1': '0x00000002'}, 'main': {'lane0': '0x00000020', 'lane1': '0x00000020'}, 'post1': {'lane0': '0x00000006', 'lane1': '0x00000006'}, 'regn_bfm1n': {'lane0': '0x000000aa', 'lane1': '0x000000aa'}}),
    (media_settings_global_range_generic_vendor_key_lane_speed_si, 7, {'vendor_key': 'GENERIC_VENDOR-1234', 'media_key': 'UNKOWN', 'lane_speed_key': 'MISSING', 'medium_lane_speed_key': 'UNKNOWN'}, {}),
    (media_settings_global_range_generic_vendor_key_si, 7, {'vendor_key': 'GENERIC_VENDOR-1234', 'media_key': 'UNKOWN', 'lane_speed_key': 'UNKOWN', 'medium_lane_speed_key': 'UNKNOWN'}, {'pre1': {'lane0': '0x00000002', 'lane1': '0x00000002'}, 'main': {'lane0': '0x00000020', 'lane1': '0x00000020'}, 'post1': {'lane0': '0x00000006', 'lane1': '0x00000006'}, 'regn_bfm1n': {'lane0': '0x000000aa', 'lane1': '0x000000aa'}}),
    (media_settings_global_list_media_key_lane_speed_si, 7, {'vendor_key': 'UNKOWN', 'media_key': 'QSFP-DD-active_cable_media_interface', 'lane_speed_key': 'speed:100GAUI-2', 'medium_lane_speed_key': 'UNKNOWN'}, {'pre1': {'lane0': '0x00000002', 'lane1': '0x00000002'}, 'main': {'lane0': '0x00000020', 'lane1': '0x00000020'}, 'post1': {'lane0': '0x00000006', 'lane1': '0x00000006'}, 'regn_bfm1n': {'lane0': '0x000000aa', 'lane1': '0x000000aa'}}),
    (media_settings_global_list_media_key_lane_speed_si, 7, {'vendor_key': 'UNKOWN', 'media_key': 'QSFP-DD-active_cable_media_interface', 'lane_speed_key': 'MISSING', 'medium_lane_speed_key': 'UNKNOWN'}, {}),
    (media_settings_global_list_media_key_si, 7, {'vendor_key': 'UNKOWN', 'media_key': 'QSFP-DD-active_cable_media_interface', 'lane_speed_key': 'UNKOWN', 'medium_lane_speed_key': 'UNKNOWN'}, {'pre1': {'lane0': '0x00000002', 'lane1': '0x00000002'}, 'main': {'lane0': '0x00000020', 'lane1': '0x00000020'}, 'post1': {'lane0': '0x00000006', 'lane1': '0x00000006'}, 'regn_bfm1n': {'lane0': '0x000000aa', 'lane1': '0x000000aa'}}),
    (media_settings_global_list_of_ranges_media_key_lane_speed_si, 7, {'vendor_key': 'UNKOWN', 'media_key': 'QSFP-DD-active_cable_media_interface', 'lane_speed_key': 'speed:100GAUI-2', 'medium_lane_speed_key': 'UNKNOWN'}, {'pre1': {'lane0': '0x00000002', 'lane1': '0x00000002'}, 'main': {'lane0': '0x00000020', 'lane1': '0x00000020'}, 'post1': {'lane0': '0x00000006', 'lane1': '0x00000006'}, 'regn_bfm1n': {'lane0': '0x000000aa', 'lane1': '0x000000aa'}}),
    (media_settings_global_list_of_ranges_media_key_si, 7, {'vendor_key': 'UNKOWN', 'media_key': 'QSFP-DD-active_cable_media_interface', 'lane_speed_key': 'UNKOWN', 'medium_lane_speed_key': 'UNKNOWN'}, {'pre1': {'lane0': '0x00000002', 'lane1': '0x00000002'}, 'main': {'lane0': '0x00000020', 'lane1': '0x00000020'}, 'post1': {'lane0': '0x00000006', 'lane1': '0x00000006'}, 'regn_bfm1n': {'lane0': '0x000000aa', 'lane1': '0x000000aa'}}),
    (media_settings_global_default_port_media_key_lane_speed_si, 6, {'vendor_key': 'AMPHANOL-5678', 'media_key': 'UNKOWN', 'lane_speed_key': 'speed:100GAUI-2', 'medium_lane_speed_key': 'UNKNOWN'}, asic_serdes_si_settings_example),
    (media_settings_port_vendor_key_lane_speed_si, -1, {'vendor_key': 'AMPHANOL-5678', 'media_key': 'UNKOWN', 'lane_speed_key': 'speed:100GAUI-2'}, {}),
<<<<<<< HEAD
    (media_settings_port_media_key_lane_speed_si, 7, {'vendor_key': 'UNKOWN', 'media_key': 'QSFP-DD-active_cable_media_interface', 'lane_speed_key': 'speed:100GAUI-2'}, {'pre1': {'lane0': '0x00000002', 'lane1': '0x00000002'}, 'main': {'lane0': '0x00000020', 'lane1': '0x00000020'}, 'post1': {'lane0': '0x00000006', 'lane1': '0x00000006'}, 'regn_bfm1n': {'lane0': '0x000000aa', 'lane1': '0x000000aa'}}),
    (media_settings_port_media_key_lane_speed_si, 7, {'vendor_key': 'UNKOWN', 'media_key': 'QSFP-DD-active_cable_media_interface', 'lane_speed_key': 'MISSING'}, {}),
    (media_settings_port_media_key_si, 7, {'vendor_key': 'UNKOWN', 'media_key': 'QSFP-DD-active_cable_media_interface', 'lane_speed_key': 'UNKOWN'}, {'pre1': {'lane0': '0x00000002', 'lane1': '0x00000002'}, 'main': {'lane0': '0x00000020', 'lane1': '0x00000020'}, 'post1': {'lane0': '0x00000006', 'lane1': '0x00000006'}, 'regn_bfm1n': {'lane0': '0x000000aa', 'lane1': '0x000000aa'}}),
    (media_settings_port_vendor_key_lane_speed_si, 7, {'vendor_key': 'AMPHANOL-5678', 'media_key': 'UNKOWN', 'lane_speed_key': 'speed:100GAUI-2'}, {'pre1': {'lane0': '0x00000002', 'lane1': '0x00000002'}, 'main': {'lane0': '0x00000020', 'lane1': '0x00000020'}, 'post1': {'lane0': '0x00000006', 'lane1': '0x00000006'}, 'regn_bfm1n': {'lane0': '0x000000aa', 'lane1': '0x000000aa'}}),
    (media_settings_port_vendor_key_lane_speed_si, 7, {'vendor_key': 'AMPHANOL-5678', 'media_key': 'UNKOWN', 'lane_speed_key': 'MISSING'}, {}),
    (media_settings_port_generic_vendor_key_lane_speed_si, 7, {'vendor_key': 'GENERIC_VENDOR-1234', 'media_key': 'UNKOWN', 'lane_speed_key': 'speed:100GAUI-2'}, {'pre1': {'lane0': '0x00000002', 'lane1': '0x00000002'}, 'main': {'lane0': '0x00000020', 'lane1': '0x00000020'}, 'post1': {'lane0': '0x00000006', 'lane1': '0x00000006'}, 'regn_bfm1n': {'lane0': '0x000000aa', 'lane1': '0x000000aa'}}),
    (media_settings_port_generic_vendor_key_lane_speed_si, 7, {'vendor_key': 'GENERIC_VENDOR-1234', 'media_key': 'UNKOWN', 'lane_speed_key': 'MISSING'}, {}),
    (media_settings_port_vendor_key_si, 7, {'vendor_key': 'AMPHANOL-5678', 'media_key': 'UNKOWN', 'lane_speed_key': 'UNKOWN'}, {'pre1': {'lane0': '0x00000002', 'lane1': '0x00000002'}, 'main': {'lane0': '0x00000020', 'lane1': '0x00000020'}, 'post1': {'lane0': '0x00000006', 'lane1': '0x00000006'}, 'regn_bfm1n': {'lane0': '0x000000aa', 'lane1': '0x000000aa'}}),
    (media_settings_port_generic_vendor_key_si, 7, {'vendor_key': 'GENERIC_VENDOR-1234', 'media_key': 'UNKOWN', 'lane_speed_key': 'UNKOWN'}, {'pre1': {'lane0': '0x00000002', 'lane1': '0x00000002'}, 'main': {'lane0': '0x00000020', 'lane1': '0x00000020'}, 'post1': {'lane0': '0x00000006', 'lane1': '0x00000006'}, 'regn_bfm1n': {'lane0': '0x000000aa', 'lane1': '0x000000aa'}}),
    (media_settings_port_default_media_key_lane_speed_si, 7, {'vendor_key': 'MISSING', 'media_key': 'MISSING', 'lane_speed_key': 'MISSING'}, asic_serdes_si_settings_example),
    (media_settings_global_default_port_media_key_lane_speed_si, 7, {'vendor_key': 'MISSING', 'media_key': 'MISSING', 'lane_speed_key': 'MISSING'}, asic_serdes_si_settings_example),
    (media_settings_global_list_of_ranges_media_key_lane_speed_si_with_default_section, 7, {'vendor_key': 'MISSING', 'media_key': 'MISSING', 'lane_speed_key': 'MISSING'}, asic_serdes_si_settings_example),
    (media_settings_empty, 7, {'vendor_key': 'AMPHANOL-5678', 'media_key': 'QSFP-DD-active_cable_media_interface', 'lane_speed_key': 'speed:100GAUI-2'}, {}),
    (media_settings_with_regular_expression_dict, 7, {'vendor_key': 'UNKOWN', 'media_key': 'QSFP28-40GBASE-CR4-1M', 'lane_speed_key': 'UNKOWN'}, {'preemphasis': {'lane0': '0x16440A', 'lane1': '0x16440A', 'lane2': '0x16440A', 'lane3': '0x16440A'}}),
    (media_settings_with_regular_expression_dict, 7, {'vendor_key': 'UNKOWN', 'media_key': 'QSFP+-40GBASE-CR4-2M', 'lane_speed_key': 'UNKOWN'}, {'preemphasis': {'lane0': '0x18420A', 'lane1': '0x18420A', 'lane2': '0x18420A', 'lane3': '0x18420A'}}),
    (media_settings_with_regular_expression_dict, 7, {'vendor_key': 'UNKOWN', 'media_key': 'QSFP+-40GBASE-CR4-10M', 'lane_speed_key': 'UNKOWN'}, {'preemphasis': {'lane0': '0x1A400A', 'lane1': '0x1A400A', 'lane2': '0x1A400A', 'lane3': '0x1A400A'}}),
    (port_settings_with_comma_dict, 33, {'vendor_key': 'UNKOWN', 'media_key': 'UNKOWN', 'lane_speed_key': 'speed:50G', 'media_type_key': 'fiber'}, {'preemphasis': {'lane0': '0x144808', 'lane1': '0x144808', 'lane2': '0x144808', 'lane3': '0x144808'}})   
=======
    (media_settings_port_media_key_lane_speed_si, 7, {'vendor_key': 'UNKOWN', 'media_key': 'QSFP-DD-active_cable_media_interface', 'lane_speed_key': 'speed:100GAUI-2', 'medium_lane_speed_key': 'UNKNOWN'}, {'pre1': {'lane0': '0x00000002', 'lane1': '0x00000002'}, 'main': {'lane0': '0x00000020', 'lane1': '0x00000020'}, 'post1': {'lane0': '0x00000006', 'lane1': '0x00000006'}, 'regn_bfm1n': {'lane0': '0x000000aa', 'lane1': '0x000000aa'}}),
    (media_settings_port_media_key_lane_speed_si, 7, {'vendor_key': 'UNKOWN', 'media_key': 'QSFP-DD-active_cable_media_interface', 'lane_speed_key': 'MISSING', 'medium_lane_speed_key': 'UNKNOWN'}, {}),
    (media_settings_port_media_key_si, 7, {'vendor_key': 'UNKOWN', 'media_key': 'QSFP-DD-active_cable_media_interface', 'lane_speed_key': 'UNKOWN', 'medium_lane_speed_key': 'UNKNOWN'}, {'pre1': {'lane0': '0x00000002', 'lane1': '0x00000002'}, 'main': {'lane0': '0x00000020', 'lane1': '0x00000020'}, 'post1': {'lane0': '0x00000006', 'lane1': '0x00000006'}, 'regn_bfm1n': {'lane0': '0x000000aa', 'lane1': '0x000000aa'}}),
    (media_settings_port_vendor_key_lane_speed_si, 7, {'vendor_key': 'AMPHANOL-5678', 'media_key': 'UNKOWN', 'lane_speed_key': 'speed:100GAUI-2', 'medium_lane_speed_key': 'UNKNOWN'}, {'pre1': {'lane0': '0x00000002', 'lane1': '0x00000002'}, 'main': {'lane0': '0x00000020', 'lane1': '0x00000020'}, 'post1': {'lane0': '0x00000006', 'lane1': '0x00000006'}, 'regn_bfm1n': {'lane0': '0x000000aa', 'lane1': '0x000000aa'}}),
    (media_settings_port_vendor_key_lane_speed_si, 7, {'vendor_key': 'AMPHANOL-5678', 'media_key': 'UNKOWN', 'lane_speed_key': 'MISSING', 'medium_lane_speed_key': 'UNKNOWN'}, {}),
    (media_settings_port_generic_vendor_key_lane_speed_si, 7, {'vendor_key': 'GENERIC_VENDOR-1234', 'media_key': 'UNKOWN', 'lane_speed_key': 'speed:100GAUI-2', 'medium_lane_speed_key': 'UNKNOWN'}, {'pre1': {'lane0': '0x00000002', 'lane1': '0x00000002'}, 'main': {'lane0': '0x00000020', 'lane1': '0x00000020'}, 'post1': {'lane0': '0x00000006', 'lane1': '0x00000006'}, 'regn_bfm1n': {'lane0': '0x000000aa', 'lane1': '0x000000aa'}}),
    (media_settings_port_generic_vendor_key_lane_speed_si, 7, {'vendor_key': 'GENERIC_VENDOR-1234', 'media_key': 'UNKOWN', 'lane_speed_key': 'MISSING', 'medium_lane_speed_key': 'UNKNOWN'}, {}),
    (media_settings_port_vendor_key_si, 7, {'vendor_key': 'AMPHANOL-5678', 'media_key': 'UNKOWN', 'lane_speed_key': 'UNKOWN','medium_lane_speed_key': 'UNKNOWN'}, {'pre1': {'lane0': '0x00000002', 'lane1': '0x00000002'}, 'main': {'lane0': '0x00000020', 'lane1': '0x00000020'}, 'post1': {'lane0': '0x00000006', 'lane1': '0x00000006'}, 'regn_bfm1n': {'lane0': '0x000000aa', 'lane1': '0x000000aa'}}),
    (media_settings_port_generic_vendor_key_si, 7, {'vendor_key': 'GENERIC_VENDOR-1234', 'media_key': 'UNKOWN', 'lane_speed_key': 'UNKOWN', 'medium_lane_speed_key': 'UNKNOWN'}, {'pre1': {'lane0': '0x00000002', 'lane1': '0x00000002'}, 'main': {'lane0': '0x00000020', 'lane1': '0x00000020'}, 'post1': {'lane0': '0x00000006', 'lane1': '0x00000006'}, 'regn_bfm1n': {'lane0': '0x000000aa', 'lane1': '0x000000aa'}}),
    (media_settings_port_default_media_key_lane_speed_si, 7, {'vendor_key': 'MISSING', 'media_key': 'MISSING', 'lane_speed_key': 'MISSING', 'medium_lane_speed_key': 'COPPER50'}, asic_serdes_si_settings_example),
    (media_settings_global_default_port_media_key_lane_speed_si, 7, {'vendor_key': 'MISSING', 'media_key': 'MISSING', 'lane_speed_key': 'MISSING', 'medium_lane_speed_key': 'UNKNOWN'}, asic_serdes_si_settings_example),
    (media_settings_global_list_of_ranges_media_key_lane_speed_si_with_default_section, 7, {'vendor_key': 'MISSING', 'media_key': 'MISSING', 'lane_speed_key': 'MISSING', 'medium_lane_speed_key': 'COPPER50'}, asic_serdes_si_settings_example),
    (media_settings_empty, 7, {'vendor_key': 'AMPHANOL-5678', 'media_key': 'QSFP-DD-active_cable_media_interface', 'lane_speed_key': 'speed:100GAUI-2', 'medium_lane_speed_key': 'COPPER50'}, {}),
    (media_settings_with_regular_expression_dict, 7, {'vendor_key': 'UNKOWN', 'media_key': 'QSFP28-40GBASE-CR4-1M', 'lane_speed_key': 'UNKOWN', 'medium_lane_speed_key': 'UNKNOWN'}, {'preemphasis': {'lane0': '0x16440A', 'lane1': '0x16440A', 'lane2': '0x16440A', 'lane3': '0x16440A'}}),
    (media_settings_with_regular_expression_dict, 7, {'vendor_key': 'UNKOWN', 'media_key': 'QSFP+-40GBASE-CR4-2M', 'lane_speed_key': 'UNKOWN','medium_lane_speed_key': 'COPPER50'}, {'preemphasis': {'lane0': '0x18420A', 'lane1': '0x18420A', 'lane2': '0x18420A', 'lane3': '0x18420A'}}),
    (media_settings_with_regular_expression_dict, 7, {'vendor_key': 'UNKOWN', 'media_key': 'QSFP+-40GBASE-CR4-10M', 'lane_speed_key': 'UNKOWN', 'medium_lane_speed_key': 'COPPER50'}, {'preemphasis': {'lane0': '0x1A400A', 'lane1': '0x1A400A', 'lane2': '0x1A400A', 'lane3': '0x1A400A'}}),
    (media_settings_global_medium_lane_key, 7, {'vendor_key': 'MISSING', 'media_key': 'MISSING', 'lane_speed_key': 'MISSING', 'medium_lane_speed_key': 'COPPER50'}, {'idriver': {'lane0': '0x0000000d', 'lane1': '0x0000000d', 'lane2': '0x0000000d', 'lane3': '0x0000000d'}, 'pre1': {'lane0': '0x0000000d', 'lane1': '0x0000000d', 'lane2': '0x0000000d', 'lane3': '0x0000000d'}, 'ob_m2lp': {'lane0': '0x0000000d', 'lane1': '0x0000000d', 'lane2': '0x0000000d', 'lane3': '0x0000000d'}}),
   (media_settings_port_medium_lane_key, 7, {'vendor_key': 'MISSING', 'media_key': 'MISSING', 'lane_speed_key': 'MISSING', 'medium_lane_speed_key': 'COPPER25'}, {'idriver': {'lane0': '0x0000000f', 'lane1': '0x0000000d', 'lane2': '0x0000000d', 'lane3': '0x0000000d'}, 'pre1': {'lane0': '0x0000000d', 'lane1': '0x0000000d', 'lane2': '0x0000000d', 'lane3': '0x0000000d'}, 'ob_m2lp': {'lane0': '0x0000000d', 'lane1': '0x0000000d', 'lane2': '0x0000000d', 'lane3': '0x0000000d'}}),
>>>>>>> d74bc9bc
    ])
    def test_get_media_settings_value(self, media_settings_dict, port, key, expected):
        with patch('xcvrd.xcvrd_utilities.media_settings_parser.g_dict', media_settings_dict):
            result = media_settings_parser.get_media_settings_value(port, key)
            assert result == expected

    @patch('xcvrd.xcvrd.platform_chassis')
    def test_get_is_copper_exception(self, mock_chassis):
        mock_sfp = MagicMock()
        mock_chassis.get_sfp = MagicMock(return_value=mock_sfp, side_effect=AttributeError)
        result = media_settings_parser.get_is_copper(0)
        assert result == True

    @patch('xcvrd.xcvrd._wrapper_get_presence', MagicMock(return_value=True))
    @patch('xcvrd.xcvrd.XcvrTableHelper', MagicMock())
    @patch('xcvrd.xcvrd.XcvrTableHelper.get_cfg_port_tbl', MagicMock())
    @patch('xcvrd.xcvrd_utilities.media_settings_parser.g_dict', media_settings_optic_copper_si)
    @patch('xcvrd.xcvrd_utilities.media_settings_parser.get_media_settings_key',
           MagicMock(return_value={'vendor_key': 'INNOLIGHT-X-DDDDD-NNN', 'media_key': 'QSFP-DD-sm_media_interface', 'lane_speed_key': 'speed:400GAUI-8', 'medium_lane_speed_key': 'UNKNOWN'}))
    @patch('xcvrd.xcvrd_utilities.media_settings_parser.get_speed_lane_count_and_subport', MagicMock(return_value=(400000, 8, 0)))
    def test_notify_media_setting(self):
        # Test matching 400G optical transceiver (lane speed 50G)
        self._check_notify_media_setting(1, True, asic_serdes_si_settings_example4_expected_value_in_db)

        # Test matching 100G optical transceiver (lane speed 25G), via regular expression lane speed pattern
        with patch.multiple('xcvrd.xcvrd_utilities.media_settings_parser',
                            get_media_settings_key=MagicMock(return_value={'vendor_key':'INNOLIGHT-X-DDDDD-NNN', 'media_key': 'QSFP28-100GBASE-SR4', 'lane_speed_key': 'speed:25G', 'medium_lane_speed_key': 'UNKNOWN'}),
                            get_speed_lane_count_and_subport=MagicMock(return_value=(100000, 4, 0))):
            self._check_notify_media_setting(1, True, asic_serdes_si_settings_example3_expected_value_in_db_4_lanes)

        # Test matching 100G copper transceiver (lane speed 25G)
        with patch.multiple('xcvrd.xcvrd_utilities.media_settings_parser',
                            get_media_settings_key=MagicMock(return_value={'vendor_key':'INNOLIGHT-X-DDDDD-NNN', 'media_key': 'QSFP28-100GBASE-CR4, 25GBASE-CR CA-25G-L or 50GBASE-CR2 with RS-1.0M', 'lane_speed_key': 'speed:25G', 'medium_lane_speed_key': 'UNKNOWN'}),
                            get_speed_lane_count_and_subport=MagicMock(return_value=(100000, 4, 0))):
            self._check_notify_media_setting(1, True, asic_serdes_si_settings_example4_expected_value_in_db_4_lanes)

        # Test with lane speed None
        with patch.multiple('xcvrd.xcvrd_utilities.media_settings_parser',
                            get_media_settings_key=MagicMock(return_value={'vendor_key':'INNOLIGHT-X-DDDDD-NNN', 'media_key': 'QSFP28-100GBASE-CR4', 'lane_speed_key': None, 'medium_lane_speed_key': 'UNKNOWN'}),
                            get_speed_lane_count_and_subport=MagicMock(return_value=(100000, 4, 0))):
            self._check_notify_media_setting(1)

        # Test default value in the case of no matched lane speed for 800G copper transceiver (lane speed 100G)
        with patch.multiple('xcvrd.xcvrd_utilities.media_settings_parser',
                            get_media_settings_key=MagicMock(return_value={'vendor_key':'INNOLIGHT-X-DDDDD-NNN', 'media_key': 'QSFP-DD-passive_copper_media_interface', 'lane_speed_key': 'speed:800G-ETC-CR8', 'medium_lane_speed_key': 'UNKNOWN'}),
                            get_speed_lane_count_and_subport=MagicMock(return_value=(800000, 8, 0))):
            self._check_notify_media_setting(1, True, asic_serdes_si_settings_example5_expected_value_in_db)

        # Test lane speed matching under 'Default' vendor/media for 400G transceiver (lane speed 50G)
        with patch.multiple('xcvrd.xcvrd_utilities.media_settings_parser',
                            get_media_settings_key=MagicMock(return_value={'vendor_key':'Molex', 'media_key': 'QSFP-DD-passive_copper_media_interface', 'lane_speed_key': 'speed:400GAUI-8', 'medium_lane_speed_key': 'UNKNOWN'}),
                            get_speed_lane_count_and_subport=MagicMock(return_value=(400000, 8, 0))):
            self._check_notify_media_setting(41, True, asic_serdes_si_settings_example3_expected_value_in_db)

        # Test with empty xcvr_info_dict
        self._check_notify_media_setting(1, False, None, {})

        # Test with sfp not present
        with patch('xcvrd.xcvrd._wrapper_get_presence', MagicMock(return_value=False)):
            self._check_notify_media_setting(1)

    @patch('xcvrd.xcvrd._wrapper_get_presence', MagicMock(return_value=True))
    @patch('xcvrd.xcvrd.XcvrTableHelper', MagicMock())
    @patch('xcvrd.xcvrd.XcvrTableHelper.get_cfg_port_tbl', MagicMock())
    @patch('xcvrd.xcvrd_utilities.media_settings_parser.g_dict', media_settings_with_comma_dict)
    @patch('xcvrd.xcvrd_utilities.media_settings_parser.get_media_settings_key', MagicMock(return_value={ 'vendor_key': 'MOLEX-1064141421', 'media_key': 'QSFP+-10GBase-SR-255M', 'lane_speed_key': 'speed:100GBASE-CR2', 'medium_lane_speed_key': 'UNKNOWN' }))
    @patch('xcvrd.xcvrd_utilities.media_settings_parser.get_speed_lane_count_and_subport', MagicMock(return_value=(100000, 2, 0)))
    def test_notify_media_setting_with_comma(self):
        self._check_notify_media_setting(1, True, {'preemphasis': ','.join(['0x164509'] * 2)})
        self._check_notify_media_setting(6, True, {'preemphasis': ','.join(['0x124A08'] * 2)})

    def _check_notify_media_setting(self, index, expected_found=False, expected_value=None, xcvr_info_dict=None):
        xcvr_table_helper = XcvrTableHelper(DEFAULT_NAMESPACE)
        cfg_port_tbl = MagicMock()
        mock_cfg_table = xcvr_table_helper.get_cfg_port_tbl = MagicMock(return_value=cfg_port_tbl)

        logical_port_name = 'Ethernet0'
        xcvr_info_dict = {
            index: {
                'manufacturer': 'Molex',
                'model': '1064141421',
                'cable_type': 'Length Cable Assembly(m)',
                'cable_length': '255',
                'specification_compliance': "{'10/40G Ethernet Compliance Code': '10GBase-SR'}",
                'type_abbrv_name': 'QSFP+'
            }
        } if xcvr_info_dict is None else xcvr_info_dict
        app_port_tbl = Table("APPL_DB", 'PORT_TABLE')
        xcvr_table_helper.get_app_port_tbl = MagicMock(return_value=app_port_tbl)
        xcvr_table_helper.is_npu_si_settings_update_required = MagicMock(return_value=True)
        port_mapping = PortMapping()
        port_change_event = PortChangeEvent('Ethernet0', index, 0, PortChangeEvent.PORT_ADD)
        port_mapping.handle_port_change_event(port_change_event)
        media_settings_parser.notify_media_setting(logical_port_name, xcvr_info_dict, xcvr_table_helper, port_mapping)
        found, result = app_port_tbl.get(logical_port_name)
        result_dict = dict(result) if result else None
        assert found == expected_found
        assert result_dict == expected_value

    @patch('xcvrd.xcvrd_utilities.optics_si_parser.g_optics_si_dict', optics_si_settings_dict)
    @patch('xcvrd.xcvrd._wrapper_get_presence', MagicMock(return_value=True))
    def test_fetch_optics_si_setting(self):
        self._check_fetch_optics_si_setting(1)

    @patch('xcvrd.xcvrd_utilities.optics_si_parser.g_optics_si_dict', optics_si_settings_with_comma_dict)
    @patch('xcvrd.xcvrd._wrapper_get_presence', MagicMock(return_value=True))
    def test_fetch_optics_si_setting_with_comma(self):
        self._check_fetch_optics_si_setting(1)
        self._check_fetch_optics_si_setting(6)

    @patch('xcvrd.xcvrd_utilities.optics_si_parser.g_optics_si_dict', port_optics_si_settings)
    @patch('xcvrd.xcvrd._wrapper_get_presence', MagicMock(return_value=True))
    def test_fetch_optics_si_setting_with_port(self):
        self._check_fetch_optics_si_setting(1)

    @patch('xcvrd.xcvrd_utilities.optics_si_parser.g_optics_si_dict', port_optics_si_settings)
    @patch('xcvrd.xcvrd_utilities.optics_si_parser.get_module_vendor_key', MagicMock(return_value=(None, None)))
    @patch('xcvrd.xcvrd._wrapper_get_presence', MagicMock(return_value=True))
    def test_fetch_optics_si_setting_negative(self):
        port = 1
        lane_speed = 100
        mock_sfp = MagicMock()
        assert not optics_si_parser.fetch_optics_si_setting(port, lane_speed, mock_sfp)

    @patch('xcvrd.xcvrd._wrapper_get_presence', MagicMock(return_value=True))
    @patch('xcvrd.xcvrd_utilities.optics_si_parser.get_module_vendor_key', MagicMock(return_value=('CREDO-CAC82X321M','CREDO')))
    def _check_fetch_optics_si_setting(self, index):
        port = 1
        lane_speed = 100
        mock_sfp = MagicMock()
        optics_si_parser.fetch_optics_si_setting(port, lane_speed, mock_sfp)

    def test_get_module_vendor_key(self):
        mock_sfp = MagicMock()
        mock_xcvr_api = MagicMock()
        mock_sfp.get_xcvr_api = MagicMock(return_value=mock_xcvr_api)
        mock_xcvr_api.get_manufacturer = MagicMock(return_value='Credo ')
        mock_xcvr_api.get_model = MagicMock(return_value='CAC82X321HW')
        result = get_module_vendor_key(1, mock_sfp)
        assert result == ('CREDO-CAC82X321HW','CREDO')

    def test_detect_port_in_error_status(self):
        class MockTable:
            def get(self, key):
                pass

        status_tbl = MockTable()
        status_tbl.get = MagicMock(return_value=(True, {'error': 'N/A'}))
        assert not detect_port_in_error_status(None, status_tbl)

        status_tbl.get = MagicMock(return_value=(True, {'error': SfpBase.SFP_ERROR_DESCRIPTION_BLOCKING}))
        assert detect_port_in_error_status(None, status_tbl)

    def test_is_error_sfp_status(self):
        error_values = [7, 11, 19, 35]
        for error_value in error_values:
            assert is_error_block_eeprom_reading(error_value)

        assert not is_error_block_eeprom_reading(int(SFP_STATUS_INSERTED))
        assert not is_error_block_eeprom_reading(int(SFP_STATUS_REMOVED))

    @patch('swsscommon.swsscommon.Select.addSelectable', MagicMock())
    @patch('swsscommon.swsscommon.Table')
    @patch('swsscommon.swsscommon.SubscriberStateTable')
    @patch('swsscommon.swsscommon.Select.select')
    def test_handle_front_panel_filter(self, mock_select, mock_sub_table, mock_swsscommon_table):
        class DummyPortChangeEventHandler:
            def __init__(self):
                self.port_event_cache = []

            def handle_port_change_event(self, port_event):
                self.port_event_cache.append(port_event)

        CONFIG_DB = 'CONFIG_DB'
        PORT_TABLE = swsscommon.CFG_PORT_TABLE_NAME
        port_change_event_handler = DummyPortChangeEventHandler()

        mock_table = MagicMock()
        mock_table.getKeys =  MagicMock(return_value=['Ethernet0', 'Ethernet8', 'Ethernet16'])
        mock_table.get = MagicMock(side_effect=[(True, (('index', 1), )),
                                                (True, (('index', 2), ('role', 'Dpc'))),
                                                (True, (('index', 3), ('role', 'Ext')))
                                                ])
        mock_swsscommon_table.return_value = mock_table

        mock_selectable = MagicMock()
        side_effect_list = [
            ('Ethernet0', swsscommon.SET_COMMAND, (('index', '1'), ('speed', '40000'))),
            ('Ethernet8', swsscommon.SET_COMMAND, (('index', '2'), ('speed', '80000'), ('role', 'Dpc'))),
            ('Ethernet16', swsscommon.SET_COMMAND, (('index', '3'), ('speed', '80000'), ('role', 'Ext'))),
            (None, None, None)
        ]
        mock_selectable.pop = MagicMock(side_effect=side_effect_list)
        mock_select.return_value = (swsscommon.Select.OBJECT, mock_selectable)
        mock_sub_table.return_value = mock_selectable
        logger = MagicMock()
        stop_event = threading.Event()
        stop_event.is_set = MagicMock(return_value=False)

        observer = PortChangeObserver(DEFAULT_NAMESPACE, logger, stop_event,
                                     port_change_event_handler.handle_port_change_event,
                                     [{CONFIG_DB: PORT_TABLE}])

        # Only Ethernet8 is filled in the role map
        assert observer.port_role_map['Ethernet8'] == 'Dpc'
        assert observer.port_role_map['Ethernet16'] == 'Ext'
        assert 'Ethernet0' not in observer.port_role_map

        # Test basic single update event without filtering:
        assert observer.handle_port_update_event()
        assert len(port_change_event_handler.port_event_cache) == 2
        assert list(observer.port_event_cache.keys()) == [('Ethernet0', CONFIG_DB, PORT_TABLE), ('Ethernet16', CONFIG_DB, PORT_TABLE)]

    @patch('swsscommon.swsscommon.Select.addSelectable', MagicMock())
    @patch('swsscommon.swsscommon.SubscriberStateTable')
    @patch('swsscommon.swsscommon.Select.select')
    def test_handle_port_update_event(self, mock_select, mock_sub_table):
        class DummyPortChangeEventHandler:
            def __init__(self):
                self.port_event_cache = []

            def handle_port_change_event(self, port_event):
                self.port_event_cache.append(port_event)

        CONFIG_DB = 'CONFIG_DB'
        PORT_TABLE = swsscommon.CFG_PORT_TABLE_NAME
        port_change_event_handler = DummyPortChangeEventHandler()
        expected_processed_event_count = 0

        mock_selectable = MagicMock()
        side_effect_list = [
            ('Ethernet0', swsscommon.SET_COMMAND, (('index', '1'), ('speed', '40000'), ('fec', 'rs'))),
            (None, None, None)
        ]
        mock_selectable.pop = MagicMock(side_effect=side_effect_list)
        mock_select.return_value = (swsscommon.Select.OBJECT, mock_selectable)
        mock_sub_table.return_value = mock_selectable
        logger = MagicMock()
        stop_event = threading.Event()
        stop_event.is_set = MagicMock(return_value=False)

        observer = PortChangeObserver(DEFAULT_NAMESPACE, logger, stop_event,
                                     port_change_event_handler.handle_port_change_event,
                                     [{CONFIG_DB: PORT_TABLE}])

        # Test basic single update event without filtering:
        assert observer.handle_port_update_event()
        expected_processed_event_count +=1
        assert len(port_change_event_handler.port_event_cache) == expected_processed_event_count
        # 'fec' should not be filtered out
        expected_cache = {
            ('Ethernet0', CONFIG_DB, PORT_TABLE): {
                'port_name': 'Ethernet0',
                'index': '1',
                'op': swsscommon.SET_COMMAND,
                'asic_id': 0,
                'speed': '40000',
                'fec': 'rs'
            }
        }
        assert observer.port_event_cache == expected_cache

        observer = PortChangeObserver(DEFAULT_NAMESPACE, logger, stop_event,
                                     port_change_event_handler.handle_port_change_event,
                                     [{CONFIG_DB: PORT_TABLE, 'FILTER': ['speed']}])
        mock_selectable.pop.side_effect = iter(side_effect_list)

        # Test basic single update event with filtering:
        assert not observer.port_event_cache
        assert observer.handle_port_update_event()
        expected_processed_event_count +=1
        assert len(port_change_event_handler.port_event_cache) == expected_processed_event_count
        # 'fec' should be filtered out
        expected_cache = {
            ('Ethernet0', CONFIG_DB, PORT_TABLE): {
                'port_name': 'Ethernet0',
                'index': '1',
                'op': swsscommon.SET_COMMAND,
                'asic_id': 0,
                'speed': '40000',
            }
        }
        assert observer.port_event_cache == expected_cache
        assert port_change_event_handler.port_event_cache[-1].port_name == 'Ethernet0'
        assert port_change_event_handler.port_event_cache[-1].event_type == PortChangeEvent.PORT_SET
        assert port_change_event_handler.port_event_cache[-1].port_index == 1
        assert port_change_event_handler.port_event_cache[-1].asic_id == 0
        assert port_change_event_handler.port_event_cache[-1].db_name == CONFIG_DB
        assert port_change_event_handler.port_event_cache[-1].table_name == PORT_TABLE
        assert port_change_event_handler.port_event_cache[-1].port_dict == \
            expected_cache[('Ethernet0', CONFIG_DB, PORT_TABLE)]

        # Test duplicate update event on the same key:
        mock_selectable.pop.side_effect = iter(side_effect_list)
        # return False when no new event is processed
        assert not observer.handle_port_update_event()
        assert len(port_change_event_handler.port_event_cache) == expected_processed_event_count
        assert observer.port_event_cache == expected_cache

        # Test soaking multiple different update events on the same key:
        side_effect_list = [
            ('Ethernet0', swsscommon.SET_COMMAND, (('index', '1'), ('speed', '100000'))),
            ('Ethernet0', swsscommon.SET_COMMAND, (('index', '1'), ('speed', '200000'))),
            ('Ethernet0', swsscommon.SET_COMMAND, (('index', '1'), ('speed', '400000'))),
            (None, None, None)
        ]
        mock_selectable.pop.side_effect = iter(side_effect_list)
        assert observer.handle_port_update_event()
        # only the last event should be processed
        expected_processed_event_count +=1
        assert len(port_change_event_handler.port_event_cache) == expected_processed_event_count
        expected_cache = {
            ('Ethernet0', CONFIG_DB, PORT_TABLE): {
                'port_name': 'Ethernet0',
                'index': '1',
                'op': swsscommon.SET_COMMAND,
                'asic_id': 0,
                'speed': '400000',
            }
        }
        assert observer.port_event_cache == expected_cache

        # Test select timeout case:
        mock_select.return_value = (swsscommon.Select.TIMEOUT, None)
        assert not observer.handle_port_update_event()
        assert len(port_change_event_handler.port_event_cache) == expected_processed_event_count
        mock_select.return_value = (swsscommon.Select.OBJECT, None)

        # Test update event for DEL case:
        side_effect_list = [
            ('Ethernet0', swsscommon.DEL_COMMAND, (('index', '1'), ('speed', '400000'))),
            (None, None, None)
        ]
        mock_selectable.pop.side_effect = iter(side_effect_list)
        assert observer.handle_port_update_event()
        expected_processed_event_count +=1
        assert len(port_change_event_handler.port_event_cache) == expected_processed_event_count
        expected_cache = {
            ('Ethernet0', CONFIG_DB, PORT_TABLE): {
                'port_name': 'Ethernet0',
                'index': '1',
                'op': swsscommon.DEL_COMMAND,
                'asic_id': 0,
                'speed': '400000',
            }
        }
        assert observer.port_event_cache == expected_cache

        # Test update event if it's a subset of cached event:
        side_effect_list = [
            ('Ethernet0', swsscommon.DEL_COMMAND, (('index', '1'), )),
            (None, None, None)
        ]
        mock_selectable.pop.side_effect = iter(side_effect_list)
        assert not observer.handle_port_update_event()
        assert len(port_change_event_handler.port_event_cache) == expected_processed_event_count
        expected_cache = {
            ('Ethernet0', CONFIG_DB, PORT_TABLE): {
                'port_name': 'Ethernet0',
                'index': '1',
                'op': swsscommon.DEL_COMMAND,
                'asic_id': 0,
            }
        }
        assert observer.port_event_cache == expected_cache

    @patch('swsscommon.swsscommon.Select.addSelectable', MagicMock())
    @patch('swsscommon.swsscommon.SubscriberStateTable')
    @patch('swsscommon.swsscommon.Select.select')
    def test_handle_port_config_change(self, mock_select, mock_sub_table):
        mock_selectable = MagicMock()
        mock_selectable.pop = MagicMock(
            side_effect=[('Ethernet0', swsscommon.SET_COMMAND, (('index', '1'), )), (None, None, None)])
        mock_select.return_value = (swsscommon.Select.OBJECT, mock_selectable)
        mock_sub_table.return_value = mock_selectable

        sel, asic_context = subscribe_port_config_change(DEFAULT_NAMESPACE)
        port_mapping = PortMapping()
        stop_event = threading.Event()
        stop_event.is_set = MagicMock(return_value=False)
        logger = MagicMock()
        handle_port_config_change(sel, asic_context, stop_event, port_mapping,
                                  logger, port_mapping.handle_port_change_event)

        assert port_mapping.logical_port_list.count('Ethernet0')
        assert port_mapping.get_asic_id_for_logical_port('Ethernet0') == 0
        assert port_mapping.get_physical_to_logical(1) == ['Ethernet0']
        assert port_mapping.get_logical_to_physical('Ethernet0') == [1]

        mock_selectable.pop = MagicMock(
            side_effect=[('Ethernet0', swsscommon.DEL_COMMAND, (('index', '1'), )), (None, None, None)])
        handle_port_config_change(sel, asic_context, stop_event, port_mapping,
                                  logger, port_mapping.handle_port_change_event)
        assert not port_mapping.logical_port_list
        assert not port_mapping.logical_to_physical
        assert not port_mapping.physical_to_logical
        assert not port_mapping.logical_to_asic

    @patch('swsscommon.swsscommon.Table')
    def test_get_port_mapping(self, mock_swsscommon_table):
        mock_table = MagicMock()
        mock_table.getKeys = MagicMock(return_value=['Ethernet0', 'Ethernet4', 'Ethernet-IB0', 'Ethernet8'])
        mock_table.get = MagicMock(side_effect=[(True, (('index', 1), )), (True, (('index', 2), )), 
                        (True, (('index', 3), )), (True, (('index', 4), ('role', 'Dpc')))])
        mock_swsscommon_table.return_value = mock_table
        port_mapping = get_port_mapping(DEFAULT_NAMESPACE)
        assert port_mapping.logical_port_list.count('Ethernet0')
        assert port_mapping.get_asic_id_for_logical_port('Ethernet0') == 0
        assert port_mapping.get_physical_to_logical(1) == ['Ethernet0']
        assert port_mapping.get_logical_to_physical('Ethernet0') == [1]

        assert port_mapping.logical_port_list.count('Ethernet4')
        assert port_mapping.get_asic_id_for_logical_port('Ethernet4') == 0
        assert port_mapping.get_physical_to_logical(2) == ['Ethernet4']
        assert port_mapping.get_logical_to_physical('Ethernet4') == [2]

        assert port_mapping.logical_port_list.count('Ethernet-IB0') == 0
        assert port_mapping.get_asic_id_for_logical_port('Ethernet-IB0') == None
        assert port_mapping.get_physical_to_logical(3) == None
        assert port_mapping.get_logical_to_physical('Ethernet-IB0') == None

        assert port_mapping.logical_port_list.count('Ethernet8') == 0
        assert port_mapping.get_asic_id_for_logical_port('Ethernet8') == None
        assert port_mapping.get_physical_to_logical(4) == None
        assert port_mapping.get_logical_to_physical('Ethernet8') == None

    @patch('swsscommon.swsscommon.Select.addSelectable', MagicMock())
    @patch('swsscommon.swsscommon.SubscriberStateTable')
    @patch('swsscommon.swsscommon.Select.select')
    def test_DaemonXcvrd_wait_for_port_config_done(self, mock_select, mock_sub_table):
        mock_selectable = MagicMock()
        mock_selectable.pop = MagicMock(
            side_effect=[('Ethernet0', swsscommon.SET_COMMAND, (('index', '1'), )), ('PortConfigDone', None, None)])
        mock_select.return_value = (swsscommon.Select.OBJECT, mock_selectable)
        mock_sub_table.return_value = mock_selectable
        xcvrd = DaemonXcvrd(SYSLOG_IDENTIFIER)
        xcvrd.wait_for_port_config_done('')
        assert swsscommon.Select.select.call_count == 2

    def test_DaemonXcvrd_initialize_port_init_control_fields_in_port_table(self):
        port_mapping = PortMapping()
        xcvrd = DaemonXcvrd(SYSLOG_IDENTIFIER)

        port_mapping.logical_port_list = ['Ethernet0']
        port_mapping.get_asic_id_for_logical_port = MagicMock(return_value=0)
        mock_xcvrd_table_helper = MagicMock()
        mock_xcvrd_table_helper.get_state_port_tbl = MagicMock(return_value=None)
        xcvrd.xcvr_table_helper = mock_xcvrd_table_helper
        xcvrd.initialize_port_init_control_fields_in_port_table(port_mapping)

        mock_state_db = MagicMock()
        mock_xcvrd_table_helper.get_state_port_tbl = MagicMock(return_value=mock_state_db)
        mock_state_db.get = MagicMock(return_value=(False, {}))

        xcvrd.initialize_port_init_control_fields_in_port_table(port_mapping)
        mock_state_db.set.call_count = 2

    @patch('xcvrd.xcvrd.platform_chassis')
    def test_initialize_sfp_obj_dict(self, mock_platform_chassis):
        mock_sfp_obj_1 = MagicMock()
        mock_sfp_obj_2 = MagicMock()
        def mock_get_sfp(port):
            if port == 1:
                return mock_sfp_obj_1
            elif port == 2:
                return mock_sfp_obj_2
            else:
                raise ValueError("Invalid port")

        # Create a mock port mapping data
        mock_port_mapping_data = MagicMock()
        mock_port_mapping_data.physical_to_logical = {1: 'Ethernet0', 2: 'Ethernet1', 3: 'Ethernet2'}

        # Create an instance of DaemonXcvrd
        daemon_xcvrd = DaemonXcvrd(SYSLOG_IDENTIFIER)

        # port_mapping is None
        sfp_obj_dict = daemon_xcvrd.initialize_sfp_obj_dict(None)
        assert len(sfp_obj_dict) == 0
        assert mock_platform_chassis.get_sfp.call_count == 0

        # Mock the get_sfp method to return a MagicMock object
        # Call the method to test
        mock_platform_chassis.get_sfp.side_effect = mock_get_sfp
        sfp_obj_dict = daemon_xcvrd.initialize_sfp_obj_dict(mock_port_mapping_data)

        # Verify the  and the below also ensures that physical port 3 is not included since it is not in the port mapping
        assert len(sfp_obj_dict) == 2
        assert 1 in sfp_obj_dict
        assert 2 in sfp_obj_dict
        assert sfp_obj_dict[1] == mock_sfp_obj_1
        assert sfp_obj_dict[2] == mock_sfp_obj_2

    @pytest.mark.parametrize(
        "logical_ports, transceiver_presence, expected_removed_ports",
        [
            # Test case 1: No transceivers are present
            (["Ethernet0", "Ethernet1"], [False, False], ["Ethernet0", "Ethernet1"]),
            # Test case 2: Some transceivers are present
            (["Ethernet0", "Ethernet1"], [True, False], ["Ethernet1"]),
            # Test case 3: All transceivers are present
            (["Ethernet0", "Ethernet1"], [True, True], []),
            # Test case 4: No logical ports
            ([], [], []),
        ],
    )
    @patch('xcvrd.xcvrd.del_port_sfp_dom_info_from_db')
    @patch('xcvrd.xcvrd._wrapper_get_presence')
    def test_remove_stale_transceiver_info(self, mock_get_presence, mock_del_port_sfp_dom_info_from_db,
                                           logical_ports, transceiver_presence, expected_removed_ports):
        # Mock the DaemonXcvrd class and its dependencies
        mock_xcvrd = DaemonXcvrd(SYSLOG_IDENTIFIER)
        mock_port_mapping_data = MagicMock()
        mock_xcvrd.xcvr_table_helper = MagicMock()
        mock_xcvrd.xcvr_table_helper.get_intf_tbl.return_value = MagicMock()

        # Mock logical ports and their mappings
        mock_port_mapping_data.logical_port_list = logical_ports
        mock_port_mapping_data.get_asic_id_for_logical_port.side_effect = lambda port: 0
        mock_port_mapping_data.get_logical_to_physical.side_effect = lambda port: [logical_ports.index(port)]

        mock_get_presence.side_effect = lambda physical_port: transceiver_presence[physical_port]

        # Mock the interface table
        mock_intf_tbl = mock_xcvrd.xcvr_table_helper.get_intf_tbl.return_value
        mock_intf_tbl.get.side_effect = lambda port: (port in logical_ports, None)

        # Call the function
        mock_xcvrd.remove_stale_transceiver_info(mock_port_mapping_data)

        # Verify that the correct ports were removed
        for port in logical_ports:
            if port in expected_removed_ports:
                mock_del_port_sfp_dom_info_from_db.assert_any_call(port, mock_port_mapping_data, [mock_intf_tbl])
            else:
                assert (port, mock_port_mapping_data, [mock_intf_tbl]) not in mock_del_port_sfp_dom_info_from_db.call_args_list

    @patch('xcvrd.xcvrd.DaemonXcvrd.init')
    @patch('xcvrd.xcvrd.DaemonXcvrd.deinit')
    @patch('xcvrd.xcvrd.DomInfoUpdateTask.start')
    @patch('xcvrd.xcvrd.SfpStateUpdateTask.start')
    @patch('xcvrd.xcvrd.DomInfoUpdateTask.join')
    @patch('xcvrd.xcvrd.SfpStateUpdateTask.join')
    def test_DaemonXcvrd_run(self, mock_task_stop1, mock_task_stop2, mock_task_run1, mock_task_run2, mock_deinit, mock_init):
        mock_init.return_value = PortMapping()
        xcvrd = DaemonXcvrd(SYSLOG_IDENTIFIER)
        xcvrd.load_feature_flags = MagicMock()
        xcvrd.stop_event.wait = MagicMock()
        xcvrd.run()
        assert mock_task_stop1.call_count == 1
        assert mock_task_stop2.call_count == 1
        assert mock_task_run1.call_count == 1
        assert mock_task_run2.call_count == 1
        assert mock_deinit.call_count == 1
        assert mock_init.call_count == 1

    def test_SffManagerTask_handle_port_change_event(self):
        stop_event = threading.Event()
        task = SffManagerTask(DEFAULT_NAMESPACE, stop_event, MagicMock(), helper_logger)

        port_change_event = PortChangeEvent('PortConfigDone', -1, 0, PortChangeEvent.PORT_SET)
        task.on_port_update_event(port_change_event)
        assert len(task.port_dict) == 0

        port_change_event = PortChangeEvent('PortInitDone', -1, 0, PortChangeEvent.PORT_SET)
        task.on_port_update_event(port_change_event)
        assert len(task.port_dict) == 0

        port_change_event = PortChangeEvent('Ethernet0', 1, 0, PortChangeEvent.PORT_ADD)
        task.on_port_update_event(port_change_event)
        assert len(task.port_dict) == 0

        port_change_event = PortChangeEvent('Ethernet0', 1, 0, PortChangeEvent.PORT_REMOVE)
        task.on_port_update_event(port_change_event)
        assert len(task.port_dict) == 0

        port_change_event = PortChangeEvent('Ethernet0', 1, 0, PortChangeEvent.PORT_DEL)
        task.on_port_update_event(port_change_event)
        assert len(task.port_dict) == 0

        port_dict = {'type': 'QSFP28', 'subport': '0', 'host_tx_ready': 'false'}
        port_change_event = PortChangeEvent('Ethernet0', 1, 0, PortChangeEvent.PORT_SET, port_dict)
        task.on_port_update_event(port_change_event)
        assert len(task.port_dict) == 1

        port_change_event = PortChangeEvent('Ethernet0', -1, 0, PortChangeEvent.PORT_DEL, {},
                                            'STATE_DB', 'TRANSCEIVER_INFO')
        task.on_port_update_event(port_change_event)
        assert len(task.port_dict) == 1

        port_change_event = PortChangeEvent('Ethernet0', 1, 0, PortChangeEvent.PORT_DEL, {},
                                            'CONFIG_DB', 'PORT_TABLE')
        task.on_port_update_event(port_change_event)
        assert len(task.port_dict) == 0

    def test_SffManagerTask_get_active_lanes_for_lport(self):
        sff_manager_task = SffManagerTask(DEFAULT_NAMESPACE,
                                 threading.Event(),
                                 MagicMock(),
                                 helper_logger)

        lport = 'Ethernet0'

        subport_idx = 3
        num_lanes_per_lport = 1
        num_lanes_per_pport = 4
        expected_result = [False, False, True, False]
        result = sff_manager_task.get_active_lanes_for_lport(lport, subport_idx, num_lanes_per_lport, num_lanes_per_pport)
        assert result == expected_result

        subport_idx = 1
        num_lanes_per_lport = 2
        num_lanes_per_pport = 4
        expected_result = [True, True, False, False]
        result = sff_manager_task.get_active_lanes_for_lport(lport, subport_idx, num_lanes_per_lport, num_lanes_per_pport)
        assert result == expected_result

        subport_idx = 1
        num_lanes_per_lport = 2
        num_lanes_per_pport = 4
        expected_result = [True, True, False, False]
        result = sff_manager_task.get_active_lanes_for_lport(lport, subport_idx, num_lanes_per_lport, num_lanes_per_pport)
        assert result == expected_result

        subport_idx = 2
        num_lanes_per_lport = 2
        num_lanes_per_pport = 4
        expected_result = [False, False, True, True]
        result = sff_manager_task.get_active_lanes_for_lport(lport, subport_idx, num_lanes_per_lport, num_lanes_per_pport)
        assert result == expected_result

        subport_idx = 0
        num_lanes_per_lport = 4
        num_lanes_per_pport = 4
        expected_result = [True, True, True, True]
        result = sff_manager_task.get_active_lanes_for_lport(lport, subport_idx, num_lanes_per_lport, num_lanes_per_pport)
        assert result == expected_result

        # Test with larger number of lanes per port (not real use case)
        subport_idx = 1
        num_lanes_per_lport = 4
        num_lanes_per_pport = 32
        expected_result = [True, True, True, True, False, False, False, False,
                           False, False, False, False, False, False, False, False,
                           False, False, False, False, False, False, False, False,
                           False, False, False, False, False, False, False, False]
        result = sff_manager_task.get_active_lanes_for_lport(lport, subport_idx, num_lanes_per_lport, num_lanes_per_pport)
        assert result == expected_result

    def test_SffManagerTask_get_active_lanes_for_lport_with_invalid_input(self):
        sff_manager_task = SffManagerTask(DEFAULT_NAMESPACE,
                                 threading.Event(),
                                 MagicMock(),
                                 helper_logger)

        lport = 'Ethernet0'

        subport_idx = -1
        num_lanes_per_lport = 4
        num_lanes_per_pport = 32
        result = sff_manager_task.get_active_lanes_for_lport(lport, subport_idx, num_lanes_per_lport, num_lanes_per_pport)
        assert result is None

        subport_idx = 5
        num_lanes_per_lport = 1
        num_lanes_per_pport = 4
        result = sff_manager_task.get_active_lanes_for_lport(lport, subport_idx, num_lanes_per_lport, num_lanes_per_pport)
        assert result is None

    @patch.object(XcvrTableHelper, 'get_state_port_tbl', return_value=MagicMock())
    def test_SffManagerTask_get_host_tx_status(self, mock_get_state_port_tbl):
        mock_get_state_port_tbl.return_value.hget.return_value = (True, 'true')

        sff_manager_task = SffManagerTask(DEFAULT_NAMESPACE,
                                 threading.Event(),
                                 MagicMock(),
                                 helper_logger)

        lport = 'Ethernet0'
        assert sff_manager_task.get_host_tx_status(lport, 0) == 'true'
        mock_get_state_port_tbl.assert_called_once_with(0)
        mock_get_state_port_tbl.return_value.hget.assert_called_once_with(lport, 'host_tx_ready')

    @patch.object(XcvrTableHelper, 'get_cfg_port_tbl', return_value=MagicMock())
    def test_SffManagerTask_get_admin_status(self, mock_get_cfg_port_tbl):
        mock_get_cfg_port_tbl.return_value.hget.return_value = (True, 'up')

        sff_manager_task = SffManagerTask(DEFAULT_NAMESPACE,
                                 threading.Event(),
                                 MagicMock(),
                                 helper_logger)

        lport = 'Ethernet0'
        assert sff_manager_task.get_admin_status(lport, 0) == 'up'
        mock_get_cfg_port_tbl.assert_called_once_with(0)
        mock_get_cfg_port_tbl.return_value.hget.assert_called_once_with(lport, 'admin_status')

    @patch('xcvrd.xcvrd.platform_chassis')
    @patch('xcvrd.sff_mgr.PortChangeObserver', MagicMock(handle_port_update_event=MagicMock()))
    def test_SffManagerTask_task_worker(self, mock_chassis):
        mock_xcvr_api = MagicMock()
        mock_xcvr_api.tx_disable_channel = MagicMock(return_value=True)
        mock_xcvr_api.is_flat_memory = MagicMock(return_value=False)
        mock_xcvr_api.is_copper = MagicMock(return_value=False)
        mock_xcvr_api.get_tx_disable_support = MagicMock(return_value=True)

        mock_sfp = MagicMock()
        mock_sfp.get_presence = MagicMock(return_value=True)
        mock_sfp.get_xcvr_api = MagicMock(return_value=mock_xcvr_api)

        mock_chassis.get_all_sfps = MagicMock(return_value=[mock_sfp])
        mock_chassis.get_sfp = MagicMock(return_value=mock_sfp)

        task = SffManagerTask(DEFAULT_NAMESPACE,
                              threading.Event(),
                              mock_chassis,
                              helper_logger)

        # TX enable case:
        port_change_event = PortChangeEvent('Ethernet0', 1, 0, PortChangeEvent.PORT_SET, {
            'type': 'QSFP28',
            'subport': '0',
            'lanes': '1,2,3,4',
        })
        task.on_port_update_event(port_change_event)
        assert len(task.port_dict) == 1
        task.get_host_tx_status = MagicMock(return_value='true')
        task.get_admin_status = MagicMock(return_value='up')
        mock_xcvr_api.get_tx_disable = MagicMock(return_value=[True, True, True, True])
        task.task_stopping_event.is_set = MagicMock(side_effect=[False, False, True])
        task.task_worker()
        assert mock_xcvr_api.tx_disable_channel.call_count == 1
        assert task.get_host_tx_status.call_count == 1
        assert task.get_admin_status.call_count == 1

        # TX disable case:
        port_change_event = PortChangeEvent('Ethernet0', 1, 0, PortChangeEvent.PORT_SET,
                                            {'host_tx_ready': 'false'})
        task.on_port_update_event(port_change_event)
        assert len(task.port_dict) == 1
        mock_xcvr_api.get_tx_disable = MagicMock(return_value=[False, False, False, False])
        task.task_stopping_event.is_set = MagicMock(side_effect=[False, False, True])
        task.task_worker()
        assert mock_xcvr_api.tx_disable_channel.call_count == 2

        # No insertion and no change on host_tx_ready
        task.task_stopping_event.is_set = MagicMock(side_effect=[False, False, True])
        task.task_worker()
        assert task.port_dict == task.port_dict_prev
        assert mock_xcvr_api.tx_disable_channel.call_count == 2

        # flat memory case
        port_change_event = PortChangeEvent('Ethernet0', 1, 0, PortChangeEvent.PORT_SET,
                                            {'host_tx_ready': 'true'})
        task.on_port_update_event(port_change_event)
        mock_xcvr_api.is_flat_memory = MagicMock(return_value=True)
        mock_xcvr_api.is_flat_memory.call_count = 0
        task.task_stopping_event.is_set = MagicMock(side_effect=[False, False, True])
        task.task_worker()
        assert mock_xcvr_api.is_flat_memory.call_count == 1
        assert mock_xcvr_api.tx_disable_channel.call_count == 2
        mock_xcvr_api.is_flat_memory = MagicMock(return_value=False)

        # copper case
        port_change_event = PortChangeEvent('Ethernet0', 1, 0, PortChangeEvent.PORT_SET,
                                            {'host_tx_ready': 'false'})
        task.on_port_update_event(port_change_event)
        mock_xcvr_api.is_copper = MagicMock(return_value=True)
        mock_xcvr_api.is_copper.call_count = 0
        task.task_stopping_event.is_set = MagicMock(side_effect=[False, False, True])
        task.task_worker()
        assert mock_xcvr_api.is_copper.call_count == 1
        assert mock_xcvr_api.tx_disable_channel.call_count == 2
        mock_xcvr_api.is_copper = MagicMock(return_value=False)

        # tx_disable not supported case
        port_change_event = PortChangeEvent('Ethernet0', 1, 0, PortChangeEvent.PORT_SET,
                                            {'host_tx_ready': 'true'})
        task.on_port_update_event(port_change_event)
        mock_xcvr_api.get_tx_disable_support = MagicMock(return_value=False)
        mock_xcvr_api.get_tx_disable_support.call_count = 0
        task.task_stopping_event.is_set = MagicMock(side_effect=[False, False, True])
        task.task_worker()
        assert mock_xcvr_api.get_tx_disable_support.call_count == 1
        assert mock_xcvr_api.tx_disable_channel.call_count == 2
        mock_xcvr_api.get_tx_disable_support = MagicMock(return_value=True)

        # sfp not present case
        port_change_event = PortChangeEvent('Ethernet0', 1, 0, PortChangeEvent.PORT_SET,
                                            {'host_tx_ready': 'false'})
        task.on_port_update_event(port_change_event)
        mock_sfp.get_presence = MagicMock(return_value=False)
        mock_sfp.get_presence.call_count = 0
        task.task_stopping_event.is_set = MagicMock(side_effect=[False, False, True])
        task.task_worker()
        assert mock_sfp.get_presence.call_count == 1
        assert mock_xcvr_api.tx_disable_channel.call_count == 2
        mock_sfp.get_presence = MagicMock(return_value=True)

    def test_CmisManagerTask_update_port_transceiver_status_table_sw_cmis_state(self):
        port_mapping = PortMapping()
        stop_event = threading.Event()
        task = CmisManagerTask(DEFAULT_NAMESPACE, port_mapping, stop_event)
        port_change_event = PortChangeEvent('Ethernet0', 1, 0, PortChangeEvent.PORT_SET)
        task.on_port_update_event(port_change_event)

        task.xcvr_table_helper = XcvrTableHelper(DEFAULT_NAMESPACE)
        task.xcvr_table_helper.get_status_sw_tbl = MagicMock(return_value=None)
        task.update_port_transceiver_status_table_sw_cmis_state("Ethernet0", CMIS_STATE_INSERTED)

        mock_get_status_tbl = MagicMock()
        mock_get_status_tbl.set = MagicMock()
        task.xcvr_table_helper.get_status_sw_tbl.return_value = mock_get_status_tbl
        task.update_port_transceiver_status_table_sw_cmis_state("Ethernet0", CMIS_STATE_INSERTED)
        assert mock_get_status_tbl.set.call_count == 1

    @patch('xcvrd.xcvrd._wrapper_get_sfp_type', MagicMock(return_value='QSFP_DD'))
    def test_CmisManagerTask_handle_port_change_event(self):
        port_mapping = PortMapping()
        stop_event = threading.Event()
        task = CmisManagerTask(DEFAULT_NAMESPACE, port_mapping, stop_event)

        assert not task.isPortConfigDone
        port_change_event = PortChangeEvent('PortConfigDone', -1, 0, PortChangeEvent.PORT_SET)
        task.on_port_update_event(port_change_event)
        assert task.isPortConfigDone

        port_change_event = PortChangeEvent('Ethernet0', 1, 0, PortChangeEvent.PORT_ADD)
        task.on_port_update_event(port_change_event)
        assert len(task.port_dict) == 0

        port_change_event = PortChangeEvent('Ethernet0', 1, 0, PortChangeEvent.PORT_REMOVE)
        task.on_port_update_event(port_change_event)
        assert len(task.port_dict) == 0

        port_change_event = PortChangeEvent('Ethernet0', 1, 0, PortChangeEvent.PORT_DEL)
        task.on_port_update_event(port_change_event)
        assert len(task.port_dict) == 0

        port_dict = {'speed':'400000', 'lanes':'1,2,3,4,5,6,7,8'}
        port_change_event = PortChangeEvent('Ethernet0', 1, 0, PortChangeEvent.PORT_SET, port_dict)
        task.on_port_update_event(port_change_event)
        assert len(task.port_dict) == 1

        # STATE_DB DEL event doesn't remove port from port_dict
        # this happens when transceiver is plugged-out or DPB is used
        port_change_event = PortChangeEvent('Ethernet0', 1, 0, PortChangeEvent.PORT_DEL, {}, db_name='STATE_DB')
        task.on_port_update_event(port_change_event)
        assert len(task.port_dict) == 1

        # CONFIG_DB DEL event removes port from port_dict
        # this happens when DPB is used
        port_change_event = PortChangeEvent('Ethernet0', 1, 0, PortChangeEvent.PORT_DEL, {}, db_name='CONFIG_DB', table_name='PORT')
        task.on_port_update_event(port_change_event)
        assert len(task.port_dict) == 0

    @patch('xcvrd.xcvrd.XcvrTableHelper')
    def test_CmisManagerTask_get_configured_freq(self, mock_table_helper):
        port_mapping = PortMapping()
        stop_event = threading.Event()
        task = CmisManagerTask(DEFAULT_NAMESPACE, port_mapping, stop_event)
        cfg_port_tbl = MagicMock()
        cfg_port_tbl.get = MagicMock(return_value=(True, (('laser_freq', 193100),)))
        mock_table_helper.get_cfg_port_tbl = MagicMock(return_value=cfg_port_tbl)
        task.xcvr_table_helper = XcvrTableHelper(DEFAULT_NAMESPACE)
        task.xcvr_table_helper.get_cfg_port_tbl = mock_table_helper.get_cfg_port_tbl
        assert task.get_configured_laser_freq_from_db('Ethernet0') == 193100

    @patch('xcvrd.xcvrd.XcvrTableHelper')
    def test_CmisManagerTask_get_configured_tx_power_from_db(self, mock_table_helper):
        port_mapping = PortMapping()
        stop_event = threading.Event()
        task = CmisManagerTask(DEFAULT_NAMESPACE, port_mapping, stop_event)
        cfg_port_tbl = MagicMock()
        cfg_port_tbl.get = MagicMock(return_value=(True, (('tx_power', -10),)))
        mock_table_helper.get_cfg_port_tbl = MagicMock(return_value=cfg_port_tbl)
        task.xcvr_table_helper = XcvrTableHelper(DEFAULT_NAMESPACE)
        task.xcvr_table_helper.get_cfg_port_tbl = mock_table_helper.get_cfg_port_tbl
        assert task.get_configured_tx_power_from_db('Ethernet0') == -10

    @patch('xcvrd.xcvrd.platform_chassis')
    @patch('xcvrd.xcvrd.is_fast_reboot_enabled', MagicMock(return_value=(False)))
    @patch('xcvrd.xcvrd.PortChangeObserver', MagicMock(handle_port_update_event=MagicMock()))
    def test_CmisManagerTask_task_run_stop(self, mock_chassis):
        mock_object = MagicMock()
        mock_object.get_presence = MagicMock(return_value=True)
        mock_chassis.get_all_sfps = MagicMock(return_value=[mock_object, mock_object])

        port_mapping = PortMapping()
        stop_event = threading.Event()
        cmis_manager = CmisManagerTask(DEFAULT_NAMESPACE, port_mapping, stop_event)
        cmis_manager.wait_for_port_config_done = MagicMock()
        cmis_manager.start()
        cmis_manager.join()
        assert not cmis_manager.is_alive()

    @pytest.mark.parametrize("app_new, lane_appl_code, expected", [
        (2, {0 : 1, 1 : 1, 2 : 1, 3 : 1, 4 : 2, 5 : 2, 6 : 2, 7 : 2}, True),
        (0, {0 : 1, 1 : 1, 2 : 1, 3 : 1}, True),
        (1, {0 : 0, 1 : 0, 2 : 0, 3 : 0, 4 : 0, 5 : 0, 6 : 0, 7 : 0}, False)
     ])
    def test_CmisManagerTask_is_appl_reconfigure_required(self, app_new, lane_appl_code, expected):
        mock_xcvr_api = MagicMock()
        def get_application(lane):
            return lane_appl_code.get(lane, 0)
        mock_xcvr_api.get_application = MagicMock(side_effect=get_application)
        port_mapping = PortMapping()
        stop_event = threading.Event()
        task = CmisManagerTask(DEFAULT_NAMESPACE, port_mapping, stop_event)
        assert task.is_appl_reconfigure_required(mock_xcvr_api, app_new) == expected

    DEFAULT_DP_STATE = {
        'DP1State': 'DataPathActivated',
        'DP2State': 'DataPathActivated',
        'DP3State': 'DataPathActivated',
        'DP4State': 'DataPathActivated',
        'DP5State': 'DataPathActivated',
        'DP6State': 'DataPathActivated',
        'DP7State': 'DataPathActivated',
        'DP8State': 'DataPathActivated'
    }
    DEFAULT_CONFIG_STATUS = {
        'ConfigStatusLane1': 'ConfigSuccess',
        'ConfigStatusLane2': 'ConfigSuccess',
        'ConfigStatusLane3': 'ConfigSuccess',
        'ConfigStatusLane4': 'ConfigSuccess',
        'ConfigStatusLane5': 'ConfigSuccess',
        'ConfigStatusLane6': 'ConfigSuccess',
        'ConfigStatusLane7': 'ConfigSuccess',
        'ConfigStatusLane8': 'ConfigSuccess'
    }
    CONFIG_LANE_8_UNDEFINED = {
        'ConfigStatusLane1': 'ConfigSuccess',
        'ConfigStatusLane2': 'ConfigSuccess',
        'ConfigStatusLane3': 'ConfigSuccess',
        'ConfigStatusLane4': 'ConfigSuccess',
        'ConfigStatusLane5': 'ConfigSuccess',
        'ConfigStatusLane6': 'ConfigSuccess',
        'ConfigStatusLane7': 'ConfigSuccess',
        'ConfigStatusLane8': 'ConfigUndefined'
    }
    @pytest.mark.parametrize("app_new, host_lanes_mask, lane_appl_code, default_dp_state, default_config_status, expected", [
        (1, 0x0F, {0 : 1, 1 : 1, 2 : 1, 3 : 1}, DEFAULT_DP_STATE, DEFAULT_CONFIG_STATUS, False),
        (1, 0x0F, {0 : 1, 1 : 1, 2 : 1, 3 : 0}, DEFAULT_DP_STATE, DEFAULT_CONFIG_STATUS, True),
        (1, 0xF0, {4 : 1, 5 : 1, 6 : 1, 7 : 1}, DEFAULT_DP_STATE, DEFAULT_CONFIG_STATUS, False),
        (1, 0xF0, {4 : 1, 5 : 1, 6 : 1, 7 : 1}, DEFAULT_DP_STATE, CONFIG_LANE_8_UNDEFINED, True),
        (1, 0xF0, {4 : 1, 5 : 7, 6 : 1, 7 : 1}, DEFAULT_DP_STATE, DEFAULT_CONFIG_STATUS, True),
        (4, 0xF0, {4 : 1, 5 : 7, 6 : 1, 7 : 1}, DEFAULT_DP_STATE, DEFAULT_CONFIG_STATUS, True),
        (3, 0xC0, {7 : 3, 8 : 3}, DEFAULT_DP_STATE, DEFAULT_CONFIG_STATUS, False),
        (1, 0x0F, {}, DEFAULT_DP_STATE, DEFAULT_CONFIG_STATUS, True),
        (-1, 0x0F, {}, DEFAULT_DP_STATE, DEFAULT_CONFIG_STATUS, False)
    ])
    def test_CmisManagerTask_is_cmis_application_update_required(self, app_new, host_lanes_mask, lane_appl_code, default_dp_state, default_config_status, expected):

        mock_xcvr_api = MagicMock()
        mock_xcvr_api.is_flat_memory = MagicMock(return_value=False)

        def get_application(lane):
            return lane_appl_code.get(lane, 0)
        mock_xcvr_api.get_application = MagicMock(side_effect=get_application)

        mock_xcvr_api.get_datapath_state = MagicMock(return_value=default_dp_state)
        mock_xcvr_api.get_config_datapath_hostlane_status = MagicMock(return_value=default_config_status)

        port_mapping = PortMapping()
        stop_event = threading.Event()
        task = CmisManagerTask(DEFAULT_NAMESPACE, port_mapping, stop_event)

        assert task.is_cmis_application_update_required(mock_xcvr_api, app_new, host_lanes_mask) == expected

    @pytest.mark.parametrize("ifname, expected", [
        ('800G L C2M', 800000),
        ('400G CR8', 400000),
        ('200GBASE-CR4 (Clause 136)', 200000),
        ('100GBASE-CR2 (Clause 136)', 100000),
        ('CAUI-4 C2M (Annex 83E)', 100000),
        ('50GBASE-CR', 50000),
        ('LAUI-2 C2M (Annex 135C)', 50000),
        ('40GBASE-CR4 (Clause 85)', 40000),
        ('XLAUI C2M (Annex 83B)', 40000),
        ('XLPPI (Annex 86A)', 40000),
        ('25GBASE-CR CA-N (Clause 110)', 25000),
        ('10GBASE-CX4 (Clause 54)', 10000),
        ('SFI (SFF-8431)', 10000),
        ('XFI (SFF INF-8071i)', 10000),
        ('1000BASE -CX(Clause 39)', 1000),
        ('Unknown Interface', 0)
    ])
    def test_get_interface_speed(self, ifname, expected):
        assert get_interface_speed(ifname) == expected

    @patch('xcvrd.xcvrd.is_cmis_api', MagicMock(return_value=True))
    @pytest.mark.parametrize("host_lane_count, speed, subport, expected", [
        (8, 400000, 0, 0xFF),
        (4, 100000, 1, 0xF),
        (4, 100000, 2, 0xF0),
        (4, 100000, 0, 0xF),
        (4, 100000, 9, 0x0),
        (1, 50000, 2, 0x2),
        (1, 200000, 2, 0x0)
    ])
    def test_CmisManagerTask_get_cmis_host_lanes_mask(self, host_lane_count, speed, subport, expected):
        appl_advert_dict = {
            1: {
                'host_electrical_interface_id': '400GAUI-8 C2M (Annex 120E)',
                'module_media_interface_id': '400GBASE-DR4 (Cl 124)',
                'media_lane_count': 4,
                'host_lane_count': 8,
                'host_lane_assignment_options': 1
            },
            2: {
                'host_electrical_interface_id': 'CAUI-4 C2M (Annex 83E)',
                'module_media_interface_id': 'Active Cable assembly with BER < 5x10^-5',
                'media_lane_count': 4,
                'host_lane_count': 4,
                'host_lane_assignment_options': 17
            },
            3: {
                'host_electrical_interface_id': '50GAUI-1 C2M',
                'module_media_interface_id': '50GBASE-SR',
                'media_lane_count': 1,
                'host_lane_count': 1,
                'host_lane_assignment_options': 255
            }
        }
        mock_xcvr_api = MagicMock()
        mock_xcvr_api.get_application_advertisement = MagicMock(return_value=appl_advert_dict)

        def get_host_lane_assignment_option_side_effect(app):
            return appl_advert_dict[app]['host_lane_assignment_options']
        mock_xcvr_api.get_host_lane_assignment_option = MagicMock(side_effect=get_host_lane_assignment_option_side_effect)
        port_mapping = PortMapping()
        stop_event = threading.Event()
        task = CmisManagerTask(DEFAULT_NAMESPACE, port_mapping, stop_event)

        appl = get_cmis_application_desired(mock_xcvr_api, host_lane_count, speed)
        assert task.get_cmis_host_lanes_mask(mock_xcvr_api, appl, host_lane_count, subport) == expected

    @patch('swsscommon.swsscommon.FieldValuePairs')
    def test_CmisManagerTask_post_port_active_apsel_to_db_error_cases(self, mock_field_value_pairs):
        mock_xcvr_api = MagicMock()
        mock_xcvr_api.get_active_apsel_hostlane = MagicMock()
        mock_xcvr_api.get_application_advertisement = MagicMock()

        port_mapping = PortMapping()
        stop_event = threading.Event()
        task = CmisManagerTask(DEFAULT_NAMESPACE, port_mapping, stop_event)
        lport = "Ethernet0"
        host_lanes_mask = 0xff

        # Case: table does not exist
        task.xcvr_table_helper = XcvrTableHelper(DEFAULT_NAMESPACE)
        task.xcvr_table_helper.get_intf_tbl = MagicMock(return_value=None)
        task.post_port_active_apsel_to_db(mock_xcvr_api, lport, host_lanes_mask)
        assert mock_field_value_pairs.call_count == 0

        # Case: lport is not in the table
        int_tbl = MagicMock()
        int_tbl.get = MagicMock(return_value=(False, dict))
        task.xcvr_table_helper.get_intf_tbl = MagicMock(return_value=int_tbl)
        task.post_port_active_apsel_to_db(mock_xcvr_api, lport, host_lanes_mask)
        assert mock_field_value_pairs.call_count == 0

    def test_CmisManagerTask_post_port_active_apsel_to_db(self):
        mock_xcvr_api = MagicMock()
        mock_xcvr_api.get_active_apsel_hostlane = MagicMock(side_effect=[
            {
             'ActiveAppSelLane1': 1,
             'ActiveAppSelLane2': 1,
             'ActiveAppSelLane3': 1,
             'ActiveAppSelLane4': 1,
             'ActiveAppSelLane5': 1,
             'ActiveAppSelLane6': 1,
             'ActiveAppSelLane7': 1,
             'ActiveAppSelLane8': 1
            },
            {
             'ActiveAppSelLane1': 2,
             'ActiveAppSelLane2': 2,
             'ActiveAppSelLane3': 2,
             'ActiveAppSelLane4': 2,
             'ActiveAppSelLane5': 2,
             'ActiveAppSelLane6': 2,
             'ActiveAppSelLane7': 2,
             'ActiveAppSelLane8': 2
            },
            NotImplementedError
        ])
        mock_xcvr_api.get_application_advertisement = MagicMock(side_effect=[
            {
                1: {
                    'media_lane_count': 4,
                    'host_lane_count': 8
                }
            },
            {
                2: {
                    'media_lane_count': 1,
                    'host_lane_count': 2
                }
            }
        ])

        int_tbl = Table("STATE_DB", TRANSCEIVER_INFO_TABLE)
        int_tbl.get = MagicMock(return_value=(True, dict))

        port_mapping = PortMapping()
        stop_event = threading.Event()
        task = CmisManagerTask(DEFAULT_NAMESPACE, port_mapping, stop_event)
        task.xcvr_table_helper = XcvrTableHelper(DEFAULT_NAMESPACE)
        task.xcvr_table_helper.get_intf_tbl = MagicMock(return_value=int_tbl)

        # case: partial lanes update
        lport = "Ethernet0"
        host_lanes_mask = 0xc
        ret = task.post_port_active_apsel_to_db(mock_xcvr_api, lport, host_lanes_mask)
        assert int_tbl.getKeys() == ["Ethernet0"]
        assert dict(int_tbl.mock_dict["Ethernet0"]) == {'active_apsel_hostlane1': 'N/A',
                                                        'active_apsel_hostlane2': 'N/A',
                                                        'active_apsel_hostlane3': '1',
                                                        'active_apsel_hostlane4': '1',
                                                        'active_apsel_hostlane5': 'N/A',
                                                        'active_apsel_hostlane6': 'N/A',
                                                        'active_apsel_hostlane7': 'N/A',
                                                        'active_apsel_hostlane8': 'N/A',
                                                        'host_lane_count': '8',
                                                        'media_lane_count': '4'}
        # case: full lanes update
        lport = "Ethernet8"
        host_lanes_mask = 0xff
        task.post_port_active_apsel_to_db(mock_xcvr_api, lport, host_lanes_mask)
        assert int_tbl.getKeys() == ["Ethernet0", "Ethernet8"]
        assert dict(int_tbl.mock_dict["Ethernet0"]) == {'active_apsel_hostlane1': 'N/A',
                                                        'active_apsel_hostlane2': 'N/A',
                                                        'active_apsel_hostlane3': '1',
                                                        'active_apsel_hostlane4': '1',
                                                        'active_apsel_hostlane5': 'N/A',
                                                        'active_apsel_hostlane6': 'N/A',
                                                        'active_apsel_hostlane7': 'N/A',
                                                        'active_apsel_hostlane8': 'N/A',
                                                        'host_lane_count': '8',
                                                        'media_lane_count': '4'}
        assert dict(int_tbl.mock_dict["Ethernet8"]) == {'active_apsel_hostlane1': '2',
                                                        'active_apsel_hostlane2': '2',
                                                        'active_apsel_hostlane3': '2',
                                                        'active_apsel_hostlane4': '2',
                                                        'active_apsel_hostlane5': '2',
                                                        'active_apsel_hostlane6': '2',
                                                        'active_apsel_hostlane7': '2',
                                                        'active_apsel_hostlane8': '2',
                                                        'host_lane_count': '2',
                                                        'media_lane_count': '1'}

        # case: partial lanes update (reset to 'N/A')
        lport = "Ethernet16"
        host_lanes_mask = 0xc
        ret = task.post_port_active_apsel_to_db(mock_xcvr_api, lport, host_lanes_mask, reset_apsel=True)
        assert int_tbl.getKeys() == ["Ethernet0", "Ethernet8", "Ethernet16"]
        assert dict(int_tbl.mock_dict["Ethernet16"]) == {'active_apsel_hostlane1': 'N/A',
                                                        'active_apsel_hostlane2': 'N/A',
                                                        'active_apsel_hostlane3': 'N/A',
                                                        'active_apsel_hostlane4': 'N/A',
                                                        'active_apsel_hostlane5': 'N/A',
                                                        'active_apsel_hostlane6': 'N/A',
                                                        'active_apsel_hostlane7': 'N/A',
                                                        'active_apsel_hostlane8': 'N/A',
                                                        'host_lane_count': 'N/A',
                                                        'media_lane_count': 'N/A'}

        # case: full lanes update (reset to 'N/A')
        lport = "Ethernet32"
        host_lanes_mask = 0xff
        task.post_port_active_apsel_to_db(mock_xcvr_api, lport, host_lanes_mask, reset_apsel=True)
        assert int_tbl.getKeys() == ["Ethernet0", "Ethernet8", "Ethernet16", "Ethernet32"]
        assert dict(int_tbl.mock_dict["Ethernet32"]) == {'active_apsel_hostlane1': 'N/A',
                                                        'active_apsel_hostlane2': 'N/A',
                                                        'active_apsel_hostlane3': 'N/A',
                                                        'active_apsel_hostlane4': 'N/A',
                                                        'active_apsel_hostlane5': 'N/A',
                                                        'active_apsel_hostlane6': 'N/A',
                                                        'active_apsel_hostlane7': 'N/A',
                                                        'active_apsel_hostlane8': 'N/A',
                                                        'host_lane_count': 'N/A',
                                                        'media_lane_count': 'N/A'}

        # case: NotImplementedError
        int_tbl = Table("STATE_DB", TRANSCEIVER_INFO_TABLE)     # a new empty table
        lport = "Ethernet0"
        host_lanes_mask = 0xf
        ret = task.post_port_active_apsel_to_db(mock_xcvr_api, lport, host_lanes_mask)
        assert int_tbl.getKeys() == []

    @pytest.mark.parametrize(
        "expired_time, current_time, expected_result",
        [
            (None, datetime.datetime(2025, 3, 26, 12, 0, 0), False),  # Case 1: expired_time is None
            (datetime.datetime(2025, 3, 26, 12, 10, 0), datetime.datetime(2025, 3, 26, 12, 0, 0), False),  # Case 2: expired_time is in the future
            (datetime.datetime(2025, 3, 26, 11, 50, 0), datetime.datetime(2025, 3, 26, 12, 0, 0), True),  # Case 3: expired_time is in the past
            (datetime.datetime(2025, 3, 26, 12, 0, 0), datetime.datetime(2025, 3, 26, 12, 0, 0), True),  # Case 4: expired_time is exactly now
            (datetime.datetime(2025, 2, 26, 12, 0, 0), None, True),  # Case 5: current_time is None
        ],
    )
    def test_CmisManagerTask_test_is_timer_expired(self, expired_time, current_time, expected_result):
        port_mapping = PortMapping()
        stop_event = threading.Event()
        task = CmisManagerTask(DEFAULT_NAMESPACE, port_mapping, stop_event)

        # Call the is_timer_expired function
        result = task.is_timer_expired(expired_time, current_time)

        # Assert the result matches the expected output
        assert result == expected_result

    @patch('xcvrd.xcvrd.XcvrTableHelper.get_status_sw_tbl')
    @patch('xcvrd.xcvrd.platform_chassis')
    @patch('xcvrd.xcvrd.is_fast_reboot_enabled', MagicMock(return_value=(False)))
    @patch('xcvrd.xcvrd.PortChangeObserver', MagicMock(handle_port_update_event=MagicMock()))
    @patch('xcvrd.xcvrd._wrapper_get_sfp_type', MagicMock(return_value='QSFP_DD'))
    @patch('xcvrd.xcvrd.CmisManagerTask.wait_for_port_config_done', MagicMock())
    @patch('xcvrd.xcvrd.is_cmis_api', MagicMock(return_value=True))
    def test_CmisManagerTask_task_worker(self, mock_chassis, mock_get_status_sw_tbl):
        mock_get_status_sw_tbl = Table("STATE_DB", TRANSCEIVER_STATUS_SW_TABLE)
        mock_xcvr_api = MagicMock()
        mock_xcvr_api.set_datapath_deinit = MagicMock(return_value=True)
        mock_xcvr_api.set_datapath_init = MagicMock(return_value=True)
        mock_xcvr_api.tx_disable_channel = MagicMock(return_value=True)
        mock_xcvr_api.set_lpmode = MagicMock(return_value=True)
        mock_xcvr_api.set_application = MagicMock(return_value=True)
        mock_xcvr_api.is_flat_memory = MagicMock(return_value=False)
        mock_xcvr_api.is_coherent_module = MagicMock(return_value=True)
        mock_xcvr_api.get_tx_config_power = MagicMock(return_value=0)
        mock_xcvr_api.get_laser_config_freq = MagicMock(return_value=0)
        mock_xcvr_api.get_module_type_abbreviation = MagicMock(return_value='QSFP-DD')
        mock_xcvr_api.get_datapath_init_duration = MagicMock(return_value=60000.0)
        mock_xcvr_api.get_module_pwr_up_duration = MagicMock(return_value=70000.0)
        mock_xcvr_api.get_datapath_deinit_duration = MagicMock(return_value=600000.0)
        mock_xcvr_api.get_cmis_rev = MagicMock(return_value='5.0')
        mock_xcvr_api.get_supported_freq_config = MagicMock(return_value=(0xA0,0,0,191300,196100))
        mock_xcvr_api.get_dpinit_pending = MagicMock(return_value={
            'DPInitPending1': True,
            'DPInitPending2': True,
            'DPInitPending3': True,
            'DPInitPending4': True,
            'DPInitPending5': True,
            'DPInitPending6': True,
            'DPInitPending7': True,
            'DPInitPending8': True
        })
        mock_xcvr_api.get_application_advertisement = MagicMock(return_value={
            1: {
                'host_electrical_interface_id': '400GAUI-8 C2M (Annex 120E)',
                'module_media_interface_id': '400GBASE-DR4 (Cl 124)',
                'media_lane_count': 4,
                'host_lane_count': 8,
                'host_lane_assignment_options': 1,
                'media_lane_assignment_options': 1
            },
            2: {
                'host_electrical_interface_id': '100GAUI-2 C2M (Annex 135G)',
                'module_media_interface_id': '100G-FR/100GBASE-FR1 (Cl 140)',
                'media_lane_count': 1,
                'host_lane_count': 2,
                'host_lane_assignment_options': 85,
                'media_lane_assignment_options': 15
            }
        })
        mock_xcvr_api.get_module_state = MagicMock(return_value='ModuleReady')
        mock_xcvr_api.get_config_datapath_hostlane_status = MagicMock(return_value={
            'ConfigStatusLane1': 'ConfigSuccess',
            'ConfigStatusLane2': 'ConfigSuccess',
            'ConfigStatusLane3': 'ConfigSuccess',
            'ConfigStatusLane4': 'ConfigSuccess',
            'ConfigStatusLane5': 'ConfigSuccess',
            'ConfigStatusLane6': 'ConfigSuccess',
            'ConfigStatusLane7': 'ConfigSuccess',
            'ConfigStatusLane8': 'ConfigSuccess'
        })
        mock_xcvr_api.get_datapath_state = MagicMock(side_effect=[
            {
                'DP1State': 'DataPathDeactivated',
                'DP2State': 'DataPathDeactivated',
                'DP3State': 'DataPathDeactivated',
                'DP4State': 'DataPathDeactivated',
                'DP5State': 'DataPathDeactivated',
                'DP6State': 'DataPathDeactivated',
                'DP7State': 'DataPathDeactivated',
                'DP8State': 'DataPathDeactivated'
            },
            {
                'DP1State': 'DataPathDeactivated',
                'DP2State': 'DataPathDeactivated',
                'DP3State': 'DataPathDeactivated',
                'DP4State': 'DataPathDeactivated',
                'DP5State': 'DataPathDeactivated',
                'DP6State': 'DataPathDeactivated',
                'DP7State': 'DataPathDeactivated',
                'DP8State': 'DataPathDeactivated'
            },
            {
                'DP1State': 'DataPathDeactivated',
                'DP2State': 'DataPathDeactivated',
                'DP3State': 'DataPathDeactivated',
                'DP4State': 'DataPathDeactivated',
                'DP5State': 'DataPathDeactivated',
                'DP6State': 'DataPathDeactivated',
                'DP7State': 'DataPathDeactivated',
                'DP8State': 'DataPathDeactivated'
            },
            {
                'DP1State': 'DataPathDeactivated',
                'DP2State': 'DataPathDeactivated',
                'DP3State': 'DataPathDeactivated',
                'DP4State': 'DataPathDeactivated',
                'DP5State': 'DataPathDeactivated',
                'DP6State': 'DataPathDeactivated',
                'DP7State': 'DataPathDeactivated',
                'DP8State': 'DataPathDeactivated'
            },
            {
                'DP1State': 'DataPathDeactivated',
                'DP2State': 'DataPathDeactivated',
                'DP3State': 'DataPathDeactivated',
                'DP4State': 'DataPathDeactivated',
                'DP5State': 'DataPathDeactivated',
                'DP6State': 'DataPathDeactivated',
                'DP7State': 'DataPathDeactivated',
                'DP8State': 'DataPathDeactivated'
            },
            {
                'DP1State': 'DataPathInitialized',
                'DP2State': 'DataPathInitialized',
                'DP3State': 'DataPathInitialized',
                'DP4State': 'DataPathInitialized',
                'DP5State': 'DataPathInitialized',
                'DP6State': 'DataPathInitialized',
                'DP7State': 'DataPathInitialized',
                'DP8State': 'DataPathInitialized'
            },
            {
                'DP1State': 'DataPathInitialized',
                'DP2State': 'DataPathInitialized',
                'DP3State': 'DataPathInitialized',
                'DP4State': 'DataPathInitialized',
                'DP5State': 'DataPathInitialized',
                'DP6State': 'DataPathInitialized',
                'DP7State': 'DataPathInitialized',
                'DP8State': 'DataPathInitialized'
            },
            {
                'DP1State': 'DataPathInitialized',
                'DP2State': 'DataPathInitialized',
                'DP3State': 'DataPathInitialized',
                'DP4State': 'DataPathInitialized',
                'DP5State': 'DataPathInitialized',
                'DP6State': 'DataPathInitialized',
                'DP7State': 'DataPathInitialized',
                'DP8State': 'DataPathInitialized'
            },
            {
                'DP1State': 'DataPathInitialized',
                'DP2State': 'DataPathInitialized',
                'DP3State': 'DataPathInitialized',
                'DP4State': 'DataPathInitialized',
                'DP5State': 'DataPathInitialized',
                'DP6State': 'DataPathInitialized',
                'DP7State': 'DataPathInitialized',
                'DP8State': 'DataPathInitialized'
            },
            {
                'DP1State': 'DataPathActivated',
                'DP2State': 'DataPathActivated',
                'DP3State': 'DataPathActivated',
                'DP4State': 'DataPathActivated',
                'DP5State': 'DataPathActivated',
                'DP6State': 'DataPathActivated',
                'DP7State': 'DataPathActivated',
                'DP8State': 'DataPathActivated'
            },
            {
                'DP1State': 'DataPathActivated',
                'DP2State': 'DataPathActivated',
                'DP3State': 'DataPathActivated',
                'DP4State': 'DataPathActivated',
                'DP5State': 'DataPathActivated',
                'DP6State': 'DataPathActivated',
                'DP7State': 'DataPathActivated',
                'DP8State': 'DataPathActivated'
            }
        ])
        mock_sfp = MagicMock()
        mock_sfp.get_presence = MagicMock(return_value=True)
        mock_sfp.get_xcvr_api = MagicMock(return_value=mock_xcvr_api)

        mock_chassis.get_all_sfps = MagicMock(return_value=[mock_sfp])
        mock_chassis.get_sfp = MagicMock(return_value=mock_sfp)

        port_mapping = PortMapping()
        port_mapping.handle_port_change_event(PortChangeEvent('Ethernet0', 1, 0, PortChangeEvent.PORT_ADD))
        stop_event = threading.Event()
        task = CmisManagerTask(DEFAULT_NAMESPACE, port_mapping, stop_event)
        task.xcvr_table_helper = XcvrTableHelper(DEFAULT_NAMESPACE)
        task.xcvr_table_helper.get_status_sw_tbl.return_value = mock_get_status_sw_tbl
        task.task_stopping_event.is_set = MagicMock(side_effect=[False, False, True])
        task.task_worker()
        assert get_cmis_state_from_state_db('Ethernet0', task.xcvr_table_helper.get_status_sw_tbl(task.get_asic_id('Ethernet0'))) == CMIS_STATE_UNKNOWN

        port_change_event = PortChangeEvent('PortConfigDone', -1, 0, PortChangeEvent.PORT_SET)
        task.on_port_update_event(port_change_event)
        assert task.isPortConfigDone

        port_change_event = PortChangeEvent('Ethernet0', 1, 0, PortChangeEvent.PORT_SET,
                                            {'speed':'400000', 'lanes':'1,2,3,4,5,6,7,8'})
        task.on_port_update_event(port_change_event)
        assert len(task.port_dict) == 1
        assert get_cmis_state_from_state_db('Ethernet0', task.xcvr_table_helper.get_status_sw_tbl(task.get_asic_id('Ethernet0'))) == CMIS_STATE_INSERTED

        task.get_host_tx_status = MagicMock(return_value='true')
        task.get_port_admin_status = MagicMock(return_value='up')
        task.get_configured_tx_power_from_db = MagicMock(return_value=-13)
        task.get_configured_laser_freq_from_db = MagicMock(return_value=193100)
        task.task_stopping_event.is_set = MagicMock(side_effect=[False, False, True])
        task.task_worker()

        assert get_cmis_state_from_state_db('Ethernet0', task.xcvr_table_helper.get_status_sw_tbl(task.get_asic_id('Ethernet0'))) == CMIS_STATE_DP_PRE_INIT_CHECK
        task.configure_tx_output_power = MagicMock(return_value=1)
        task.configure_laser_frequency = MagicMock(return_value=1)

        # Case 1: CMIS_STATE_DP_PRE_INIT_CHECK --> DP_DEINIT
        task.is_appl_reconfigure_required = MagicMock(return_value=True)
        mock_xcvr_api.decommission_all_datapaths = MagicMock(return_value=True)
        task.task_stopping_event.is_set = MagicMock(side_effect=[False, False, True])
        task.task_worker()
        assert get_cmis_state_from_state_db('Ethernet0', task.xcvr_table_helper.get_status_sw_tbl(task.get_asic_id('Ethernet0'))) == CMIS_STATE_DP_DEINIT
        task.task_stopping_event.is_set = MagicMock(side_effect=[False, False, True])
        task.task_worker()
        assert mock_xcvr_api.set_datapath_deinit.call_count == 1
        assert mock_xcvr_api.tx_disable_channel.call_count == 1
        assert mock_xcvr_api.set_lpmode.call_count == 1
        assert get_cmis_state_from_state_db('Ethernet0', task.xcvr_table_helper.get_status_sw_tbl(task.get_asic_id('Ethernet0'))) == CMIS_STATE_AP_CONF

        # Case 2: DP_DEINIT --> AP Configured
        task.task_stopping_event.is_set = MagicMock(side_effect=[False, False, True])
        task.task_worker()
        assert mock_xcvr_api.set_application.call_count == 1
        assert get_cmis_state_from_state_db('Ethernet0', task.xcvr_table_helper.get_status_sw_tbl(task.get_asic_id('Ethernet0'))) == CMIS_STATE_DP_INIT

        # Case 3: AP Configured --> DP_INIT
        task.task_stopping_event.is_set = MagicMock(side_effect=[False, False, True])
        task.task_worker()
        assert mock_xcvr_api.set_datapath_init.call_count == 1
        assert get_cmis_state_from_state_db('Ethernet0', task.xcvr_table_helper.get_status_sw_tbl(task.get_asic_id('Ethernet0'))) == CMIS_STATE_DP_TXON

        # Case 4: DP_INIT --> DP_TXON
        task.task_stopping_event.is_set = MagicMock(side_effect=[False, False, True])
        task.task_worker()
        assert mock_xcvr_api.tx_disable_channel.call_count == 2
        assert get_cmis_state_from_state_db('Ethernet0', task.xcvr_table_helper.get_status_sw_tbl(task.get_asic_id('Ethernet0'))) == CMIS_STATE_DP_ACTIVATE

        # Case 5: DP_TXON --> DP_ACTIVATION
        task.task_stopping_event.is_set = MagicMock(side_effect=[False, False, True])
        task.post_port_active_apsel_to_db = MagicMock()
        task.task_worker()
        assert task.post_port_active_apsel_to_db.call_count == 1
        assert get_cmis_state_from_state_db('Ethernet0', task.xcvr_table_helper.get_status_sw_tbl(task.get_asic_id('Ethernet0'))) == CMIS_STATE_READY

        # Fail test coverage - Module Inserted state failing to reach DP_DEINIT
        port_mapping = PortMapping()
        port_mapping.handle_port_change_event(PortChangeEvent('Ethernet1', 1, 0, PortChangeEvent.PORT_ADD))
        stop_event = threading.Event()
        task = CmisManagerTask(DEFAULT_NAMESPACE, port_mapping, stop_event)
        task.xcvr_table_helper = XcvrTableHelper(DEFAULT_NAMESPACE)
        task.xcvr_table_helper.get_status_sw_tbl.return_value = mock_get_status_sw_tbl
        task.task_stopping_event.is_set = MagicMock(side_effect=[False, False, True])
        task.task_worker()
        assert get_cmis_state_from_state_db('Ethernet1', task.xcvr_table_helper.get_status_sw_tbl(task.get_asic_id('Ethernet1'))) == CMIS_STATE_UNKNOWN

        port_change_event = PortChangeEvent('PortConfigDone', -1, 0, PortChangeEvent.PORT_SET)
        task.on_port_update_event(port_change_event)
        assert task.isPortConfigDone

        port_change_event = PortChangeEvent('Ethernet1', 1, 0, PortChangeEvent.PORT_SET,
                                            {'speed':'400000', 'lanes':'1,2,3,4,5,6,7,8'})
        task.on_port_update_event(port_change_event)
        assert len(task.port_dict) == 1
        assert get_cmis_state_from_state_db('Ethernet1', task.xcvr_table_helper.get_status_sw_tbl(task.get_asic_id('Ethernet1'))) == CMIS_STATE_INSERTED

        task.get_host_tx_status = MagicMock(return_value='true')
        task.get_port_admin_status = MagicMock(return_value='up')
        task.get_configured_tx_power_from_db = MagicMock(return_value=-13)
        task.get_configured_laser_freq_from_db = MagicMock(return_value=193100)
        task.configure_tx_output_power = MagicMock(return_value=1)
        task.configure_laser_frequency = MagicMock(return_value=1)

        # Shouldn't proceed to DP_DEINIT on error
        task.is_appl_reconfigure_required = MagicMock(return_value=True)
        mock_xcvr_api.decommission_all_datapaths = MagicMock(return_value=False)
        task.task_stopping_event.is_set = MagicMock(side_effect=[False, False, True])
        task.task_worker()
        assert not get_cmis_state_from_state_db('Ethernet1', task.xcvr_table_helper.get_status_sw_tbl(task.get_asic_id('Ethernet1'))) == CMIS_STATE_DP_DEINIT

    @patch('xcvrd.xcvrd.XcvrTableHelper.get_status_sw_tbl')
    @patch('xcvrd.xcvrd.platform_chassis')
    @patch('xcvrd.xcvrd.is_fast_reboot_enabled', MagicMock(return_value=(True)))
    @patch('xcvrd.xcvrd.PortChangeObserver', MagicMock(handle_port_update_event=MagicMock()))
    @patch('xcvrd.xcvrd._wrapper_get_sfp_type', MagicMock(return_value='QSFP_DD'))
    @patch('xcvrd.xcvrd.CmisManagerTask.wait_for_port_config_done', MagicMock())
    @patch('xcvrd.xcvrd.is_cmis_api', MagicMock(return_value=True))
    def test_CmisManagerTask_task_worker_fastboot(self, mock_chassis, mock_get_status_sw_tbl):
        mock_get_status_sw_tbl = Table("STATE_DB", TRANSCEIVER_STATUS_SW_TABLE)
        mock_xcvr_api = MagicMock()
        mock_xcvr_api.set_datapath_deinit = MagicMock(return_value=True)
        mock_xcvr_api.set_datapath_init = MagicMock(return_value=True)
        mock_xcvr_api.tx_disable_channel = MagicMock(return_value=True)
        mock_xcvr_api.set_lpmode = MagicMock(return_value=True)
        mock_xcvr_api.set_application = MagicMock(return_value=True)
        mock_xcvr_api.is_flat_memory = MagicMock(return_value=False)
        mock_xcvr_api.is_coherent_module = MagicMock(return_value=True)
        mock_xcvr_api.get_tx_config_power = MagicMock(return_value=0)
        mock_xcvr_api.get_laser_config_freq = MagicMock(return_value=0)
        mock_xcvr_api.get_module_type_abbreviation = MagicMock(return_value='QSFP-DD')
        mock_xcvr_api.get_datapath_tx_turnoff_duration = MagicMock(return_value=500.0)
        mock_xcvr_api.get_datapath_init_duration = MagicMock(return_value=60000.0)
        mock_xcvr_api.get_module_pwr_up_duration = MagicMock(return_value=70000.0)
        mock_xcvr_api.get_datapath_deinit_duration = MagicMock(return_value=600000.0)
        mock_xcvr_api.get_cmis_rev = MagicMock(return_value='5.0')
        mock_xcvr_api.get_dpinit_pending = MagicMock(return_value={
            'DPInitPending1': True,
            'DPInitPending2': True,
            'DPInitPending3': True,
            'DPInitPending4': True,
            'DPInitPending5': True,
            'DPInitPending6': True,
            'DPInitPending7': True,
            'DPInitPending8': True
        })
        mock_xcvr_api.get_application_advertisement = MagicMock(return_value={
            1: {
                'host_electrical_interface_id': '400GAUI-8 C2M (Annex 120E)',
                'module_media_interface_id': '400GBASE-DR4 (Cl 124)',
                'media_lane_count': 4,
                'host_lane_count': 8,
                'host_lane_assignment_options': 1,
                'media_lane_assignment_options': 1
            },
            2: {
                'host_electrical_interface_id': '100GAUI-2 C2M (Annex 135G)',
                'module_media_interface_id': '100G-FR/100GBASE-FR1 (Cl 140)',
                'media_lane_count': 1,
                'host_lane_count': 2,
                'host_lane_assignment_options': 85,
                'media_lane_assignment_options': 15
            }
        })
        mock_xcvr_api.get_module_state = MagicMock(return_value='ModuleReady')
        mock_xcvr_api.get_config_datapath_hostlane_status = MagicMock(return_value={
            'ConfigStatusLane1': 'ConfigSuccess',
            'ConfigStatusLane2': 'ConfigSuccess',
            'ConfigStatusLane3': 'ConfigSuccess',
            'ConfigStatusLane4': 'ConfigSuccess',
            'ConfigStatusLane5': 'ConfigSuccess',
            'ConfigStatusLane6': 'ConfigSuccess',
            'ConfigStatusLane7': 'ConfigSuccess',
            'ConfigStatusLane8': 'ConfigSuccess'
        })
        mock_xcvr_api.get_datapath_state = MagicMock(side_effect=[
            {
                'DP1State': 'DataPathDeactivated',
                'DP2State': 'DataPathDeactivated',
                'DP3State': 'DataPathDeactivated',
                'DP4State': 'DataPathDeactivated',
                'DP5State': 'DataPathDeactivated',
                'DP6State': 'DataPathDeactivated',
                'DP7State': 'DataPathDeactivated',
                'DP8State': 'DataPathDeactivated'
            },
            {
                'DP1State': 'DataPathInitialized',
                'DP2State': 'DataPathInitialized',
                'DP3State': 'DataPathInitialized',
                'DP4State': 'DataPathInitialized',
                'DP5State': 'DataPathInitialized',
                'DP6State': 'DataPathInitialized',
                'DP7State': 'DataPathInitialized',
                'DP8State': 'DataPathInitialized'
            },
            {
                'DP1State': 'DataPathActivated',
                'DP2State': 'DataPathActivated',
                'DP3State': 'DataPathActivated',
                'DP4State': 'DataPathActivated',
                'DP5State': 'DataPathActivated',
                'DP6State': 'DataPathActivated',
                'DP7State': 'DataPathActivated',
                'DP8State': 'DataPathActivated'
            }
        ])
        mock_sfp = MagicMock()
        mock_sfp.get_presence = MagicMock(return_value=True)
        mock_sfp.get_xcvr_api = MagicMock(return_value=mock_xcvr_api)

        mock_chassis.get_all_sfps = MagicMock(return_value=[mock_sfp])
        mock_chassis.get_sfp = MagicMock(return_value=mock_sfp)

        port_mapping = PortMapping()
        port_mapping.handle_port_change_event(PortChangeEvent('Ethernet0', 1, 0, PortChangeEvent.PORT_ADD))
        stop_event = threading.Event()
        task = CmisManagerTask(DEFAULT_NAMESPACE, port_mapping, stop_event)
        task.xcvr_table_helper = XcvrTableHelper(DEFAULT_NAMESPACE)
        task.xcvr_table_helper.get_status_sw_tbl.return_value = mock_get_status_sw_tbl
        task.task_stopping_event.is_set = MagicMock(side_effect=[False, False, True])
        task.task_worker()
        assert get_cmis_state_from_state_db('Ethernet0', task.xcvr_table_helper.get_status_sw_tbl(task.get_asic_id('Ethernet0'))) == CMIS_STATE_UNKNOWN

        port_change_event = PortChangeEvent('PortConfigDone', -1, 0, PortChangeEvent.PORT_SET)
        task.on_port_update_event(port_change_event)
        assert task.isPortConfigDone

        port_change_event = PortChangeEvent('Ethernet0', 1, 0, PortChangeEvent.PORT_SET,
                                            {'speed':'400000', 'lanes':'1,2,3,4,5,6,7,8'})
        task.on_port_update_event(port_change_event)
        assert len(task.port_dict) == 1
        assert get_cmis_state_from_state_db('Ethernet0', task.xcvr_table_helper.get_status_sw_tbl(task.get_asic_id('Ethernet0'))) == CMIS_STATE_INSERTED

        task.get_host_tx_status = MagicMock(return_value='false')
        task.get_port_admin_status = MagicMock(return_value='up')
        task.get_configured_tx_power_from_db = MagicMock(return_value=-13)
        task.get_configured_laser_freq_from_db = MagicMock(return_value=193100)
        task.configure_tx_output_power = MagicMock(return_value=1)
        task.configure_laser_frequency = MagicMock(return_value=1)
        task.post_port_active_apsel_to_db = MagicMock()

        task.task_stopping_event.is_set = MagicMock(side_effect=[False, False, True])
        task.task_worker()

        assert mock_xcvr_api.tx_disable_channel.call_count == 1
        assert task.post_port_active_apsel_to_db.call_count == 1
        assert get_cmis_state_from_state_db('Ethernet0', task.xcvr_table_helper.get_status_sw_tbl(task.get_asic_id('Ethernet0'))) == CMIS_STATE_READY

    @patch('xcvrd.xcvrd.XcvrTableHelper.get_status_sw_tbl')
    @patch('xcvrd.xcvrd.platform_chassis')
    @patch('xcvrd.xcvrd.is_fast_reboot_enabled', MagicMock(return_value=(False)))
    @patch('xcvrd.xcvrd.PortChangeObserver', MagicMock(handle_port_update_event=MagicMock()))
    @patch('xcvrd.xcvrd._wrapper_get_sfp_type', MagicMock(return_value='QSFP_DD'))
    @patch('xcvrd.xcvrd.CmisManagerTask.wait_for_port_config_done', MagicMock())
    @patch('xcvrd.xcvrd.is_cmis_api', MagicMock(return_value=True))
    def test_CmisManagerTask_task_worker_host_tx_ready_false_to_true(self, mock_chassis, mock_get_status_sw_tbl):
        mock_get_status_sw_tbl = Table("STATE_DB", TRANSCEIVER_STATUS_TABLE)
        mock_xcvr_api = MagicMock()
        mock_xcvr_api.set_datapath_deinit = MagicMock(return_value=True)
        mock_xcvr_api.set_datapath_init = MagicMock(return_value=True)
        mock_xcvr_api.tx_disable_channel = MagicMock(return_value=True)
        mock_xcvr_api.set_lpmode = MagicMock(return_value=True)
        mock_xcvr_api.set_application = MagicMock(return_value=True)
        mock_xcvr_api.is_flat_memory = MagicMock(return_value=False)
        mock_xcvr_api.is_coherent_module = MagicMock(return_value=True)
        mock_xcvr_api.get_tx_config_power = MagicMock(return_value=0)
        mock_xcvr_api.get_laser_config_freq = MagicMock(return_value=0)
        mock_xcvr_api.get_module_type_abbreviation = MagicMock(return_value='QSFP-DD')
        mock_xcvr_api.get_datapath_tx_turnoff_duration = MagicMock(return_value=500.0)
        mock_xcvr_api.get_datapath_init_duration = MagicMock(return_value=60000.0)
        mock_xcvr_api.get_module_pwr_up_duration = MagicMock(return_value=70000.0)
        mock_xcvr_api.get_datapath_deinit_duration = MagicMock(return_value=600000.0)
        mock_xcvr_api.get_cmis_rev = MagicMock(return_value='5.0')
        mock_xcvr_api.get_dpinit_pending = MagicMock(return_value={
            'DPInitPending1': True,
            'DPInitPending2': True,
            'DPInitPending3': True,
            'DPInitPending4': True,
            'DPInitPending5': True,
            'DPInitPending6': True,
            'DPInitPending7': True,
            'DPInitPending8': True
        })
        mock_xcvr_api.get_application_advertisement = MagicMock(return_value={
            1: {
                'host_electrical_interface_id': '400GAUI-8 C2M (Annex 120E)',
                'module_media_interface_id': '400GBASE-DR4 (Cl 124)',
                'media_lane_count': 4,
                'host_lane_count': 8,
                'host_lane_assignment_options': 1,
                'media_lane_assignment_options': 1
            },
            2: {
                'host_electrical_interface_id': '100GAUI-2 C2M (Annex 135G)',
                'module_media_interface_id': '100G-FR/100GBASE-FR1 (Cl 140)',
                'media_lane_count': 1,
                'host_lane_count': 2,
                'host_lane_assignment_options': 85,
                'media_lane_assignment_options': 15
            }
        })
        mock_xcvr_api.get_module_state = MagicMock(return_value='ModuleReady')
        mock_xcvr_api.get_config_datapath_hostlane_status = MagicMock(return_value={
            'ConfigStatusLane1': 'ConfigSuccess',
            'ConfigStatusLane2': 'ConfigSuccess',
            'ConfigStatusLane3': 'ConfigSuccess',
            'ConfigStatusLane4': 'ConfigSuccess',
            'ConfigStatusLane5': 'ConfigSuccess',
            'ConfigStatusLane6': 'ConfigSuccess',
            'ConfigStatusLane7': 'ConfigSuccess',
            'ConfigStatusLane8': 'ConfigSuccess'
        })
        mock_xcvr_api.get_datapath_state = MagicMock(side_effect=[
            {
                'DP1State': 'DataPathDeactivated',
                'DP2State': 'DataPathDeactivated',
                'DP3State': 'DataPathDeactivated',
                'DP4State': 'DataPathDeactivated',
                'DP5State': 'DataPathDeactivated',
                'DP6State': 'DataPathDeactivated',
                'DP7State': 'DataPathDeactivated',
                'DP8State': 'DataPathDeactivated'
            },
            {
                'DP1State': 'DataPathInitialized',
                'DP2State': 'DataPathInitialized',
                'DP3State': 'DataPathInitialized',
                'DP4State': 'DataPathInitialized',
                'DP5State': 'DataPathInitialized',
                'DP6State': 'DataPathInitialized',
                'DP7State': 'DataPathInitialized',
                'DP8State': 'DataPathInitialized'
            },
            {
                'DP1State': 'DataPathActivated',
                'DP2State': 'DataPathActivated',
                'DP3State': 'DataPathActivated',
                'DP4State': 'DataPathActivated',
                'DP5State': 'DataPathActivated',
                'DP6State': 'DataPathActivated',
                'DP7State': 'DataPathActivated',
                'DP8State': 'DataPathActivated'
            },
            {
                'DP1State': 'DataPathActivated',
                'DP2State': 'DataPathActivated',
                'DP3State': 'DataPathActivated',
                'DP4State': 'DataPathActivated',
                'DP5State': 'DataPathActivated',
                'DP6State': 'DataPathActivated',
                'DP7State': 'DataPathActivated',
                'DP8State': 'DataPathActivated'
            },
            {
                'DP1State': 'DataPathInitialized',
                'DP2State': 'DataPathInitialized',
                'DP3State': 'DataPathInitialized',
                'DP4State': 'DataPathInitialized',
                'DP5State': 'DataPathInitialized',
                'DP6State': 'DataPathInitialized',
                'DP7State': 'DataPathInitialized',
                'DP8State': 'DataPathInitialized'
            },
            {
                'DP1State': 'DataPathInitialized',
                'DP2State': 'DataPathInitialized',
                'DP3State': 'DataPathInitialized',
                'DP4State': 'DataPathInitialized',
                'DP5State': 'DataPathInitialized',
                'DP6State': 'DataPathInitialized',
                'DP7State': 'DataPathInitialized',
                'DP8State': 'DataPathInitialized'
            },
            {
                'DP1State': 'DataPathInitialized',
                'DP2State': 'DataPathInitialized',
                'DP3State': 'DataPathInitialized',
                'DP4State': 'DataPathInitialized',
                'DP5State': 'DataPathInitialized',
                'DP6State': 'DataPathInitialized',
                'DP7State': 'DataPathInitialized',
                'DP8State': 'DataPathInitialized'
            },
        ])
        mock_sfp = MagicMock()
        mock_sfp.get_presence = MagicMock(return_value=True)
        mock_sfp.get_xcvr_api = MagicMock(return_value=mock_xcvr_api)

        mock_chassis.get_all_sfps = MagicMock(return_value=[mock_sfp])
        mock_chassis.get_sfp = MagicMock(return_value=mock_sfp)

        port_mapping = PortMapping()
        port_mapping.handle_port_change_event(PortChangeEvent('Ethernet0', 1, 0, PortChangeEvent.PORT_ADD))
        stop_event = threading.Event()
        task = CmisManagerTask(DEFAULT_NAMESPACE, port_mapping, stop_event)
        task.xcvr_table_helper = XcvrTableHelper(DEFAULT_NAMESPACE)
        task.xcvr_table_helper.get_status_sw_tbl.return_value = mock_get_status_sw_tbl
        task.task_stopping_event.is_set = MagicMock(side_effect=[False, False, True])
        task.task_worker()
        assert get_cmis_state_from_state_db('Ethernet0', task.xcvr_table_helper.get_status_sw_tbl(task.get_asic_id('Ethernet0'))) == CMIS_STATE_UNKNOWN

        port_change_event = PortChangeEvent('PortConfigDone', -1, 0, PortChangeEvent.PORT_SET)
        task.on_port_update_event(port_change_event)
        assert task.isPortConfigDone

        port_change_event = PortChangeEvent('Ethernet0', 1, 0, PortChangeEvent.PORT_SET,
                                            {'speed':'400000', 'lanes':'1,2,3,4,5,6,7,8'})
        task.on_port_update_event(port_change_event)
        assert len(task.port_dict) == 1
        assert get_cmis_state_from_state_db('Ethernet0', task.xcvr_table_helper.get_status_sw_tbl(task.get_asic_id('Ethernet0'))) == CMIS_STATE_INSERTED

        task.get_host_tx_status = MagicMock(return_value='false')
        task.get_port_admin_status = MagicMock(return_value='up')
        task.get_configured_tx_power_from_db = MagicMock(return_value=-13)
        task.get_configured_laser_freq_from_db = MagicMock(return_value=193100)
        task.configure_tx_output_power = MagicMock(return_value=1)
        task.configure_laser_frequency = MagicMock(return_value=1)
        task.post_port_active_apsel_to_db = MagicMock()

        task.task_stopping_event.is_set = MagicMock(side_effect=[False, False, True])
        task.task_worker()

        assert task.post_port_active_apsel_to_db.call_count == 1
        assert mock_xcvr_api.tx_disable_channel.call_count == 1
        assert get_cmis_state_from_state_db('Ethernet0', task.xcvr_table_helper.get_status_sw_tbl(task.get_asic_id('Ethernet0'))) == CMIS_STATE_READY
        assert task.port_dict['Ethernet0']['forced_tx_disabled'] == True

        task.port_dict['Ethernet0']['host_tx_ready'] = 'true'
        task.force_cmis_reinit('Ethernet0', 0)
        task.task_stopping_event.is_set = MagicMock(side_effect=[False, False, True])
        task.task_worker()
        assert get_cmis_state_from_state_db('Ethernet0', task.xcvr_table_helper.get_status_sw_tbl(task.get_asic_id('Ethernet0'))) == CMIS_STATE_DP_PRE_INIT_CHECK

        # Failure scenario wherein DP state is still DataPathActivated in the first attempt post enabling host_tx_ready
        # This doesn't allow the CMIS state to proceed to DP_DEINIT
        task.is_timer_expired = MagicMock(return_value=(True))
        task.task_stopping_event.is_set = MagicMock(side_effect=[False, False, False, False, True])
        task.task_worker()
        assert task.port_dict['Ethernet0']['cmis_retries'] == 1
        assert get_cmis_state_from_state_db('Ethernet0', task.xcvr_table_helper.get_status_sw_tbl(task.get_asic_id('Ethernet0'))) == CMIS_STATE_DP_PRE_INIT_CHECK

        # Ensures that CMIS state is set to DP_DEINIT in the second attempt
        mock_sfp = MagicMock()
        mock_sfp.get_xcvr_api = MagicMock(return_value=mock_xcvr_api)
        mock_xcvr_api.is_coherent_module = MagicMock(return_value=False)
        task.is_appl_reconfigure_required = MagicMock(return_value=False)
        task.task_stopping_event.is_set = MagicMock(side_effect=[False, False, True])
        task.task_worker()

        assert get_cmis_state_from_state_db('Ethernet0', task.xcvr_table_helper.get_status_sw_tbl(task.get_asic_id('Ethernet0'))) == CMIS_STATE_DP_DEINIT
        assert task.port_dict['Ethernet0']['forced_tx_disabled'] == False
        assert task.port_dict['Ethernet0']['cmis_retries'] == 1

    @pytest.mark.parametrize("lport, expected_dom_polling", [
        ('Ethernet0', 'disabled'),
        ('Ethernet4', 'disabled'),
        ('Ethernet8', 'disabled'),
        ('Ethernet12', 'disabled'),
        ('Ethernet16', 'enabled'),
        ('Ethernet20', 'enabled')
    ])
    def test_DomInfoUpdateTask_get_dom_polling_from_config_db(self, lport, expected_dom_polling):
        # Define the mock_get function inside the test function
        def mock_get(key):
            if key in ['Ethernet4', 'Ethernet8', 'Ethernet12', 'Ethernet16']:
                return (True, [('dom_polling', 'enabled')])
            elif key == 'Ethernet0':
                return (True, [('dom_polling', 'disabled')])
            else:
                return None

        port_mapping = PortMapping()
        mock_sfp_obj_dict = MagicMock()
        stop_event = threading.Event()
        mock_cmis_manager = MagicMock()
        task = DomInfoUpdateTask(DEFAULT_NAMESPACE, port_mapping, mock_sfp_obj_dict, stop_event, mock_cmis_manager)
        task.xcvr_table_helper = XcvrTableHelper(DEFAULT_NAMESPACE)
        task.port_mapping.handle_port_change_event(PortChangeEvent('Ethernet4', 1, 0, PortChangeEvent.PORT_ADD))
        task.port_mapping.handle_port_change_event(PortChangeEvent('Ethernet12', 1, 0, PortChangeEvent.PORT_ADD))
        task.port_mapping.handle_port_change_event(PortChangeEvent('Ethernet8', 1, 0, PortChangeEvent.PORT_ADD))
        task.port_mapping.handle_port_change_event(PortChangeEvent('Ethernet0', 1, 0, PortChangeEvent.PORT_ADD))
        task.port_mapping.handle_port_change_event(PortChangeEvent('Ethernet16', 2, 0, PortChangeEvent.PORT_ADD))
        cfg_port_tbl = MagicMock()
        cfg_port_tbl.get = MagicMock(side_effect=mock_get)
        task.xcvr_table_helper.get_cfg_port_tbl = MagicMock(return_value=cfg_port_tbl)

        assert task.get_dom_polling_from_config_db(lport) == expected_dom_polling

    @pytest.mark.parametrize("skip_cmis_manager, is_asic_index_none, mock_cmis_state, expected_result", [
        (True, False, None, False),
        (False, False, CMIS_STATE_INSERTED, True),
        (False, False, CMIS_STATE_READY, False),
        (False, False, CMIS_STATE_UNKNOWN, True),
        (False, True, None, False),
    ])
    @patch('xcvrd.xcvrd.get_cmis_state_from_state_db')
    def test_DomInfoUpdateTask_is_port_in_cmis_initialization_process(self, mock_get_cmis_state_from_state_db, skip_cmis_manager, is_asic_index_none, mock_cmis_state, expected_result):
        port_mapping = PortMapping()
        lport = 'Ethernet0'
        port_change_event = PortChangeEvent(lport, 1, 0, PortChangeEvent.PORT_ADD)
        mock_sfp_obj_dict = MagicMock()
        stop_event = threading.Event()
        task = DomInfoUpdateTask(DEFAULT_NAMESPACE, port_mapping, mock_sfp_obj_dict, stop_event, skip_cmis_manager)
        task.xcvr_table_helper = XcvrTableHelper(DEFAULT_NAMESPACE)
        task.on_port_config_change(port_change_event)
        mock_get_cmis_state_from_state_db.return_value = mock_cmis_state
        if is_asic_index_none:
            lport='INVALID_PORT'
        assert task.is_port_in_cmis_initialization_process(lport) == expected_result

    def test_beautify_dom_info_dict(self):
        dom_info_dict = {
            'temperature': '0C',
            'eSNR' : 1.1,
        }
        expected_dom_info_dict = {
            'temperature': '0',
            'eSNR' : '1.1',
        }
        mock_sfp_obj_dict = MagicMock()
        port_mapping = PortMapping()
        xcvr_table_helper = XcvrTableHelper(DEFAULT_NAMESPACE)
        stop_event = threading.Event()
        mock_logger = MagicMock()
        dom_db_utils = DOMDBUtils(mock_sfp_obj_dict, port_mapping, xcvr_table_helper, stop_event, mock_logger)

        dom_db_utils._beautify_dom_info_dict(dom_info_dict)
        assert dom_info_dict == expected_dom_info_dict

        # Ensure that the method handles None input gracefully and logs a warning
        dom_db_utils._beautify_dom_info_dict(None)
        mock_logger.log_warning.assert_called_once_with("DOM info dict is None while beautifying")

    def test_beautify_info_dict(self):
        dom_info_dict = {
            'eSNR' : 1.1,
        }
        expected_dom_info_dict = {
            'eSNR' : '1.1',
        }
        mock_sfp_obj_dict = MagicMock()
        port_mapping = PortMapping()
        stop_event = threading.Event()
        db_utils = DBUtils(mock_sfp_obj_dict, port_mapping, stop_event, helper_logger)

        db_utils.beautify_info_dict(dom_info_dict)
        assert dom_info_dict == expected_dom_info_dict

    @patch('xcvrd.xcvrd.XcvrTableHelper', MagicMock())
    @patch('xcvrd.xcvrd.del_port_sfp_dom_info_from_db')
    def test_DomInfoUpdateTask_handle_port_change_event(self, mock_del_port_sfp_dom_info_from_db):
        port_mapping = PortMapping()
        mock_sfp_obj_dict = MagicMock()
        stop_event = threading.Event()
        mock_cmis_manager = MagicMock()
        task = DomInfoUpdateTask(DEFAULT_NAMESPACE, port_mapping, mock_sfp_obj_dict, stop_event, mock_cmis_manager)
        task.xcvr_table_helper = XcvrTableHelper(DEFAULT_NAMESPACE)
        port_change_event = PortChangeEvent('Ethernet0', 1, 0, PortChangeEvent.PORT_ADD)
        task.on_port_config_change(port_change_event)
        assert task.port_mapping.logical_port_list.count('Ethernet0')
        assert task.port_mapping.get_asic_id_for_logical_port('Ethernet0') == 0
        assert task.port_mapping.get_physical_to_logical(1) == ['Ethernet0']
        assert task.port_mapping.get_logical_to_physical('Ethernet0') == [1]
        assert mock_del_port_sfp_dom_info_from_db.call_count == 0

        port_change_event = PortChangeEvent('Ethernet0', 1, 0, PortChangeEvent.PORT_REMOVE)
        task.on_port_config_change(port_change_event)
        assert not task.port_mapping.logical_port_list
        assert not task.port_mapping.logical_to_physical
        assert not task.port_mapping.physical_to_logical
        assert not task.port_mapping.logical_to_asic
        assert mock_del_port_sfp_dom_info_from_db.call_count == 1

    @patch('xcvrd.xcvrd_utilities.port_event_helper.subscribe_port_config_change', MagicMock(return_value=(None, None)))
    @patch('xcvrd.xcvrd_utilities.port_event_helper.handle_port_config_change', MagicMock())
    def test_DomInfoUpdateTask_task_run_stop(self):
        port_mapping = PortMapping()
        mock_sfp_obj_dict = MagicMock()
        stop_event = threading.Event()
        mock_cmis_manager = MagicMock()
        task = DomInfoUpdateTask(DEFAULT_NAMESPACE, port_mapping, mock_sfp_obj_dict, stop_event, mock_cmis_manager)
        task.task_stopping_event.is_set = MagicMock(return_value=True)
        task.start()
        task.join()
        assert not task.is_alive()

    @patch('xcvrd.xcvrd.XcvrTableHelper', MagicMock())
    @patch('xcvrd.xcvrd._wrapper_get_presence', MagicMock(return_value=True))
    @patch('xcvrd.xcvrd_utilities.port_event_helper.PortChangeObserver', MagicMock(handle_port_update_event=MagicMock()))
    @patch('xcvrd.xcvrd_utilities.sfp_status_helper.detect_port_in_error_status')
    @patch('xcvrd.dom.dom_mgr.DomInfoUpdateTask.post_port_sfp_firmware_info_to_db')
    @patch('swsscommon.swsscommon.Select.addSelectable', MagicMock())
    @patch('swsscommon.swsscommon.SubscriberStateTable')
    @patch('swsscommon.swsscommon.Select.select')
    @patch('xcvrd.dom.dom_mgr.DomInfoUpdateTask.post_port_pm_info_to_db')
    def test_DomInfoUpdateTask_task_worker(self, mock_post_pm_info,
                                           mock_select, mock_sub_table,
                                           mock_post_firmware_info, mock_detect_error):
        mock_selectable = MagicMock()
        mock_selectable.pop = MagicMock(
            side_effect=[('Ethernet0', swsscommon.SET_COMMAND, (('index', '1'), )), (None, None, None), (None, None, None), (None, None, None)])
        mock_select.return_value = (swsscommon.Select.OBJECT, mock_selectable)
        mock_sub_table.return_value = mock_selectable

        port_mapping = PortMapping()
        mock_sfp_obj_dict = MagicMock()
        stop_event = threading.Event()
        mock_cmis_manager = MagicMock()
        task = DomInfoUpdateTask(DEFAULT_NAMESPACE, port_mapping, mock_sfp_obj_dict, stop_event, mock_cmis_manager)
        task.xcvr_table_helper = XcvrTableHelper(DEFAULT_NAMESPACE)
        task.task_stopping_event.is_set = MagicMock(side_effect=[False, False, False, False, False, False, True])
        task.get_dom_polling_from_config_db = MagicMock(return_value='enabled')
        task.is_port_in_cmis_terminal_state = MagicMock(return_value=False)
        mock_detect_error.return_value = True
        task.DOM_INFO_UPDATE_PERIOD_SECS = 0
        task.dom_db_utils = MagicMock()
        task.dom_db_utils.post_port_dom_sensor_info_to_db = MagicMock()
        task.dom_db_utils.post_port_dom_flags_to_db.return_value = MagicMock()
        task.status_db_utils = MagicMock()
        task.status_db_utils.post_port_transceiver_hw_status_to_db = MagicMock()
        task.status_db_utils.post_port_transceiver_hw_status_flags_to_db = MagicMock()
        task.vdm_utils.is_transceiver_vdm_supported = MagicMock(return_value=True)
        task.vdm_db_utils = MagicMock()
        task.vdm_db_utils.post_port_vdm_real_values_to_db = MagicMock()
        task.task_worker()
        assert task.port_mapping.logical_port_list.count('Ethernet0')
        assert task.port_mapping.get_asic_id_for_logical_port('Ethernet0') == 0
        assert task.port_mapping.get_physical_to_logical(1) == ['Ethernet0']
        assert task.port_mapping.get_logical_to_physical('Ethernet0') == [1]
        assert mock_post_firmware_info.call_count == 0
        assert task.dom_db_utils.post_port_dom_sensor_info_to_db.call_count == 0
        assert task.dom_db_utils.post_port_dom_flags_to_db.call_count == 0
        assert task.status_db_utils.post_port_transceiver_hw_status_to_db.call_count == 0
        assert task.status_db_utils.post_port_transceiver_hw_status_flags_to_db.call_count == 0
        assert task.vdm_db_utils.post_port_vdm_real_values_to_db.call_count == 0
        assert task.vdm_db_utils.post_port_vdm_flags_to_db.call_count == 0
        assert mock_post_pm_info.call_count == 0
        mock_detect_error.return_value = False
        mock_select.return_value = (swsscommon.Select.TIMEOUT, None)
        task.task_stopping_event.is_set = MagicMock(side_effect=[False, False, False, False, False, False, True])
        task.port_mapping.physical_to_logical = {'1': ['Ethernet0']}
        task.port_mapping.get_asic_id_for_logical_port = MagicMock(return_value=0)
        task.get_dom_polling_from_config_db = MagicMock(side_effect=('disabled', 'enabled'))
        task.task_worker()
        assert mock_post_firmware_info.call_count == 1
        assert task.dom_db_utils.post_port_dom_sensor_info_to_db.call_count == 1
        assert task.dom_db_utils.post_port_dom_flags_to_db.call_count == 1
        assert task.status_db_utils.post_port_transceiver_hw_status_to_db.call_count == 1
        assert task.status_db_utils.post_port_transceiver_hw_status_flags_to_db.call_count == 1
        assert task.vdm_db_utils.post_port_vdm_real_values_to_db.call_count == 1
        assert task.vdm_db_utils.post_port_vdm_flags_to_db.call_count == 1
        assert mock_post_pm_info.call_count == 1

    @patch('xcvrd.xcvrd.XcvrTableHelper', MagicMock())
    @patch('xcvrd.xcvrd._wrapper_get_presence', MagicMock(return_value=True))
    @patch('xcvrd.xcvrd_utilities.sfp_status_helper.detect_port_in_error_status', MagicMock(return_value=False))
    @patch('xcvrd.dom.dom_mgr.DomInfoUpdateTask.post_port_sfp_firmware_info_to_db', MagicMock(return_value=True))
    @patch('swsscommon.swsscommon.Select.addSelectable', MagicMock())
    @patch('xcvrd.xcvrd_utilities.port_event_helper.PortChangeObserver', MagicMock(handle_port_update_event=MagicMock()))
    @patch('xcvrd.xcvrd_utilities.port_event_helper.subscribe_port_config_change', MagicMock(return_value=(None, None)))
    @patch('xcvrd.xcvrd_utilities.port_event_helper.handle_port_config_change', MagicMock())
    @patch('xcvrd.dom.dom_mgr.DomInfoUpdateTask.post_port_pm_info_to_db')
    def test_DomInfoUpdateTask_task_worker_vdm_failure(self, mock_post_pm_info):
        port_mapping = PortMapping()
        mock_sfp_obj_dict = MagicMock()
        stop_event = threading.Event()
        mock_cmis_manager = MagicMock()
        task = DomInfoUpdateTask(DEFAULT_NAMESPACE, port_mapping, mock_sfp_obj_dict, stop_event, mock_cmis_manager)
        task.xcvr_table_helper = XcvrTableHelper(DEFAULT_NAMESPACE)
        task.DOM_INFO_UPDATE_PERIOD_SECS = 0
        task.task_stopping_event.is_set = MagicMock(side_effect=[False, False, True])
        task.port_mapping.physical_to_logical = {'1': ['Ethernet0']}
        task.port_mapping.get_asic_id_for_logical_port = MagicMock(return_value=0)
        task.get_dom_polling_from_config_db = MagicMock(return_value='enabled')
        task.is_port_in_cmis_terminal_state = MagicMock(return_value=False)
        task.dom_db_utils = MagicMock()
        task.dom_db_utils.post_port_dom_sensor_info_to_db = MagicMock()
        task.dom_db_utils.post_port_dom_flags_to_db.return_value = MagicMock()
        task.status_db_utils = MagicMock()
        task.status_db_utils.post_port_transceiver_hw_status_to_db = MagicMock()
        task.status_db_utils.post_port_transceiver_hw_status_flags_to_db = MagicMock()
        task.vdm_utils.is_transceiver_vdm_supported = MagicMock(return_value=True)
        task.vdm_utils._freeze_vdm_stats_and_confirm = MagicMock(return_value=False)
        task.vdm_utils._unfreeze_vdm_stats_and_confirm = MagicMock(return_value=True)
        task.vdm_db_utils.post_port_vdm_real_values_to_db = MagicMock()
        task.vdm_db_utils.post_port_vdm_flags_to_db = MagicMock()
        task.task_worker()
        assert task.vdm_utils._unfreeze_vdm_stats_and_confirm.call_count == 1
        assert task.vdm_db_utils.post_port_vdm_real_values_to_db.call_count == 0
        assert task.vdm_db_utils.post_port_vdm_flags_to_db.call_count == 0
        assert mock_post_pm_info.call_count == 0

        # clear the call count
        task.vdm_utils._freeze_vdm_stats_and_confirm.reset_mock()
        task.vdm_utils._unfreeze_vdm_stats_and_confirm.reset_mock()
        task.vdm_db_utils.post_port_vdm_real_values_to_db.reset_mock()
        task.vdm_db_utils.post_port_vdm_flags_to_db.reset_mock()
        mock_post_pm_info.reset_mock()

        # Test the case where the VDM stats are successfully frozen but the VDM stats are not successfully unfrozen
        task.vdm_utils._freeze_vdm_stats_and_confirm.return_value = True
        task.vdm_utils._unfreeze_vdm_stats_and_confirm.return_value = False
        task.task_stopping_event.is_set = MagicMock(side_effect=[False, False, True])
        task.task_worker()
        assert task.vdm_utils._freeze_vdm_stats_and_confirm.call_count == 1
        assert task.vdm_utils._unfreeze_vdm_stats_and_confirm.call_count == 1
        assert task.vdm_db_utils.post_port_vdm_real_values_to_db.call_count == 1
        assert task.vdm_db_utils.post_port_vdm_flags_to_db.call_count == 1
        assert mock_post_pm_info.call_count == 1

        # clear the call count
        task.vdm_utils._freeze_vdm_stats_and_confirm.reset_mock()
        task.vdm_utils._unfreeze_vdm_stats_and_confirm.reset_mock()
        task.vdm_db_utils.post_port_vdm_real_values_to_db.reset_mock()
        task.vdm_db_utils.post_port_vdm_flags_to_db.reset_mock()
        mock_post_pm_info.reset_mock()

        # mock_post_diagnostic_value raises an exception
        task.vdm_utils._unfreeze_vdm_stats_and_confirm.return_value = True
        task.vdm_db_utils.post_port_vdm_real_values_to_db.side_effect = TypeError
        task.task_stopping_event.is_set = MagicMock(side_effect=[False, False, True])
        task.task_worker()
        assert task.vdm_utils._freeze_vdm_stats_and_confirm.call_count == 1
        assert task.vdm_utils._unfreeze_vdm_stats_and_confirm.call_count == 1
        assert task.vdm_db_utils.post_port_vdm_real_values_to_db.call_count == 1
        assert task.vdm_db_utils.post_port_vdm_flags_to_db.call_count == 0
        assert mock_post_pm_info.call_count == 0

    @pytest.mark.parametrize(
        "physical_port, logical_port_list, asic_index, transceiver_presence, port_in_error_status, vdm_supported, expected_logs",
        [
            # Case 1: Valid port, all updates succeed
            (1, ["Ethernet0"], 0, True, False, True, []),

            # Case 2: Invalid physical port (logical_port_list is None)
            (2, None, None, False, False, False, ["Update DB diagnostics during link change: Unknown physical port index 2"]),

            # Case 3: Invalid ASIC index
            (3, ["Ethernet1"], None, False, False, False, ["Update DB diagnostics during link change: Got invalid asic index for Ethernet1, ignored"]),

            # Case 4: Port in error status
            (4, ["Ethernet2"], 1, True, True, False, []),

            # Case 5: Transceiver not present
            (5, ["Ethernet3"], 1, False, False, False, []),

            # Case 6: VDM not supported
            (6, ["Ethernet4"], 1, True, False, False, []),
        ],
    )
    def test_update_port_db_diagnostics_on_link_change(
        self,
        physical_port,
        logical_port_list,
        asic_index,
        transceiver_presence,
        port_in_error_status,
        vdm_supported,
        expected_logs,
    ):
        port_mapping = PortMapping()
        mock_sfp_obj_dict = MagicMock()
        stop_event = threading.Event()
        mock_cmis_manager = MagicMock()
        task = DomInfoUpdateTask(DEFAULT_NAMESPACE, port_mapping, mock_sfp_obj_dict, stop_event, mock_cmis_manager)

        # Mock dependencies
        task.task_stopping_event.is_set = MagicMock(return_value=False)
        task.port_mapping.get_physical_to_logical = MagicMock(return_value=logical_port_list)
        task.port_mapping.get_asic_id_for_logical_port = MagicMock(return_value=asic_index)
        task.xcvrd_utils.get_transceiver_presence = MagicMock(return_value=transceiver_presence)
        task.is_port_dom_monitoring_disabled = MagicMock(return_value=False)
        task.vdm_utils.is_transceiver_vdm_supported = MagicMock(return_value=vdm_supported)
        task.xcvr_table_helper.get_status_sw_tbl = MagicMock()
        task.dom_db_utils.post_port_dom_flags_to_db = MagicMock()
        task.status_db_utils.post_port_transceiver_hw_status_flags_to_db = MagicMock()
        task.vdm_db_utils.post_port_vdm_flags_to_db = MagicMock()
        task.log_warning = MagicMock()

        # Mock sfp_status_helper
        with patch("xcvrd.xcvrd_utilities.sfp_status_helper.detect_port_in_error_status", return_value=port_in_error_status):
            # Call the function
            task.update_port_db_diagnostics_on_link_change(physical_port)

        # Verify logs
        for log in expected_logs:
            task.log_warning.assert_any_call(log)

        # Verify function calls
        if asic_index and transceiver_presence and logical_port_list and not port_in_error_status:
            assert task.dom_db_utils.post_port_dom_flags_to_db.call_count == 1
            assert task.status_db_utils.post_port_transceiver_hw_status_flags_to_db.call_count == 1
            if vdm_supported:
                assert task.vdm_db_utils.post_port_vdm_flags_to_db.call_count == 1

    @patch('xcvrd.xcvrd._wrapper_get_presence', MagicMock(return_value=False))
    @patch('xcvrd.xcvrd.XcvrTableHelper')
    @patch('xcvrd.xcvrd.del_port_sfp_dom_info_from_db')
    def test_SfpStateUpdateTask_handle_port_change_event(self, mock_del_port_sfp_dom_info_from_db, mock_table_helper):
        mock_table = MagicMock()
        mock_table.get = MagicMock(return_value=(False, None))
        mock_table_helper.get_status_tbl = MagicMock(return_value=mock_table)
        mock_table_helper.get_int_tbl = MagicMock(return_value=mock_table)
        mock_table_helper.get_dom_tbl = MagicMock(return_value=mock_table)
        mock_table_helper.get_dom_threshold_tbl = MagicMock(return_value=mock_table)
        stop_event = threading.Event()
        sfp_error_event = threading.Event()
        port_mapping = PortMapping()
        mock_sfp_obj_dict = MagicMock()
        task = SfpStateUpdateTask(DEFAULT_NAMESPACE, port_mapping, mock_sfp_obj_dict, stop_event, sfp_error_event)
        task.xcvr_table_helper = XcvrTableHelper(DEFAULT_NAMESPACE)
        task.xcvr_table_helper.get_status_tbl = mock_table_helper.get_status_tbl
        task.xcvr_table_helper.get_intf_tbl = mock_table_helper.get_intf_tbl
        task.xcvr_table_helper.get_dom_tbl = mock_table_helper.get_dom_tbl
        port_change_event = PortChangeEvent('Ethernet0', 1, 0, PortChangeEvent.PORT_ADD)
        wait_time = 5
        while wait_time > 0:
            task.on_port_config_change(port_change_event)
            if task.port_mapping.logical_port_list:
                break
            wait_time -= 1
            time.sleep(1)
        assert task.port_mapping.logical_port_list.count('Ethernet0')
        assert task.port_mapping.get_asic_id_for_logical_port('Ethernet0') == 0
        assert task.port_mapping.get_physical_to_logical(1) == ['Ethernet0']
        assert task.port_mapping.get_logical_to_physical('Ethernet0') == [1]
        assert mock_del_port_sfp_dom_info_from_db.call_count == 0

        port_change_event = PortChangeEvent('Ethernet0', 1, 0, PortChangeEvent.PORT_REMOVE)
        wait_time = 5
        while wait_time > 0:
            task.on_port_config_change(port_change_event)
            if not task.port_mapping.logical_port_list:
                break
            wait_time -= 1
            time.sleep(1)
        assert not task.port_mapping.logical_port_list
        assert not task.port_mapping.logical_to_physical
        assert not task.port_mapping.physical_to_logical
        assert not task.port_mapping.logical_to_asic
        assert mock_del_port_sfp_dom_info_from_db.call_count == 1

    def test_SfpStateUpdateTask_task_run_stop(self):
        def poll_forever(*args, **kwargs):
            while True:
                time.sleep(1)
        # Redefine the SfpStateUpdateTask.init function to poll forever so that the task can be stopped by
        # raising an exception in between. Also, XcvrTableHelper is the first function to be called after
        # starting the task, so having the patch here will avoid the task crashing unexpectedly
        # at a different location.
        with patch('xcvrd.xcvrd.SfpStateUpdateTask.init', new=poll_forever):
            port_mapping = PortMapping()
            mock_sfp_obj_dict = MagicMock()
            stop_event = threading.Event()
            sfp_error_event = threading.Event()
            task = SfpStateUpdateTask(DEFAULT_NAMESPACE, port_mapping, mock_sfp_obj_dict, stop_event, sfp_error_event)
            task.start()
            assert wait_until(5, 1, task.is_alive)
            task.raise_exception()
            task.join()
            assert wait_until(5, 1, lambda: task.is_alive() is False)

    @patch('xcvrd.xcvrd.XcvrTableHelper', MagicMock())
    @patch('xcvrd.xcvrd.post_port_sfp_info_to_db')
    @patch('xcvrd.xcvrd.XcvrTableHelper.get_cfg_port_tbl', MagicMock())
    def test_SfpStateUpdateTask_retry_eeprom_reading(self, mock_post_sfp_info):
        mock_table = MagicMock()
        mock_table.get = MagicMock(return_value=(False, None))

        port_mapping = PortMapping()
        mock_sfp_obj_dict = MagicMock()
        stop_event = threading.Event()
        sfp_error_event = threading.Event()
        task = SfpStateUpdateTask(DEFAULT_NAMESPACE, port_mapping, mock_sfp_obj_dict, stop_event, sfp_error_event)
        task.xcvr_table_helper = XcvrTableHelper(DEFAULT_NAMESPACE)
        task.xcvr_table_helper.get_intf_tbl = MagicMock(return_value=mock_table)
        task.xcvr_table_helper.get_dom_threshold_tbl = MagicMock(return_value=mock_table)
        task.xcvr_table_helper.get_app_port_tbl = MagicMock(return_value=mock_table)
        task.xcvr_table_helper.get_status_tbl = MagicMock(return_value=mock_table)
        task.xcvr_table_helper.get_firmware_info_tbl = MagicMock(return_value=mock_table)
        task.retry_eeprom_reading()
        assert mock_post_sfp_info.call_count == 0

        task.retry_eeprom_set.add('Ethernet0')
        task.last_retry_eeprom_time = time.time()
        task.retry_eeprom_reading()
        assert mock_post_sfp_info.call_count == 0

        task.last_retry_eeprom_time = 0
        mock_post_sfp_info.return_value = SFP_EEPROM_NOT_READY
        task.retry_eeprom_reading()
        assert 'Ethernet0' in task.retry_eeprom_set

        task.last_retry_eeprom_time = 0
        mock_post_sfp_info.return_value = None
        task.retry_eeprom_reading()
        assert 'Ethernet0' not in task.retry_eeprom_set

    def test_SfpStateUpdateTask_mapping_event_from_change_event(self):
        port_mapping = PortMapping()
        mock_sfp_obj_dict = MagicMock()
        stop_event = threading.Event()
        sfp_error_event = threading.Event()
        task = SfpStateUpdateTask(DEFAULT_NAMESPACE, port_mapping, mock_sfp_obj_dict, stop_event, sfp_error_event)
        port_dict = {}
        assert task._mapping_event_from_change_event(False, port_dict) == SYSTEM_FAIL
        assert port_dict[EVENT_ON_ALL_SFP] == SYSTEM_FAIL

        port_dict = {EVENT_ON_ALL_SFP: SYSTEM_FAIL}
        assert task._mapping_event_from_change_event(False, port_dict) == SYSTEM_FAIL

        port_dict = {}
        assert task._mapping_event_from_change_event(True, port_dict) == SYSTEM_BECOME_READY
        assert port_dict[EVENT_ON_ALL_SFP] == SYSTEM_BECOME_READY

        port_dict = {1, SFP_STATUS_INSERTED}
        assert task._mapping_event_from_change_event(True, port_dict) == NORMAL_EVENT

    @patch('time.sleep', MagicMock())
    @patch('xcvrd.xcvrd.XcvrTableHelper', MagicMock())
    @patch('xcvrd.xcvrd._wrapper_soak_sfp_insert_event', MagicMock())
    @patch('xcvrd.xcvrd_utilities.port_event_helper.subscribe_port_config_change', MagicMock(return_value=(None, None)))
    @patch('xcvrd.xcvrd_utilities.port_event_helper.handle_port_config_change', MagicMock())
    @patch('xcvrd.xcvrd.SfpStateUpdateTask.init', MagicMock())
    @patch('os.kill')
    @patch('xcvrd.xcvrd.SfpStateUpdateTask._mapping_event_from_change_event')
    @patch('xcvrd.xcvrd._wrapper_get_transceiver_change_event')
    @patch('xcvrd.xcvrd.del_port_sfp_dom_info_from_db')
    @patch('xcvrd.xcvrd_utilities.media_settings_parser.notify_media_setting')
    @patch('xcvrd.dom.dom_mgr.DomInfoUpdateTask.post_port_sfp_firmware_info_to_db')
    @patch('xcvrd.xcvrd.post_port_sfp_info_to_db')
    @patch('xcvrd.xcvrd.update_port_transceiver_status_table_sw')
    def test_SfpStateUpdateTask_task_worker(self, mock_update_status, mock_post_sfp_info,
                                            mock_post_firmware_info, mock_update_media_setting,
                                            mock_del_dom, mock_change_event, mock_mapping_event, mock_os_kill):
        port_mapping = PortMapping()
        mock_sfp_obj_dict = MagicMock()
        stop_event = threading.Event()
        sfp_error_event = threading.Event()
        task = SfpStateUpdateTask(DEFAULT_NAMESPACE, port_mapping, mock_sfp_obj_dict, stop_event, sfp_error_event)
        task.xcvr_table_helper = XcvrTableHelper(DEFAULT_NAMESPACE)
        task.dom_db_utils.post_port_dom_thresholds_to_db = MagicMock()
        task.vdm_db_utils.post_port_vdm_thresholds_to_db = MagicMock()
        mock_change_event.return_value = (True, {0: 0}, {})
        mock_mapping_event.return_value = SYSTEM_NOT_READY

        # Test state machine: STATE_INIT + SYSTEM_NOT_READY event => STATE_INIT + SYSTEM_NOT_READY event ... => STATE_EXIT
        task.task_worker(stop_event, sfp_error_event)
        assert mock_os_kill.call_count == 1
        assert sfp_error_event.is_set()

        mock_mapping_event.return_value = SYSTEM_FAIL
        mock_os_kill.reset_mock()
        sfp_error_event.clear()
        # Test state machine: STATE_INIT + SYSTEM_FAIL event => STATE_INIT + SYSTEM_FAIL event ... => STATE_EXIT
        task.task_worker(stop_event, sfp_error_event)
        assert mock_os_kill.call_count == 1
        assert sfp_error_event.is_set()

        mock_mapping_event.side_effect = [SYSTEM_BECOME_READY, SYSTEM_NOT_READY]
        mock_os_kill.reset_mock()
        sfp_error_event.clear()
        # Test state machine: STATE_INIT + SYSTEM_BECOME_READY event => STATE_NORMAL + SYSTEM_NOT_READY event ... => STATE_EXIT
        task.task_worker(stop_event, sfp_error_event)
        assert mock_os_kill.call_count == 1
        assert not sfp_error_event.is_set()

        mock_mapping_event.side_effect = [SYSTEM_BECOME_READY, SYSTEM_FAIL] + \
            [SYSTEM_FAIL] * (RETRY_TIMES_FOR_SYSTEM_READY + 1)
        mock_os_kill.reset_mock()
        sfp_error_event.clear()
        # Test state machine: STATE_INIT + SYSTEM_BECOME_READY event => STATE_NORMAL + SYSTEM_FAIL event ... => STATE_INIT
        # + SYSTEM_FAIL event ... => STATE_EXIT
        task.task_worker(stop_event, sfp_error_event)
        assert mock_os_kill.call_count == 1
        assert sfp_error_event.is_set()

        task.port_mapping.handle_port_change_event(PortChangeEvent('Ethernet0', 1, 0, PortChangeEvent.PORT_ADD))
        mock_change_event.return_value = (True, {1: SFP_STATUS_INSERTED}, {})
        mock_mapping_event.side_effect = None
        mock_mapping_event.return_value = NORMAL_EVENT
        mock_post_sfp_info.return_value = SFP_EEPROM_NOT_READY
        stop_event.is_set = MagicMock(side_effect=[False, True])
        # Test state machine: handle SFP insert event, but EEPROM read failure
        task.task_worker(stop_event, sfp_error_event)
        assert mock_update_status.call_count == 1
        assert mock_post_sfp_info.call_count == 2  # first call and retry call
        assert task.dom_db_utils.post_port_dom_thresholds_to_db.call_count == 0
        assert task.vdm_db_utils.post_port_vdm_thresholds_to_db.call_count == 0
        assert mock_post_firmware_info.call_count == 0
        assert mock_update_media_setting.call_count == 0
        assert 'Ethernet0' in task.retry_eeprom_set
        task.retry_eeprom_set.clear()

        stop_event.is_set = MagicMock(side_effect=[False, True])
        mock_post_sfp_info.return_value = None
        mock_update_status.reset_mock()
        mock_post_sfp_info.reset_mock()
        # Test state machine: handle SFP insert event, and EEPROM read success
        task.task_worker(stop_event, sfp_error_event)
        assert mock_update_status.call_count == 1
        assert mock_post_sfp_info.call_count == 1
        assert task.dom_db_utils.post_port_dom_thresholds_to_db.call_count == 1
        assert task.vdm_db_utils.post_port_vdm_thresholds_to_db.call_count == 1
        assert mock_post_firmware_info.call_count == 0
        assert mock_update_media_setting.call_count == 1

        stop_event.is_set = MagicMock(side_effect=[False, True])
        mock_change_event.return_value = (True, {1: SFP_STATUS_REMOVED}, {})
        mock_update_status.reset_mock()
        # Test state machine: handle SFP remove event
        task.task_worker(stop_event, sfp_error_event)
        assert mock_update_status.call_count == 1
        assert mock_del_dom.call_count == 1

        stop_event.is_set = MagicMock(side_effect=[False, True])
        error = int(SFP_STATUS_INSERTED) | SfpBase.SFP_ERROR_BIT_BLOCKING | SfpBase.SFP_ERROR_BIT_POWER_BUDGET_EXCEEDED
        mock_change_event.return_value = (True, {1: error}, {})
        mock_update_status.reset_mock()
        mock_del_dom.reset_mock()
        # Test state machine: handle SFP error event
        task.task_worker(stop_event, sfp_error_event)
        assert mock_update_status.call_count == 1
        assert mock_del_dom.call_count == 1

    @patch('xcvrd.xcvrd.XcvrTableHelper')
    @patch('xcvrd.xcvrd._wrapper_get_presence')
    @patch('xcvrd.xcvrd_utilities.media_settings_parser.notify_media_setting')
    @patch('xcvrd.xcvrd.post_port_sfp_info_to_db')
    @patch('xcvrd.xcvrd.update_port_transceiver_status_table_sw')
    def test_SfpStateUpdateTask_on_add_logical_port(self, mock_update_status, mock_post_sfp_info,
            mock_update_media_setting, mock_get_presence, mock_table_helper):
        class MockTable:
            pass

        status_sw_tbl = MockTable()
        status_sw_tbl.get = MagicMock(return_value=(True, (('status', SFP_STATUS_INSERTED),)))
        status_sw_tbl.set = MagicMock()
        int_tbl = MockTable()
        int_tbl.get = MagicMock(return_value=(True, (('key2', 'value2'),)))
        int_tbl.set = MagicMock()
        dom_threshold_tbl = MockTable()
        dom_threshold_tbl.get = MagicMock(return_value=(True, (('key4', 'value4'),)))
        dom_threshold_tbl.set = MagicMock()
        mock_table_helper.get_status_sw_tbl = MagicMock(return_value=status_sw_tbl)
        mock_table_helper.get_intf_tbl = MagicMock(return_value=int_tbl)
        mock_table_helper.get_dom_threshold_tbl = MagicMock(return_value=dom_threshold_tbl)

        port_mapping = PortMapping()
        mock_sfp_obj_dict = MagicMock()
        stop_event = threading.Event()
        sfp_error_event = threading.Event()
        task = SfpStateUpdateTask(DEFAULT_NAMESPACE, port_mapping, mock_sfp_obj_dict, stop_event, sfp_error_event)
        task.xcvr_table_helper = XcvrTableHelper(DEFAULT_NAMESPACE)
        task.xcvr_table_helper.get_status_sw_tbl = mock_table_helper.get_status_sw_tbl
        task.xcvr_table_helper.get_intf_tbl = mock_table_helper.get_intf_tbl
        task.xcvr_table_helper.get_dom_threshold_tbl = mock_table_helper.get_dom_threshold_tbl
        task.dom_db_utils.post_port_dom_thresholds_to_db = MagicMock()
        task.vdm_db_utils.post_port_vdm_thresholds_to_db = MagicMock()
        port_change_event = PortChangeEvent('Ethernet0', 1, 0, PortChangeEvent.PORT_ADD)
        task.port_mapping.handle_port_change_event(port_change_event)

        status_sw_tbl.get.return_value = (False, ())
        mock_get_presence.return_value = True
        mock_post_sfp_info.return_value = SFP_EEPROM_NOT_READY
        # SFP information is not in the DB, and SFP is present, and SFP has no error, but SFP EEPROM reading failed
        task.on_add_logical_port(port_change_event)
        assert mock_update_status.call_count == 1
        mock_update_status.assert_called_with('Ethernet0', status_sw_tbl, SFP_STATUS_INSERTED, 'N/A')
        assert mock_post_sfp_info.call_count == 1
        mock_post_sfp_info.assert_called_with('Ethernet0', task.port_mapping, int_tbl, {})
        assert task.dom_db_utils.post_port_dom_thresholds_to_db.call_count == 0
        assert task.vdm_db_utils.post_port_vdm_thresholds_to_db.call_count == 0
        assert mock_update_media_setting.call_count == 0
        assert 'Ethernet0' in task.retry_eeprom_set
        task.retry_eeprom_set.clear()

        mock_post_sfp_info.return_value = None
        mock_update_status.reset_mock()
        mock_post_sfp_info.reset_mock()
        # SFP information is not in the DB, and SFP is present, and SFP has no error, and SFP EEPROM reading succeed
        task.on_add_logical_port(port_change_event)
        assert mock_update_status.call_count == 1
        mock_update_status.assert_called_with('Ethernet0', status_sw_tbl, SFP_STATUS_INSERTED, 'N/A')
        assert mock_post_sfp_info.call_count == 1
        mock_post_sfp_info.assert_called_with('Ethernet0', task.port_mapping, int_tbl, {})
        assert task.dom_db_utils.post_port_dom_thresholds_to_db.call_count == 1
        assert task.vdm_db_utils.post_port_vdm_thresholds_to_db.call_count == 1
        task.dom_db_utils.post_port_dom_thresholds_to_db.assert_called_with('Ethernet0')
        task.vdm_db_utils.post_port_vdm_thresholds_to_db.assert_called_with('Ethernet0')
        assert mock_update_media_setting.call_count == 1
        assert 'Ethernet0' not in task.retry_eeprom_set

        mock_get_presence.return_value = False
        mock_update_status.reset_mock()
        # SFP information is not in DB and SFP is not present
        task.on_add_logical_port(port_change_event)
        assert mock_update_status.call_count == 1
        mock_update_status.assert_called_with('Ethernet0', status_sw_tbl, SFP_STATUS_REMOVED, 'N/A')

        task.sfp_error_dict[1] = (str(SfpBase.SFP_ERROR_BIT_BLOCKING | SfpBase.SFP_ERROR_BIT_POWER_BUDGET_EXCEEDED), {})
        mock_update_status.reset_mock()
        # SFP information is not in DB, and SFP is not present, and SFP is in error status
        task.on_add_logical_port(port_change_event)
        assert mock_update_status.call_count == 1
        mock_update_status.assert_called_with(
            'Ethernet0', status_sw_tbl, task.sfp_error_dict[1][0], 'Blocking EEPROM from being read|Power budget exceeded')

    def test_sfp_insert_events(self):
        from xcvrd.xcvrd import _wrapper_soak_sfp_insert_event
        sfp_insert_events = {}
        insert = port_dict = {1: '1', 2: '1', 3: '1', 4: '1', 5: '1'}
        start = time.time()
        while True:
            _wrapper_soak_sfp_insert_event(sfp_insert_events, insert)
            if time.time() - start > MGMT_INIT_TIME_DELAY_SECS:
                break
            assert not bool(insert)
        assert insert == port_dict

    def test_sfp_remove_events(self):
        from xcvrd.xcvrd import _wrapper_soak_sfp_insert_event
        sfp_insert_events = {}
        insert = {1: '1', 2: '1', 3: '1', 4: '1', 5: '1'}
        removal = {1: '0', 2: '0', 3: '0', 4: '0', 5: '0'}
        port_dict = {1: '0', 2: '0', 3: '0', 4: '0', 5: '0'}
        for x in range(5):
            _wrapper_soak_sfp_insert_event(sfp_insert_events, insert)
            time.sleep(1)
            _wrapper_soak_sfp_insert_event(sfp_insert_events, removal)

        assert port_dict == removal

    @patch('xcvrd.xcvrd.platform_chassis')
    @patch('xcvrd.xcvrd.platform_sfputil')
    def test_wrapper_get_presence(self, mock_sfputil, mock_chassis):
        mock_object = MagicMock()
        mock_object.get_presence = MagicMock(return_value=True)
        mock_chassis.get_sfp = MagicMock(return_value=mock_object)
        from xcvrd.xcvrd import _wrapper_get_presence
        assert _wrapper_get_presence(1)

        mock_object.get_presence = MagicMock(return_value=False)
        assert not _wrapper_get_presence(1)

        mock_chassis.get_sfp = MagicMock(side_effect=NotImplementedError)
        mock_sfputil.get_presence = MagicMock(return_value=True)

        assert _wrapper_get_presence(1)

        mock_sfputil.get_presence = MagicMock(return_value=False)
        assert not _wrapper_get_presence(1)

    @patch('xcvrd.xcvrd.platform_chassis')
    def test_wrapper_is_replaceable(self, mock_chassis):
        mock_object = MagicMock()
        mock_object.is_replaceable = MagicMock(return_value=True)
        mock_chassis.get_sfp = MagicMock(return_value=mock_object)
        from xcvrd.xcvrd import _wrapper_is_replaceable
        assert _wrapper_is_replaceable(1)

        mock_object.is_replaceable = MagicMock(return_value=False)
        assert not _wrapper_is_replaceable(1)

        mock_chassis.get_sfp = MagicMock(side_effect=NotImplementedError)
        assert not _wrapper_is_replaceable(1)

    @patch('xcvrd.xcvrd.platform_chassis')
    @patch('xcvrd.xcvrd.platform_sfputil')
    def test_wrapper_get_transceiver_info(self, mock_sfputil, mock_chassis):
        mock_object = MagicMock()
        mock_object.get_transceiver_info = MagicMock(return_value=True)
        mock_chassis.get_sfp = MagicMock(return_value=mock_object)
        from xcvrd.xcvrd import _wrapper_get_transceiver_info
        assert _wrapper_get_transceiver_info(1)

        mock_object.get_transceiver_info = MagicMock(return_value=False)
        assert not _wrapper_get_transceiver_info(1)

        mock_chassis.get_sfp = MagicMock(side_effect=NotImplementedError)
        mock_sfputil.get_transceiver_info_dict = MagicMock(return_value=True)

        assert _wrapper_get_transceiver_info(1)

        mock_sfputil.get_transceiver_info_dict = MagicMock(return_value=False)
        assert not _wrapper_get_transceiver_info(1)

    @pytest.mark.parametrize("mock_sfp, expected", [
        (MagicMock(is_transceiver_vdm_supported=MagicMock(side_effect=NotImplementedError)), False),
        (MagicMock(is_transceiver_vdm_supported=MagicMock(return_value=False)), False),
        (MagicMock(is_transceiver_vdm_supported=MagicMock(return_value=True)), True)
    ])
    def test_wrapper_is_transceiver_vdm_supported(self, mock_sfp, expected):
        mock_sfp_obj_dict = {1: mock_sfp}
        vdm_utils = VDMUtils(mock_sfp_obj_dict, helper_logger)

        result = vdm_utils.is_transceiver_vdm_supported(1)
        assert result == expected

    @pytest.mark.parametrize("action_return, status_return, time_side_effect, expected", [
        (True, True, [0, 0.1, 0.2, 0.3], True), # action completed successfully within timeout
        (True, False, [0, 0.1, 0.2, 0.3, 0.4, 0.5, 0.6, 0.7, 0.8, 0.9, 1.0], False), # action completed successfully but status check failed until timeout
        (False, False, [], False), # action failed
    ])
    @patch('xcvrd.xcvrd.helper_logger')
    @patch('xcvrd.xcvrd.time.sleep', MagicMock())
    @patch('xcvrd.xcvrd.time.time')
    def test_vdm_action_and_confirm(self, mock_time, mock_logger,
                                    action_return, status_return, time_side_effect, expected):
        mock_sfp = MagicMock()
        mock_sfp.freeze_vdm_stats.return_value = action_return
        mock_sfp.get_vdm_freeze_status.return_value = status_return
        mock_sfp_obj_dict = {1: mock_sfp}
        vdm_utils = VDMUtils(mock_sfp_obj_dict, mock_logger)

        mock_time.side_effect = time_side_effect

        result = vdm_utils._vdm_action_and_confirm(1, mock_sfp.freeze_vdm_stats, mock_sfp.get_vdm_freeze_status, "freeze")
        assert result == expected

    def test_vdm_action_and_confirm_exception(self):
        mock_action = MagicMock()
        mock_action.side_effect = NotImplementedError
        vdm_utils = VDMUtils({}, helper_logger)

        result = vdm_utils._vdm_action_and_confirm(1, mock_action, None, "freeze")
        assert not result

    def test_get_vdm_thresholds(self):
        mock_sfp = MagicMock()
        vdm_utils = VDMUtils({1 : mock_sfp}, helper_logger)

        mock_sfp.get_transceiver_vdm_thresholds.return_value = True
        assert vdm_utils.get_vdm_thresholds(1)

        mock_sfp.get_transceiver_vdm_thresholds.return_value = {}
        assert vdm_utils.get_vdm_thresholds(1) == {}

        mock_sfp.get_transceiver_vdm_thresholds.side_effect = NotImplementedError
        assert vdm_utils.get_vdm_thresholds(1) == {}

    def test_get_vdm_real_values(self):
        mock_sfp = MagicMock()
        vdm_utils = VDMUtils({1 : mock_sfp}, helper_logger)

        mock_sfp.get_transceiver_vdm_real_value.return_value = True
        assert vdm_utils.get_vdm_real_values(1)

        mock_sfp.get_transceiver_vdm_real_value.return_value = {}
        assert vdm_utils.get_vdm_real_values(1) == {}

        mock_sfp.get_transceiver_vdm_real_value.side_effect = NotImplementedError
        assert vdm_utils.get_vdm_real_values(1) == {}

    def test_get_vdm_flags(self):
        mock_sfp = MagicMock()
        vdm_utils = VDMUtils({1 : mock_sfp}, helper_logger)

        mock_sfp.get_transceiver_vdm_flags.return_value = True
        assert vdm_utils.get_vdm_flags(1)

        mock_sfp.get_transceiver_vdm_flags.return_value = {}
        assert vdm_utils.get_vdm_flags(1) == {}

        mock_sfp.get_sfp.side_effect = NotImplementedError
        assert vdm_utils.get_vdm_flags(1) == {}

    @patch('xcvrd.xcvrd.platform_chassis')
    @patch('xcvrd.xcvrd.platform_sfputil')
    def test_wrapper_get_transceiver_firmware_info(self, mock_sfputil, mock_chassis):
        mock_object = MagicMock()
        mock_object.get_transceiver_dom_real_value = MagicMock(return_value=True)
        mock_chassis.get_sfp = MagicMock(return_value=mock_object)
        from xcvrd.xcvrd import _wrapper_get_transceiver_firmware_info
        assert _wrapper_get_transceiver_firmware_info(1)

        mock_object.get_transceiver_info_firmware_versions = MagicMock(return_value={})
        assert _wrapper_get_transceiver_firmware_info(1) == {}

        mock_chassis.get_sfp = MagicMock(side_effect=NotImplementedError)
        assert _wrapper_get_transceiver_firmware_info(1) == {}

    def test_get_transceiver_dom_sensor_real_value(self):
        mock_sfp = MagicMock()
        dom_utils = DOMUtils({1 : mock_sfp}, helper_logger)

        mock_sfp.get_transceiver_dom_real_value.return_value = True
        assert dom_utils.get_transceiver_dom_sensor_real_value(1)

        mock_sfp.get_transceiver_dom_real_value.return_value = {}
        assert dom_utils.get_transceiver_dom_sensor_real_value(1) == {}

        mock_sfp.get_transceiver_dom_real_value.side_effect = NotImplementedError
        assert dom_utils.get_transceiver_dom_sensor_real_value(1) == {}

    def test_get_transceiver_dom_flags(self):
        mock_sfp = MagicMock()
        dom_utils = DOMUtils({1 : mock_sfp}, helper_logger)

        mock_sfp.get_transceiver_dom_flags.return_value = True
        assert dom_utils.get_transceiver_dom_flags(1)

        mock_sfp.get_transceiver_dom_flags.return_value = {}
        assert dom_utils.get_transceiver_dom_flags(1) == {}

        mock_sfp.get_transceiver_dom_flags.side_effect = NotImplementedError
        assert dom_utils.get_transceiver_dom_flags(1) == {}

    def test_get_transceiver_dom_thresholds(self):
        mock_sfp = MagicMock()
        dom_utils = DOMUtils({1 : mock_sfp}, helper_logger)

        mock_sfp.get_transceiver_threshold_info.return_value = True
        assert dom_utils.get_transceiver_dom_thresholds(1)

        mock_sfp.get_transceiver_threshold_info.return_value = {}
        assert dom_utils.get_transceiver_dom_thresholds(1) == {}

        mock_sfp.get_transceiver_threshold_info.side_effect = NotImplementedError
        assert dom_utils.get_transceiver_dom_thresholds(1) == {}

    def test_get_transceiver_status(self):
        mock_sfp = MagicMock()
        status_utils = StatusUtils({1 : mock_sfp}, helper_logger)

        mock_sfp.get_transceiver_status.return_value = True
        assert status_utils.get_transceiver_status(1)

        mock_sfp.get_transceiver_status.return_value = {}
        assert status_utils.get_transceiver_status(1) == {}

        mock_sfp.get_transceiver_status.side_effect = NotImplementedError
        assert status_utils.get_transceiver_status(1) == {}

    def test_get_transceiver_status_flags(self):
        mock_sfp = MagicMock()
        status_utils = StatusUtils({1 : mock_sfp}, helper_logger)

        mock_sfp.get_transceiver_status_flags.return_value = True
        assert status_utils.get_transceiver_status_flags(1)

        mock_sfp.get_transceiver_status_flags.return_value = {}
        assert status_utils.get_transceiver_status_flags(1) == {}

        mock_sfp.get_transceiver_status_flags.side_effect = NotImplementedError
        assert status_utils.get_transceiver_status_flags(1) == {}

    @patch('xcvrd.xcvrd.platform_chassis')
    def test_wrapper_get_transceiver_pm(self, mock_chassis):
        mock_object = MagicMock()
        mock_object.get_transceiver_pm = MagicMock(return_value=True)
        mock_chassis.get_sfp = MagicMock(return_value=mock_object)
        from xcvrd.xcvrd import _wrapper_get_transceiver_pm
        assert _wrapper_get_transceiver_pm(1)

        mock_object.get_transceiver_pm = MagicMock(return_value=False)
        assert not _wrapper_get_transceiver_pm(1)

        mock_chassis.get_sfp = MagicMock(side_effect=NotImplementedError)
        assert _wrapper_get_transceiver_pm(1) == {}

    @patch('xcvrd.xcvrd.platform_chassis')
    @patch('xcvrd.xcvrd.platform_sfputil')
    def test_wrapper_get_transceiver_change_event(self, mock_sfputil, mock_chassis):
        mock_chassis.get_change_event = MagicMock(return_value=(True, {'sfp': 1, 'sfp_error': 'N/A'}))
        from xcvrd.xcvrd import _wrapper_get_transceiver_change_event
        assert _wrapper_get_transceiver_change_event(0) == (True, 1, 'N/A')

        mock_chassis.get_change_event = MagicMock(side_effect=NotImplementedError)
        mock_sfputil.get_transceiver_change_event = MagicMock(return_value=(True, 1))

        assert _wrapper_get_transceiver_change_event(0) == (True, 1, None)

    @patch('xcvrd.xcvrd.platform_chassis')
    def test_wrapper_get_sfp_type(self, mock_chassis):
        mock_object = MagicMock()
        mock_object.sfp_type = 'QSFP'
        mock_chassis.get_sfp = MagicMock(return_value=mock_object)
        from xcvrd.xcvrd import _wrapper_get_sfp_type
        assert _wrapper_get_sfp_type(1) == 'QSFP'

        mock_chassis.get_sfp = MagicMock(side_effect=NotImplementedError)
        assert not _wrapper_get_sfp_type(1)

    @patch('xcvrd.xcvrd.platform_chassis')
    def test_wrapper_get_sfp_error_description(self, mock_chassis):
        mock_object = MagicMock()
        mock_object.get_error_description = MagicMock(return_value='N/A')
        mock_chassis.get_sfp = MagicMock(return_value=mock_object)
        from xcvrd.xcvrd import _wrapper_get_sfp_error_description
        assert _wrapper_get_sfp_error_description(1) == 'N/A'

        mock_chassis.get_sfp = MagicMock(side_effect=NotImplementedError)
        assert not _wrapper_get_sfp_error_description(1)

    @patch('xcvrd.xcvrd.platform_chassis')
    def test_wrapper_is_flat_memory(self, mock_chassis):
        mock_api = MagicMock()
        mock_api.is_flat_memory = MagicMock(return_value=True)
        mock_object = MagicMock()
        mock_object.get_xcvr_api = MagicMock(return_value=mock_api)
        mock_chassis.get_sfp = MagicMock(return_value=mock_object)

        from xcvrd.xcvrd import _wrapper_is_flat_memory
        assert _wrapper_is_flat_memory(1) == True

        mock_chassis.get_sfp = MagicMock(side_effect=NotImplementedError)
        assert not _wrapper_is_flat_memory(1)

    @patch('xcvrd.xcvrd.platform_chassis')
    def test_wrapper_is_flat_memory_no_xcvr_api(self, mock_chassis):
        mock_object = MagicMock()
        mock_object.get_xcvr_api = MagicMock(return_value=None)
        mock_chassis.get_sfp = MagicMock(return_value=mock_object)

        from xcvrd.xcvrd import _wrapper_is_flat_memory
        assert _wrapper_is_flat_memory(1) == True

    def test_check_port_in_range(self):
        range_str = '1 - 32'
        physical_port = 1
        assert check_port_in_range(range_str, physical_port)

        physical_port = 32
        assert check_port_in_range(range_str, physical_port)

        physical_port = 0
        assert not check_port_in_range(range_str, physical_port)

        physical_port = 33
        assert not check_port_in_range(range_str, physical_port)

    def test_get_serdes_si_setting_val_str(self):
        lane_dict = {'lane0': '1', 'lane1': '2', 'lane2': '3', 'lane3': '4'}
        # non-breakout case
        lane_count = 4
        subport_num = 0
        media_str = get_serdes_si_setting_val_str(lane_dict, lane_count, subport_num)
        assert media_str == '1,2,3,4'
        # breakout case
        lane_count = 2
        subport_num = 2
        media_str = get_serdes_si_setting_val_str(lane_dict, lane_count, subport_num)
        assert media_str == '3,4'
        # breakout case without subport number specified in config
        lane_count = 2
        subport_num = 0
        media_str = get_serdes_si_setting_val_str(lane_dict, lane_count, subport_num)
        assert media_str == '1,2'
        # breakout case with out-of-range subport number
        lane_count = 2
        subport_num = 3
        media_str = get_serdes_si_setting_val_str(lane_dict, lane_count, subport_num)
        assert media_str == '1,2'
        # breakout case with smaler lane_dict
        lane_dict = {'lane0': '1', 'lane1': '2'}
        lane_count = 2
        subport_num = 2
        media_str = get_serdes_si_setting_val_str(lane_dict, lane_count, subport_num)
        assert media_str == '1,2'
        # lane key-value pair inserted in non-asceding order
        lane_dict = {'lane0': 'a', 'lane2': 'c', 'lane1': 'b', 'lane3': 'd'}
        lane_count = 2
        subport_num = 2
        media_str = get_serdes_si_setting_val_str(lane_dict, lane_count, subport_num)
        assert media_str == 'c,d'

    class MockPortMapping:
        logical_port_list = [0, 1, 2]
        logical_port_name_to_physical_port_list = MagicMock()
        get_asic_id_for_logical_port = MagicMock()

    @patch('xcvrd.xcvrd.DaemonXcvrd.load_platform_util', MagicMock())
    @patch('xcvrd.xcvrd_utilities.port_event_helper.get_port_mapping', MagicMock(return_value=MockPortMapping))
    @patch('xcvrd.xcvrd.DaemonXcvrd.initialize_sfp_obj_dict', MagicMock())
    @patch('sonic_py_common.device_info.get_paths_to_platform_and_hwsku_dirs', MagicMock(return_value=('/tmp', '/tmp')))
    @patch('swsscommon.swsscommon.WarmStart', MagicMock())
    @patch('xcvrd.xcvrd.DaemonXcvrd.wait_for_port_config_done', MagicMock())
    @patch('xcvrd.xcvrd.del_port_sfp_dom_info_from_db')
    def test_DaemonXcvrd_init_deinit_fastboot_enabled(self, mock_del_port_sfp_dom_info_from_db):
        xcvrd = DaemonXcvrd(SYSLOG_IDENTIFIER)
        with patch("subprocess.check_output") as mock_run:
            mock_run.return_value = "true"
            xcvrd.initialize_port_init_control_fields_in_port_table = MagicMock()
            xcvrd.remove_stale_transceiver_info = MagicMock()

            xcvrd.init()

            status_tbl = MagicMock()
            xcvrd.xcvr_table_helper.get_status_tbl = MagicMock(return_value=status_tbl)
            status_sw_tbl = MagicMock()
            xcvrd.xcvr_table_helper.get_status_sw_tbl = MagicMock(return_value=status_sw_tbl)
            xcvrd.xcvr_table_helper.get_dom_tbl = MagicMock(return_value=MagicMock)
            xcvrd.xcvr_table_helper.get_dom_flag_tbl = MagicMock()
            xcvrd.xcvr_table_helper.get_dom_flag_change_count_tbl = MagicMock()
            xcvrd.xcvr_table_helper.get_dom_flag_set_time_tbl = MagicMock()
            xcvrd.xcvr_table_helper.get_dom_flag_clear_time_tbl = MagicMock()
            xcvrd.xcvr_table_helper.get_dom_threshold_tbl = MagicMock(return_value=MagicMock)
            xcvrd.xcvr_table_helper.get_vdm_threshold_tbl = MagicMock(return_value=MagicMock)
            xcvrd.xcvr_table_helper.get_vdm_real_value_tbl = MagicMock(return_value=MagicMock)
            xcvrd.xcvr_table_helper.get_vdm_flag_tbl = MagicMock()
            xcvrd.xcvr_table_helper.get_vdm_flag_change_count_tbl = MagicMock()
            xcvrd.xcvr_table_helper.get_vdm_flag_set_time_tbl = MagicMock()
            xcvrd.xcvr_table_helper.get_vdm_flag_clear_time_tbl = MagicMock()
            xcvrd.xcvr_table_helper.get_status_flag_tbl = MagicMock()
            xcvrd.xcvr_table_helper.get_status_flag_change_count_tbl = MagicMock()
            xcvrd.xcvr_table_helper.get_status_flag_set_time_tbl = MagicMock()
            xcvrd.xcvr_table_helper.get_status_flag_clear_time_tbl = MagicMock()
            xcvrd.xcvr_table_helper.get_pm_tbl = MagicMock(return_value=MagicMock)
            xcvrd.xcvr_table_helper.get_firmware_info_tbl = MagicMock(return_value=MagicMock)

            xcvrd.deinit()

            assert (status_tbl, status_sw_tbl) not in mock_del_port_sfp_dom_info_from_db.call_args_list


    @patch('xcvrd.xcvrd.DaemonXcvrd.load_platform_util', MagicMock())
    @patch('xcvrd.xcvrd_utilities.port_event_helper.get_port_mapping', MagicMock(return_value=MockPortMapping))
    @patch('sonic_py_common.device_info.get_paths_to_platform_and_hwsku_dirs', MagicMock(return_value=('/tmp', '/tmp')))
    @patch('xcvrd.xcvrd.is_warm_reboot_enabled', MagicMock(return_value=False))
    @patch('xcvrd.xcvrd.DaemonXcvrd.wait_for_port_config_done', MagicMock())
    @patch('xcvrd.xcvrd.DaemonXcvrd.initialize_sfp_obj_dict', MagicMock())
    @patch('subprocess.check_output', MagicMock(return_value='false'))
    @patch('xcvrd.xcvrd.del_port_sfp_dom_info_from_db')
    def test_DaemonXcvrd_init_deinit_cold(self, mock_del_port_sfp_dom_info_from_db):
        xcvrd.platform_chassis = MagicMock()

        xcvrdaemon = DaemonXcvrd(SYSLOG_IDENTIFIER)
        with patch("subprocess.check_output") as mock_run:
            mock_run.return_value = "false"
            xcvrdaemon.initialize_port_init_control_fields_in_port_table = MagicMock()
            xcvrdaemon.remove_stale_transceiver_info = MagicMock()

            xcvrdaemon.init()

            status_tbl = MagicMock()
            xcvrdaemon.xcvr_table_helper.get_status_tbl = MagicMock(return_value=status_tbl)
            status_sw_tbl = MagicMock()
            xcvrdaemon.xcvr_table_helper.get_status_sw_tbl = MagicMock(return_value=status_sw_tbl)
            xcvrdaemon.xcvr_table_helper.get_dom_tbl = MagicMock(return_value=MagicMock)
            xcvrdaemon.xcvr_table_helper.get_dom_threshold_tbl = MagicMock(return_value=MagicMock)
            xcvrdaemon.xcvr_table_helper.get_dom_flag_tbl = MagicMock()
            xcvrdaemon.xcvr_table_helper.get_dom_flag_change_count_tbl = MagicMock()
            xcvrdaemon.xcvr_table_helper.get_dom_flag_set_time_tbl = MagicMock()
            xcvrdaemon.xcvr_table_helper.get_dom_flag_clear_time_tbl = MagicMock()
            xcvrdaemon.xcvr_table_helper.get_vdm_threshold_tbl = MagicMock(return_value=MagicMock)
            xcvrdaemon.xcvr_table_helper.get_vdm_real_value_tbl = MagicMock(return_value=MagicMock)
            xcvrdaemon.xcvr_table_helper.get_vdm_flag_tbl = MagicMock()
            xcvrdaemon.xcvr_table_helper.get_vdm_flag_change_count_tbl = MagicMock()
            xcvrdaemon.xcvr_table_helper.get_vdm_flag_set_time_tbl = MagicMock()
            xcvrdaemon.xcvr_table_helper.get_vdm_flag_clear_time_tbl = MagicMock()
            xcvrdaemon.xcvr_table_helper.get_status_flag_tbl = MagicMock()
            xcvrdaemon.xcvr_table_helper.get_status_flag_change_count_tbl = MagicMock()
            xcvrdaemon.xcvr_table_helper.get_status_flag_set_time_tbl = MagicMock()
            xcvrdaemon.xcvr_table_helper.get_status_flag_clear_time_tbl = MagicMock()
            xcvrdaemon.xcvr_table_helper.get_pm_tbl = MagicMock(return_value=MagicMock)
            xcvrdaemon.xcvr_table_helper.get_firmware_info_tbl = MagicMock(return_value=MagicMock)
            xcvrdaemon.xcvr_table_helper.get_intf_tbl = MagicMock(return_value=MagicMock)

            xcvrdaemon.deinit()
            assert mock_del_port_sfp_dom_info_from_db.call_any_with(status_tbl, status_sw_tbl)

    def test_DaemonXcvrd_signal_handler(self):
        xcvrd.platform_chassis = MagicMock()
        xcvrdaemon = DaemonXcvrd(SYSLOG_IDENTIFIER)
        xcvrdaemon.update_log_level = MagicMock()
        xcvrdaemon.signal_handler(signal.SIGHUP, None)
        xcvrdaemon.update_log_level.assert_called()

    @patch('sonic_py_common.device_info.get_paths_to_platform_and_hwsku_dirs', MagicMock(return_value=(test_path, '/invalid/path')))
    def test_load_optical_si_file_from_platform_folder(self):
        assert optics_si_parser.load_optics_si_settings() != {}

    @patch('sonic_py_common.device_info.get_paths_to_platform_and_hwsku_dirs', MagicMock(return_value=('/invalid/path', test_path)))
    def test_load_optical_si_file_from_hwsku_folder(self):
        assert optics_si_parser.load_optics_si_settings() != {}

    @patch('sonic_py_common.device_info.get_paths_to_platform_and_hwsku_dirs', MagicMock(return_value=(test_path, '/invalid/path')))
    def test_load_media_settings_file_from_platform_folder(self):
        assert media_settings_parser.load_media_settings() != {}

    @patch('sonic_py_common.device_info.get_paths_to_platform_and_hwsku_dirs', MagicMock(return_value=('/invalid/path', test_path)))
    def test_load_media_settings_file_from_hwsku_folder(self):
        assert media_settings_parser.load_media_settings() != {}

    @pytest.mark.parametrize("lport, freq, grid, expected", [
         (1, 193100, 75, True),
         (1, 193100, 100, False),
         (1, 193125, 75, False),
         (1, 193100, 25, False),
         (1, 191295, 75, False),
         (1, 196105, 75, False)
    ])
    def test_CmisManagerTask_validate_frequency_and_grid(self, lport, freq, grid, expected):
        mock_xcvr_api = MagicMock()
        mock_xcvr_api.get_supported_freq_config = MagicMock()
        mock_xcvr_api.get_supported_freq_config.return_value = (0x80, 0, 0, 191300, 196100)
        port_mapping = PortMapping()
        stop_event = threading.Event()
        task = CmisManagerTask(DEFAULT_NAMESPACE, port_mapping, stop_event)
        result = task.validate_frequency_and_grid(mock_xcvr_api, lport, freq, grid)
        assert result == expected

    def test_xcvrd_utils_get_transceiver_presence(self):
        from xcvrd.xcvrd_utilities.utils import XCVRDUtils
        mock_sfp = MagicMock()
        xcvrd_util = XCVRDUtils({1 : mock_sfp}, helper_logger)
        mock_sfp.get_presence = MagicMock(return_value=True)
        assert xcvrd_util.get_transceiver_presence(1)

        mock_sfp.get_presence = MagicMock(return_value=False)
        assert not xcvrd_util.get_transceiver_presence(1)

        mock_sfp.get_presence = MagicMock(side_effect=NotImplementedError)
        assert not xcvrd_util.get_transceiver_presence(1)

    def test_is_transceiver_flat_memory(self):
        from xcvrd.xcvrd_utilities.utils import XCVRDUtils
        mock_sfp = MagicMock()
        xcvrd_util = XCVRDUtils({1: mock_sfp}, MagicMock())

        # Test case where get_xcvr_api returns None
        mock_sfp.get_xcvr_api = MagicMock(return_value=None)
        assert xcvrd_util.is_transceiver_flat_memory(1)

        # Test case where is_flat_memory returns True
        mock_api = MagicMock()
        mock_api.is_flat_memory = MagicMock(return_value=True)
        mock_sfp.get_xcvr_api = MagicMock(return_value=mock_api)
        assert xcvrd_util.is_transceiver_flat_memory(1)

        # Test case where is_flat_memory returns False
        mock_api.is_flat_memory = MagicMock(return_value=False)
        assert not xcvrd_util.is_transceiver_flat_memory(1)

        # Test case where get_xcvr_api raises KeyError
        xcvrd_util.sfp_obj_dict = {}
        assert xcvrd_util.is_transceiver_flat_memory(1)

        # Test case where is_flat_memory raises NotImplementedError
        xcvrd_util.sfp_obj_dict = {1: mock_sfp}
        mock_api.is_flat_memory = MagicMock(side_effect=NotImplementedError)
        assert xcvrd_util.is_transceiver_flat_memory(1)

def wait_until(total_wait_time, interval, call_back, *args, **kwargs):
    wait_time = 0
    while wait_time <= total_wait_time:
        try:
            if call_back(*args, **kwargs):
                return True
        except:
            pass
        time.sleep(interval)
        wait_time += interval
    return False<|MERGE_RESOLUTION|>--- conflicted
+++ resolved
@@ -1238,21 +1238,14 @@
 
         # Test a good 'specification_compliance' value
         result = media_settings_parser.get_media_settings_key(0, xcvr_info_dict, 100000, 2)
-<<<<<<< HEAD
-        assert result == { 'vendor_key': 'MOLEX-1064141421', 'media_key': 'QSFP+-10GBase-SR-255M', 'lane_speed_key': 'speed:50G', 'media_type_key': 'fiber'}
-=======
-        assert result == { 'vendor_key': 'MOLEX-1064141421', 'media_key': 'QSFP+-10GBase-SR-255M', 'lane_speed_key': 'speed:50G', 'medium_lane_speed_key': 'COPPER50'}
->>>>>>> d74bc9bc
+        assert result == { 'vendor_key': 'MOLEX-1064141421', 'media_key': 'QSFP+-10GBase-SR-255M', 'lane_speed_key': 'speed:50G', 'medium_lane_speed_key': 'COPPER50', 'media_type_key': 'fiber'}
+
 
         # Test a bad 'specification_compliance' value
         xcvr_info_dict[0]['specification_compliance'] = 'N/A'
         xcvr_info_dict[0]['media_type_key'] = 'copper'
         result = media_settings_parser.get_media_settings_key(0, xcvr_info_dict, 100000, 2)
-<<<<<<< HEAD
-        assert result == { 'vendor_key': 'MOLEX-1064141421', 'media_key': 'QSFP+-*', 'lane_speed_key': 'speed:50G', 'media_type_key': 'copper'}
-=======
-        assert result == { 'vendor_key': 'MOLEX-1064141421', 'media_key': 'QSFP+-*', 'lane_speed_key': 'speed:50G', 'medium_lane_speed_key': 'COPPER50'}
->>>>>>> d74bc9bc
+        assert result == { 'vendor_key': 'MOLEX-1064141421', 'media_key': 'QSFP+-*', 'lane_speed_key': 'speed:50G', 'medium_lane_speed_key': 'COPPER50', 'media_type_key': 'copper'}
         # TODO: Ensure that error message was logged
 
         xcvr_info_dict_for_qsfp28 = {
@@ -1284,11 +1277,8 @@
             "vendor_key": "AVAGO-XXX-YYY-ZZZ",
             "media_key": "QSFP28-100GBASE-SR4 or 25GBASE-SR-50.0M",
             "lane_speed_key": "speed:25G",
-<<<<<<< HEAD
+            "medium_lane_speed_key": "COPPER25",
             'media_type_key': 'copper',
-=======
-            "medium_lane_speed_key": "COPPER25",
->>>>>>> d74bc9bc
         }
 
         mock_is_cmis_api.return_value = True
@@ -1317,11 +1307,7 @@
 
         mock_api.get_application_advertisement = MagicMock(return_value=mock_app_adv_value)
         result = media_settings_parser.get_media_settings_key(0, xcvr_info_dict, 100000, 2)
-<<<<<<< HEAD
-        assert result == { 'vendor_key': 'MOLEX-1064141421', 'media_key': 'QSFP-DD-sm_media_interface', 'lane_speed_key': 'speed:100GBASE-CR2'  ,'media_type_key': 'copper'}
-=======
-        assert result == { 'vendor_key': 'MOLEX-1064141421', 'media_key': 'QSFP-DD-sm_media_interface', 'lane_speed_key': 'speed:100GBASE-CR2', 'medium_lane_speed_key': 'COPPER50' }
->>>>>>> d74bc9bc
+        assert result == { 'vendor_key': 'MOLEX-1064141421', 'media_key': 'QSFP-DD-sm_media_interface', 'lane_speed_key': 'speed:100GBASE-CR2', 'medium_lane_speed_key': 'COPPER50','media_type_key': 'copper'}
 
     @pytest.mark.parametrize("data_found, data, expected", [
         (True, [('speed', '400000'), ('lanes', '1,2,3,4,5,6,7,8'), ('mtu', '9100')], (400000, 8, 0)),
@@ -1408,25 +1394,6 @@
     (media_settings_global_list_of_ranges_media_key_si, 7, {'vendor_key': 'UNKOWN', 'media_key': 'QSFP-DD-active_cable_media_interface', 'lane_speed_key': 'UNKOWN', 'medium_lane_speed_key': 'UNKNOWN'}, {'pre1': {'lane0': '0x00000002', 'lane1': '0x00000002'}, 'main': {'lane0': '0x00000020', 'lane1': '0x00000020'}, 'post1': {'lane0': '0x00000006', 'lane1': '0x00000006'}, 'regn_bfm1n': {'lane0': '0x000000aa', 'lane1': '0x000000aa'}}),
     (media_settings_global_default_port_media_key_lane_speed_si, 6, {'vendor_key': 'AMPHANOL-5678', 'media_key': 'UNKOWN', 'lane_speed_key': 'speed:100GAUI-2', 'medium_lane_speed_key': 'UNKNOWN'}, asic_serdes_si_settings_example),
     (media_settings_port_vendor_key_lane_speed_si, -1, {'vendor_key': 'AMPHANOL-5678', 'media_key': 'UNKOWN', 'lane_speed_key': 'speed:100GAUI-2'}, {}),
-<<<<<<< HEAD
-    (media_settings_port_media_key_lane_speed_si, 7, {'vendor_key': 'UNKOWN', 'media_key': 'QSFP-DD-active_cable_media_interface', 'lane_speed_key': 'speed:100GAUI-2'}, {'pre1': {'lane0': '0x00000002', 'lane1': '0x00000002'}, 'main': {'lane0': '0x00000020', 'lane1': '0x00000020'}, 'post1': {'lane0': '0x00000006', 'lane1': '0x00000006'}, 'regn_bfm1n': {'lane0': '0x000000aa', 'lane1': '0x000000aa'}}),
-    (media_settings_port_media_key_lane_speed_si, 7, {'vendor_key': 'UNKOWN', 'media_key': 'QSFP-DD-active_cable_media_interface', 'lane_speed_key': 'MISSING'}, {}),
-    (media_settings_port_media_key_si, 7, {'vendor_key': 'UNKOWN', 'media_key': 'QSFP-DD-active_cable_media_interface', 'lane_speed_key': 'UNKOWN'}, {'pre1': {'lane0': '0x00000002', 'lane1': '0x00000002'}, 'main': {'lane0': '0x00000020', 'lane1': '0x00000020'}, 'post1': {'lane0': '0x00000006', 'lane1': '0x00000006'}, 'regn_bfm1n': {'lane0': '0x000000aa', 'lane1': '0x000000aa'}}),
-    (media_settings_port_vendor_key_lane_speed_si, 7, {'vendor_key': 'AMPHANOL-5678', 'media_key': 'UNKOWN', 'lane_speed_key': 'speed:100GAUI-2'}, {'pre1': {'lane0': '0x00000002', 'lane1': '0x00000002'}, 'main': {'lane0': '0x00000020', 'lane1': '0x00000020'}, 'post1': {'lane0': '0x00000006', 'lane1': '0x00000006'}, 'regn_bfm1n': {'lane0': '0x000000aa', 'lane1': '0x000000aa'}}),
-    (media_settings_port_vendor_key_lane_speed_si, 7, {'vendor_key': 'AMPHANOL-5678', 'media_key': 'UNKOWN', 'lane_speed_key': 'MISSING'}, {}),
-    (media_settings_port_generic_vendor_key_lane_speed_si, 7, {'vendor_key': 'GENERIC_VENDOR-1234', 'media_key': 'UNKOWN', 'lane_speed_key': 'speed:100GAUI-2'}, {'pre1': {'lane0': '0x00000002', 'lane1': '0x00000002'}, 'main': {'lane0': '0x00000020', 'lane1': '0x00000020'}, 'post1': {'lane0': '0x00000006', 'lane1': '0x00000006'}, 'regn_bfm1n': {'lane0': '0x000000aa', 'lane1': '0x000000aa'}}),
-    (media_settings_port_generic_vendor_key_lane_speed_si, 7, {'vendor_key': 'GENERIC_VENDOR-1234', 'media_key': 'UNKOWN', 'lane_speed_key': 'MISSING'}, {}),
-    (media_settings_port_vendor_key_si, 7, {'vendor_key': 'AMPHANOL-5678', 'media_key': 'UNKOWN', 'lane_speed_key': 'UNKOWN'}, {'pre1': {'lane0': '0x00000002', 'lane1': '0x00000002'}, 'main': {'lane0': '0x00000020', 'lane1': '0x00000020'}, 'post1': {'lane0': '0x00000006', 'lane1': '0x00000006'}, 'regn_bfm1n': {'lane0': '0x000000aa', 'lane1': '0x000000aa'}}),
-    (media_settings_port_generic_vendor_key_si, 7, {'vendor_key': 'GENERIC_VENDOR-1234', 'media_key': 'UNKOWN', 'lane_speed_key': 'UNKOWN'}, {'pre1': {'lane0': '0x00000002', 'lane1': '0x00000002'}, 'main': {'lane0': '0x00000020', 'lane1': '0x00000020'}, 'post1': {'lane0': '0x00000006', 'lane1': '0x00000006'}, 'regn_bfm1n': {'lane0': '0x000000aa', 'lane1': '0x000000aa'}}),
-    (media_settings_port_default_media_key_lane_speed_si, 7, {'vendor_key': 'MISSING', 'media_key': 'MISSING', 'lane_speed_key': 'MISSING'}, asic_serdes_si_settings_example),
-    (media_settings_global_default_port_media_key_lane_speed_si, 7, {'vendor_key': 'MISSING', 'media_key': 'MISSING', 'lane_speed_key': 'MISSING'}, asic_serdes_si_settings_example),
-    (media_settings_global_list_of_ranges_media_key_lane_speed_si_with_default_section, 7, {'vendor_key': 'MISSING', 'media_key': 'MISSING', 'lane_speed_key': 'MISSING'}, asic_serdes_si_settings_example),
-    (media_settings_empty, 7, {'vendor_key': 'AMPHANOL-5678', 'media_key': 'QSFP-DD-active_cable_media_interface', 'lane_speed_key': 'speed:100GAUI-2'}, {}),
-    (media_settings_with_regular_expression_dict, 7, {'vendor_key': 'UNKOWN', 'media_key': 'QSFP28-40GBASE-CR4-1M', 'lane_speed_key': 'UNKOWN'}, {'preemphasis': {'lane0': '0x16440A', 'lane1': '0x16440A', 'lane2': '0x16440A', 'lane3': '0x16440A'}}),
-    (media_settings_with_regular_expression_dict, 7, {'vendor_key': 'UNKOWN', 'media_key': 'QSFP+-40GBASE-CR4-2M', 'lane_speed_key': 'UNKOWN'}, {'preemphasis': {'lane0': '0x18420A', 'lane1': '0x18420A', 'lane2': '0x18420A', 'lane3': '0x18420A'}}),
-    (media_settings_with_regular_expression_dict, 7, {'vendor_key': 'UNKOWN', 'media_key': 'QSFP+-40GBASE-CR4-10M', 'lane_speed_key': 'UNKOWN'}, {'preemphasis': {'lane0': '0x1A400A', 'lane1': '0x1A400A', 'lane2': '0x1A400A', 'lane3': '0x1A400A'}}),
-    (port_settings_with_comma_dict, 33, {'vendor_key': 'UNKOWN', 'media_key': 'UNKOWN', 'lane_speed_key': 'speed:50G', 'media_type_key': 'fiber'}, {'preemphasis': {'lane0': '0x144808', 'lane1': '0x144808', 'lane2': '0x144808', 'lane3': '0x144808'}})   
-=======
     (media_settings_port_media_key_lane_speed_si, 7, {'vendor_key': 'UNKOWN', 'media_key': 'QSFP-DD-active_cable_media_interface', 'lane_speed_key': 'speed:100GAUI-2', 'medium_lane_speed_key': 'UNKNOWN'}, {'pre1': {'lane0': '0x00000002', 'lane1': '0x00000002'}, 'main': {'lane0': '0x00000020', 'lane1': '0x00000020'}, 'post1': {'lane0': '0x00000006', 'lane1': '0x00000006'}, 'regn_bfm1n': {'lane0': '0x000000aa', 'lane1': '0x000000aa'}}),
     (media_settings_port_media_key_lane_speed_si, 7, {'vendor_key': 'UNKOWN', 'media_key': 'QSFP-DD-active_cable_media_interface', 'lane_speed_key': 'MISSING', 'medium_lane_speed_key': 'UNKNOWN'}, {}),
     (media_settings_port_media_key_si, 7, {'vendor_key': 'UNKOWN', 'media_key': 'QSFP-DD-active_cable_media_interface', 'lane_speed_key': 'UNKOWN', 'medium_lane_speed_key': 'UNKNOWN'}, {'pre1': {'lane0': '0x00000002', 'lane1': '0x00000002'}, 'main': {'lane0': '0x00000020', 'lane1': '0x00000020'}, 'post1': {'lane0': '0x00000006', 'lane1': '0x00000006'}, 'regn_bfm1n': {'lane0': '0x000000aa', 'lane1': '0x000000aa'}}),
@@ -1444,8 +1411,8 @@
     (media_settings_with_regular_expression_dict, 7, {'vendor_key': 'UNKOWN', 'media_key': 'QSFP+-40GBASE-CR4-2M', 'lane_speed_key': 'UNKOWN','medium_lane_speed_key': 'COPPER50'}, {'preemphasis': {'lane0': '0x18420A', 'lane1': '0x18420A', 'lane2': '0x18420A', 'lane3': '0x18420A'}}),
     (media_settings_with_regular_expression_dict, 7, {'vendor_key': 'UNKOWN', 'media_key': 'QSFP+-40GBASE-CR4-10M', 'lane_speed_key': 'UNKOWN', 'medium_lane_speed_key': 'COPPER50'}, {'preemphasis': {'lane0': '0x1A400A', 'lane1': '0x1A400A', 'lane2': '0x1A400A', 'lane3': '0x1A400A'}}),
     (media_settings_global_medium_lane_key, 7, {'vendor_key': 'MISSING', 'media_key': 'MISSING', 'lane_speed_key': 'MISSING', 'medium_lane_speed_key': 'COPPER50'}, {'idriver': {'lane0': '0x0000000d', 'lane1': '0x0000000d', 'lane2': '0x0000000d', 'lane3': '0x0000000d'}, 'pre1': {'lane0': '0x0000000d', 'lane1': '0x0000000d', 'lane2': '0x0000000d', 'lane3': '0x0000000d'}, 'ob_m2lp': {'lane0': '0x0000000d', 'lane1': '0x0000000d', 'lane2': '0x0000000d', 'lane3': '0x0000000d'}}),
-   (media_settings_port_medium_lane_key, 7, {'vendor_key': 'MISSING', 'media_key': 'MISSING', 'lane_speed_key': 'MISSING', 'medium_lane_speed_key': 'COPPER25'}, {'idriver': {'lane0': '0x0000000f', 'lane1': '0x0000000d', 'lane2': '0x0000000d', 'lane3': '0x0000000d'}, 'pre1': {'lane0': '0x0000000d', 'lane1': '0x0000000d', 'lane2': '0x0000000d', 'lane3': '0x0000000d'}, 'ob_m2lp': {'lane0': '0x0000000d', 'lane1': '0x0000000d', 'lane2': '0x0000000d', 'lane3': '0x0000000d'}}),
->>>>>>> d74bc9bc
+    (media_settings_port_medium_lane_key, 7, {'vendor_key': 'MISSING', 'media_key': 'MISSING', 'lane_speed_key': 'MISSING', 'medium_lane_speed_key': 'COPPER25'}, {'idriver': {'lane0': '0x0000000f', 'lane1': '0x0000000d', 'lane2': '0x0000000d', 'lane3': '0x0000000d'}, 'pre1': {'lane0': '0x0000000d', 'lane1': '0x0000000d', 'lane2': '0x0000000d', 'lane3': '0x0000000d'}, 'ob_m2lp': {'lane0': '0x0000000d', 'lane1': '0x0000000d', 'lane2': '0x0000000d', 'lane3': '0x0000000d'}}),
+    (port_settings_with_comma_dict, 33, {'vendor_key': 'UNKOWN', 'media_key': 'UNKOWN', 'lane_speed_key': 'speed:50G', 'medium_lane_speed_key': 'COPPER25, 'media_type_key': 'fiber'}, {'preemphasis': {'lane0': '0x144808', 'lane1': '0x144808', 'lane2': '0x144808', 'lane3': '0x144808'}})
     ])
     def test_get_media_settings_value(self, media_settings_dict, port, key, expected):
         with patch('xcvrd.xcvrd_utilities.media_settings_parser.g_dict', media_settings_dict):
