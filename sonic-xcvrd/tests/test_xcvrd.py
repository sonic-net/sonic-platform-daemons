--- conflicted
+++ resolved
@@ -387,7 +387,6 @@
         mock_xcvr_api.__class__ = mock_class
         assert is_cmis_api(mock_xcvr_api) == expected_return_value
 
-<<<<<<< HEAD
     @patch('swsscommon.swsscommon.SonicV2Connector')
     def test_notify_system_ready(self, mock_dbconn):
         mock_db = MagicMock()
@@ -404,7 +403,7 @@
         mock_db.hmset.reset_mock()
         notify_system_ready()
         mock_db.hmset.assert_not_called()
-=======
+
     def test_get_state_db_port_table_val_by_key(self):
         xcvr_table_helper = XcvrTableHelper(DEFAULT_NAMESPACE)
         port_mapping = PortMapping()
@@ -431,7 +430,6 @@
         xcvr_table_helper.get_state_db_port_table_val_by_key = MagicMock(side_effect=[None, NPU_SI_SETTINGS_NOTIFIED_VALUE])
         assert xcvr_table_helper.is_npu_si_settings_update_required("Ethernet0", port_mapping)
         assert not xcvr_table_helper.is_npu_si_settings_update_required("Ethernet0", port_mapping)
->>>>>>> ca812b0d
 
     @patch('xcvrd.xcvrd._wrapper_get_sfp_type')
     @patch('xcvrd.xcvrd_utilities.port_event_helper.PortMapping.logical_port_name_to_physical_port_list', MagicMock(return_value=[0]))
