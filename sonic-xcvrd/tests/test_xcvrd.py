#from unittest.mock import DEFAULT
from xcvrd.xcvrd_utilities.port_event_helper import *
from xcvrd.xcvrd_utilities.sfp_status_helper import *
from xcvrd.xcvrd_utilities.media_settings_parser import *
from xcvrd.xcvrd_utilities.optics_si_parser import *
from xcvrd.xcvrd import *
from xcvrd.sff_mgr import *
from xcvrd.xcvrd_utilities.xcvr_table_helper import *
import pytest
import copy
import os
import sys
import time

if sys.version_info >= (3, 3):
    from unittest.mock import MagicMock, patch
else:
    from mock import MagicMock, patch

from sonic_py_common import daemon_base
from swsscommon import swsscommon
from sonic_platform_base.sfp_base import SfpBase
from .mock_swsscommon import Table


daemon_base.db_connect = MagicMock()
swsscommon.Table = MagicMock()
swsscommon.ProducerStateTable = MagicMock()
swsscommon.SubscriberStateTable = MagicMock()
swsscommon.SonicDBConfig = MagicMock()
#swsscommon.Select = MagicMock()

test_path = os.path.dirname(os.path.abspath(__file__))
modules_path = os.path.dirname(test_path)
scripts_path = os.path.join(modules_path, "xcvrd")
sys.path.insert(0, modules_path)
DEFAULT_NAMESPACE = ['']

os.environ["XCVRD_UNIT_TESTING"] = "1"

with open(os.path.join(test_path, 'media_settings.json'), 'r') as f:
    media_settings_dict = json.load(f)

media_settings_with_comma_dict = copy.deepcopy(media_settings_dict)
global_media_settings = media_settings_with_comma_dict['GLOBAL_MEDIA_SETTINGS'].pop('1-32')
media_settings_with_comma_dict['GLOBAL_MEDIA_SETTINGS']['1-5,6,7-20,21-32'] = global_media_settings

media_settings_with_regular_expression_dict = copy.deepcopy(media_settings_dict)
media_settings_with_regular_expression_dict['GLOBAL_MEDIA_SETTINGS']['1-32'] = {}
# Generate regular expression patterns for QSFP28-40GBASE-CR4-xxM and QSFP+-40GBASE-CR4-xxM that have the same pre-emphasis value
media_settings_with_regular_expression_dict['GLOBAL_MEDIA_SETTINGS']['1-32']['QSFP(\\+|28)-40GBASE-CR4-1M'] = global_media_settings['QSFP28-40GBASE-CR4-1M']
media_settings_with_regular_expression_dict['GLOBAL_MEDIA_SETTINGS']['1-32']['QSFP(\\+|28)-40GBASE-CR4-2M'] = global_media_settings['QSFP28-40GBASE-CR4-2M']
media_settings_with_regular_expression_dict['GLOBAL_MEDIA_SETTINGS']['1-32']['QSFP(\\+|28)-40GBASE-CR4-(3|4|5|7|10)M'] = global_media_settings['QSFP28-40GBASE-CR4-3M']

with open(os.path.join(test_path, 'optics_si_settings.json'), 'r') as fn:
    optics_si_settings_dict = json.load(fn)
port_optics_si_settings = {}
optics_si_settings_with_comma_dict = copy.deepcopy(optics_si_settings_dict)
global_optics_si_settings = optics_si_settings_with_comma_dict['GLOBAL_MEDIA_SETTINGS'].pop('0-31')
port_optics_si_settings['PORT_MEDIA_SETTINGS'] = optics_si_settings_with_comma_dict.pop('PORT_MEDIA_SETTINGS')
optics_si_settings_with_comma_dict['GLOBAL_MEDIA_SETTINGS']['0-5,6,7-20,21-31'] = global_optics_si_settings

with open(os.path.join(test_path, 'media_settings_extended_format.json'), 'r') as f:
    media_settings_extended_format_dict = json.load(f)


# Define some example keys/values of media_settings.json for testing purposes
asic_serdes_si_value_dict = {'lane' + str(i): '0x0000000d' for i in range(4)}
asic_serdes_si_value_dict2 = {'lane' + str(i): '0x0000000a' for i in range(4)}
asic_serdes_si_value_dict3 = {'lane' + str(i): '0x0000000b' for i in range(8)}
asic_serdes_si_value_dict4 = {'lane' + str(i): '0x00000003' for i in range(8)}
asic_serdes_si_value_dict5 = {'lane' + str(i): '0x00000004' for i in range(8)}
asic_serdes_si_settings_example = {
    'idriver': asic_serdes_si_value_dict,
    'pre1': asic_serdes_si_value_dict,
    'ob_m2lp': asic_serdes_si_value_dict,
}
asic_serdes_si_settings_example2 = {'idriver': asic_serdes_si_value_dict2}
asic_serdes_si_settings_example3 = {'main': asic_serdes_si_value_dict3}
asic_serdes_si_settings_example4 = {'main': asic_serdes_si_value_dict4}
asic_serdes_si_settings_example5 = {'idriver': asic_serdes_si_value_dict5}
asic_serdes_si_settings_example3_expected_value_in_db = \
    {attr: ','.join(value_dict.values()) for attr, value_dict in asic_serdes_si_settings_example3.items()}
asic_serdes_si_settings_example3_expected_value_in_db_4_lanes = \
    {attr: ','.join(list(value_dict.values())[:4]) for attr, value_dict in asic_serdes_si_settings_example3.items()}
asic_serdes_si_settings_example4_expected_value_in_db = \
    {attr: ','.join(list(value_dict.values())) for attr, value_dict in asic_serdes_si_settings_example4.items()}
asic_serdes_si_settings_example4_expected_value_in_db_4_lanes = \
    {attr: ','.join(list(value_dict.values())[:4]) for attr, value_dict in asic_serdes_si_settings_example4.items()}
asic_serdes_si_settings_example5_expected_value_in_db = \
    {attr: ','.join(value_dict.values()) for attr, value_dict in asic_serdes_si_settings_example5.items()}

# Creating instances of media_settings.json for testing purposes
# Each instance represents a different possible structure for media_settings.json.
media_settings_global_range_media_key_lane_speed_si = copy.deepcopy(media_settings_extended_format_dict)

media_settings_global_range_media_key_si = copy.deepcopy(media_settings_extended_format_dict)
media_settings_global_range_media_key_si['GLOBAL_MEDIA_SETTINGS']['0-31']['QSFP-DD-sm_media_interface'] = media_settings_global_range_media_key_si['GLOBAL_MEDIA_SETTINGS']['0-31']['QSFP-DD-sm_media_interface'].pop('speed:400GAUI-8')
media_settings_global_range_media_key_si['GLOBAL_MEDIA_SETTINGS']['0-31']['QSFP-DD-active_cable_media_interface'] = media_settings_global_range_media_key_si['GLOBAL_MEDIA_SETTINGS']['0-31']['QSFP-DD-active_cable_media_interface'].pop('speed:100GAUI-2')

media_settings_global_range_vendor_key_lane_speed_si = copy.deepcopy(media_settings_extended_format_dict)
media_settings_global_range_vendor_key_lane_speed_si['GLOBAL_MEDIA_SETTINGS']['0-31']['AMPHANOL-1234'] = media_settings_global_range_vendor_key_lane_speed_si['GLOBAL_MEDIA_SETTINGS']['0-31'].pop('QSFP-DD-sm_media_interface')
media_settings_global_range_vendor_key_lane_speed_si['GLOBAL_MEDIA_SETTINGS']['0-31']['AMPHANOL-5678'] = media_settings_global_range_vendor_key_lane_speed_si['GLOBAL_MEDIA_SETTINGS']['0-31'].pop('QSFP-DD-active_cable_media_interface')

media_settings_global_range_vendor_key_si = copy.deepcopy(media_settings_global_range_vendor_key_lane_speed_si)
media_settings_global_range_vendor_key_si['GLOBAL_MEDIA_SETTINGS']['0-31']['AMPHANOL-1234'] = media_settings_global_range_vendor_key_si['GLOBAL_MEDIA_SETTINGS']['0-31']['AMPHANOL-1234'].pop('speed:400GAUI-8')
media_settings_global_range_vendor_key_si['GLOBAL_MEDIA_SETTINGS']['0-31']['AMPHANOL-5678'] = media_settings_global_range_vendor_key_si['GLOBAL_MEDIA_SETTINGS']['0-31']['AMPHANOL-5678'].pop('speed:100GAUI-2')

media_settings_global_range_generic_vendor_key_lane_speed_si = copy.deepcopy(media_settings_extended_format_dict)
media_settings_global_range_generic_vendor_key_lane_speed_si['GLOBAL_MEDIA_SETTINGS']['0-31']['AMPHANOL-1234'] = media_settings_global_range_generic_vendor_key_lane_speed_si['GLOBAL_MEDIA_SETTINGS']['0-31'].pop('QSFP-DD-sm_media_interface')
media_settings_global_range_generic_vendor_key_lane_speed_si['GLOBAL_MEDIA_SETTINGS']['0-31']['GENERIC_VENDOR'] = media_settings_global_range_generic_vendor_key_lane_speed_si['GLOBAL_MEDIA_SETTINGS']['0-31'].pop('QSFP-DD-active_cable_media_interface')

media_settings_global_range_generic_vendor_key_si = copy.deepcopy(media_settings_global_range_generic_vendor_key_lane_speed_si)
media_settings_global_range_generic_vendor_key_si['GLOBAL_MEDIA_SETTINGS']['0-31']['AMPHANOL-1234'] = media_settings_global_range_generic_vendor_key_si['GLOBAL_MEDIA_SETTINGS']['0-31']['AMPHANOL-1234'].pop('speed:400GAUI-8')
media_settings_global_range_generic_vendor_key_si['GLOBAL_MEDIA_SETTINGS']['0-31']['GENERIC_VENDOR'] = media_settings_global_range_generic_vendor_key_si['GLOBAL_MEDIA_SETTINGS']['0-31']['GENERIC_VENDOR'].pop('speed:100GAUI-2')

media_settings_global_list_media_key_lane_speed_si = copy.deepcopy(media_settings_extended_format_dict)
new_key = str(','.join([str(i) for i in range(32)]))
media_settings_global_list_media_key_lane_speed_si['GLOBAL_MEDIA_SETTINGS'][new_key] = media_settings_global_list_media_key_lane_speed_si['GLOBAL_MEDIA_SETTINGS'].pop('0-31')

media_settings_global_list_media_key_si = copy.deepcopy(media_settings_global_range_media_key_si)
media_settings_global_list_media_key_si['GLOBAL_MEDIA_SETTINGS'][new_key] = media_settings_global_list_media_key_si['GLOBAL_MEDIA_SETTINGS'].pop('0-31')

media_settings_global_list_of_ranges_media_key_lane_speed_si = copy.deepcopy(media_settings_extended_format_dict)
media_settings_global_list_of_ranges_media_key_lane_speed_si['GLOBAL_MEDIA_SETTINGS']['0-15,16-31'] = media_settings_global_list_of_ranges_media_key_lane_speed_si['GLOBAL_MEDIA_SETTINGS'].pop('0-31')

media_settings_global_list_of_ranges_media_key_si = copy.deepcopy(media_settings_global_range_media_key_si)
media_settings_global_list_of_ranges_media_key_si['GLOBAL_MEDIA_SETTINGS']['0-15,16-31'] = media_settings_global_list_of_ranges_media_key_si['GLOBAL_MEDIA_SETTINGS'].pop('0-31')

media_settings_global_list_of_ranges_media_key_lane_speed_si_with_default_section = copy.deepcopy(media_settings_extended_format_dict)
media_settings_global_list_of_ranges_media_key_lane_speed_si_with_default_section['GLOBAL_MEDIA_SETTINGS']['0-31']['Default'] = asic_serdes_si_settings_example

media_settings_port_media_key_lane_speed_si = copy.deepcopy(media_settings_extended_format_dict)
media_settings_port_media_key_lane_speed_si['PORT_MEDIA_SETTINGS'] = {'7': media_settings_port_media_key_lane_speed_si['GLOBAL_MEDIA_SETTINGS'].pop('0-31')}
del media_settings_port_media_key_lane_speed_si['GLOBAL_MEDIA_SETTINGS']

media_settings_port_media_key_si = copy.deepcopy(media_settings_port_media_key_lane_speed_si)
media_settings_port_media_key_si['PORT_MEDIA_SETTINGS']['7']["QSFP-DD-sm_media_interface"] = media_settings_port_media_key_si['PORT_MEDIA_SETTINGS']['7']["QSFP-DD-sm_media_interface"].pop("speed:400GAUI-8")
media_settings_port_media_key_si['PORT_MEDIA_SETTINGS']['7']["QSFP-DD-active_cable_media_interface"] = media_settings_port_media_key_si['PORT_MEDIA_SETTINGS']['7']["QSFP-DD-active_cable_media_interface"].pop("speed:100GAUI-2")

media_settings_port_vendor_key_lane_speed_si = copy.deepcopy(media_settings_port_media_key_lane_speed_si)
media_settings_port_vendor_key_lane_speed_si['PORT_MEDIA_SETTINGS']['7']['AMPHANOL-1234'] = media_settings_port_vendor_key_lane_speed_si['PORT_MEDIA_SETTINGS']['7'].pop('QSFP-DD-sm_media_interface')
media_settings_port_vendor_key_lane_speed_si['PORT_MEDIA_SETTINGS']['7']['AMPHANOL-5678'] = media_settings_port_vendor_key_lane_speed_si['PORT_MEDIA_SETTINGS']['7'].pop('QSFP-DD-active_cable_media_interface')

media_settings_port_vendor_key_si = copy.deepcopy(media_settings_port_vendor_key_lane_speed_si)
media_settings_port_vendor_key_si['PORT_MEDIA_SETTINGS']['7']['AMPHANOL-1234'] = media_settings_port_vendor_key_si['PORT_MEDIA_SETTINGS']['7']['AMPHANOL-1234'].pop('speed:400GAUI-8')
media_settings_port_vendor_key_si['PORT_MEDIA_SETTINGS']['7']['AMPHANOL-5678'] = media_settings_port_vendor_key_si['PORT_MEDIA_SETTINGS']['7']['AMPHANOL-5678'].pop('speed:100GAUI-2')

media_settings_port_media_key_si = copy.deepcopy(media_settings_port_media_key_lane_speed_si)
media_settings_port_media_key_si['PORT_MEDIA_SETTINGS']['7']["QSFP-DD-sm_media_interface"] = media_settings_port_media_key_si['PORT_MEDIA_SETTINGS']['7']["QSFP-DD-sm_media_interface"].pop("speed:400GAUI-8")
media_settings_port_media_key_si['PORT_MEDIA_SETTINGS']['7']["QSFP-DD-active_cable_media_interface"] = media_settings_port_media_key_si['PORT_MEDIA_SETTINGS']['7']["QSFP-DD-active_cable_media_interface"].pop("speed:100GAUI-2")

media_settings_port_generic_vendor_key_lane_speed_si = copy.deepcopy(media_settings_port_media_key_lane_speed_si)
media_settings_port_generic_vendor_key_lane_speed_si['PORT_MEDIA_SETTINGS']['7']['AMPHANOL-1234'] = media_settings_port_generic_vendor_key_lane_speed_si['PORT_MEDIA_SETTINGS']['7'].pop('QSFP-DD-sm_media_interface')
media_settings_port_generic_vendor_key_lane_speed_si['PORT_MEDIA_SETTINGS']['7']['GENERIC_VENDOR'] = media_settings_port_generic_vendor_key_lane_speed_si['PORT_MEDIA_SETTINGS']['7'].pop('QSFP-DD-active_cable_media_interface')

media_settings_port_generic_vendor_key_si = copy.deepcopy(media_settings_port_generic_vendor_key_lane_speed_si)
media_settings_port_generic_vendor_key_si['PORT_MEDIA_SETTINGS']['7']['AMPHANOL-1234'] = media_settings_port_generic_vendor_key_si['PORT_MEDIA_SETTINGS']['7']['AMPHANOL-1234'].pop('speed:400GAUI-8')
media_settings_port_generic_vendor_key_si['PORT_MEDIA_SETTINGS']['7']['GENERIC_VENDOR'] = media_settings_port_generic_vendor_key_si['PORT_MEDIA_SETTINGS']['7']['GENERIC_VENDOR'].pop('speed:100GAUI-2')

media_settings_global_default_port_media_key_lane_speed_si = copy.deepcopy(media_settings_extended_format_dict)
port_media_settings_data = {'7': media_settings_global_default_port_media_key_lane_speed_si['GLOBAL_MEDIA_SETTINGS'].pop('0-31')}
media_settings_global_default_port_media_key_lane_speed_si['GLOBAL_MEDIA_SETTINGS'] = {'0-31': {'Default': asic_serdes_si_settings_example}}
media_settings_global_default_port_media_key_lane_speed_si['PORT_MEDIA_SETTINGS'] = port_media_settings_data

media_settings_port_default_media_key_lane_speed_si = copy.deepcopy(media_settings_port_media_key_lane_speed_si)
media_settings_port_default_media_key_lane_speed_si['PORT_MEDIA_SETTINGS']['7']['Default'] = {
    LANE_SPEED_DEFAULT_KEY: asic_serdes_si_settings_example,
    'speed:400GAUI-8': asic_serdes_si_settings_example2,
}

media_settings_optic_copper_si = {
    'GLOBAL_MEDIA_SETTINGS': {
        '0-31': {
            '(SFP|QSFP(\\+|28|-DD)*)-(?!.*((40|100)GBASE-CR|100G ACC|Active Copper Cable|passive_copper_media_interface)).*': {
                'speed:400GAUI-8': asic_serdes_si_settings_example4,
                'speed:200GAUI-8|100GAUI-4|50GAUI-2|25G': asic_serdes_si_settings_example3,
            },
            '(SFP|QSFP(\\+|28|-DD)*)-((40|100)GBASE-CR|100G ACC|Active Copper Cable|passive_copper_media_interface).*': {
                'speed:400GAUI-8|200GAUI-4|100GAUI-2': asic_serdes_si_settings_example3,
                'speed:25G': asic_serdes_si_settings_example4,
                LANE_SPEED_DEFAULT_KEY: asic_serdes_si_settings_example5,
            },
        },
        '32-63': {
            'INNOLIGHT': asic_serdes_si_settings_example5,
            'Default': {
                'speed:400GAUI-8': asic_serdes_si_settings_example3,
                LANE_SPEED_DEFAULT_KEY: asic_serdes_si_settings_example4,
            }
        },
    }
}

media_settings_empty = {}


class TestXcvrdThreadException(object):

    @patch('xcvrd.sff_mgr.PortChangeObserver', MagicMock(side_effect=NotImplementedError))
    def test_SffManagerTask_task_run_with_exception(self):
        stop_event = threading.Event()
        sff_mgr = SffManagerTask(DEFAULT_NAMESPACE, stop_event, MagicMock(), helper_logger)
        exception_received = None
        trace = None
        try:
            sff_mgr.start()
            sff_mgr.join()
        except Exception as e1:
            exception_received = e1
            trace = traceback.format_exc()

        assert not sff_mgr.is_alive()
        assert(type(exception_received) == NotImplementedError)
        assert("NotImplementedError" in str(trace) and "effect" in str(trace))
        assert("sonic-xcvrd/xcvrd/sff_mgr.py" in str(trace))
        assert("PortChangeObserver" in str(trace))

    @patch('xcvrd.xcvrd.platform_chassis', MagicMock())
    def test_CmisManagerTask_task_run_with_exception(self):
        port_mapping = PortMapping()
        stop_event = threading.Event()
        cmis_manager = CmisManagerTask(DEFAULT_NAMESPACE, port_mapping, stop_event)
        cmis_manager.wait_for_port_config_done = MagicMock(side_effect = NotImplementedError)
        exception_received = None
        trace = None
        try:
            cmis_manager.start()
            cmis_manager.join()
        except Exception as e1:
            exception_received = e1
            trace = traceback.format_exc()

        assert not cmis_manager.is_alive()
        assert(type(exception_received) == NotImplementedError)
        assert("NotImplementedError" in str(trace) and "effect" in str(trace))
        assert("sonic-xcvrd/xcvrd/xcvrd.py" in str(trace))
        assert("wait_for_port_config_done" in str(trace))

    @patch('xcvrd.xcvrd.PortChangeObserver', MagicMock(handle_port_update_event=MagicMock()))
    @patch('xcvrd.xcvrd.CmisManagerTask.wait_for_port_config_done', MagicMock())
    @patch('xcvrd.xcvrd.is_fast_reboot_enabled', MagicMock(return_value=(False)))
    @patch('xcvrd.xcvrd.get_cmis_application_desired', MagicMock(side_effect=KeyError))
    @patch('xcvrd.xcvrd.log_exception_traceback')
    @patch('xcvrd.xcvrd.XcvrTableHelper.get_status_tbl')
    @patch('xcvrd.xcvrd.platform_chassis')
    def test_CmisManagerTask_get_xcvr_api_exception(self, mock_platform_chassis, mock_get_status_tbl, mock_log_exception_traceback):
        mock_get_status_tbl = Table("STATE_DB", TRANSCEIVER_STATUS_TABLE)
        mock_sfp = MagicMock()
        mock_sfp.get_presence.return_value = True
        mock_platform_chassis.get_sfp = MagicMock(return_value=mock_sfp)
        port_mapping = PortMapping()
        stop_event = threading.Event()
        task = CmisManagerTask(DEFAULT_NAMESPACE, port_mapping, stop_event)
        task.task_stopping_event.is_set = MagicMock(side_effect=[False, False, True])
        task.get_host_tx_status = MagicMock(return_value='true')
        task.get_port_admin_status = MagicMock(return_value='up')
        task.get_cfg_port_tbl = MagicMock()
        task.xcvr_table_helper = XcvrTableHelper(DEFAULT_NAMESPACE)
        task.xcvr_table_helper.get_status_tbl.return_value = mock_get_status_tbl
        port_change_event = PortChangeEvent('Ethernet0', 1, 0, PortChangeEvent.PORT_SET,
                                            {'speed':'400000', 'lanes':'1,2,3,4,5,6,7,8'})

        # Case 1: get_xcvr_api() raises an exception
        task.on_port_update_event(port_change_event)
        mock_sfp.get_xcvr_api = MagicMock(side_effect=NotImplementedError)
        task.task_worker()
        assert mock_log_exception_traceback.call_count == 1
        assert get_cmis_state_from_state_db('Ethernet0', task.xcvr_table_helper.get_status_tbl(task.port_mapping.get_asic_id_for_logical_port('Ethernet0'))) == CMIS_STATE_FAILED

        # Case 2: is_flat_memory() raises AttributeError. In this case, CMIS SM should transition to READY state
        mock_xcvr_api = MagicMock()
        mock_sfp.get_xcvr_api = MagicMock(return_value=mock_xcvr_api)
        mock_xcvr_api.is_flat_memory = MagicMock(side_effect=AttributeError)
        task.task_stopping_event.is_set = MagicMock(side_effect=[False, False, True])
        task.on_port_update_event(port_change_event)
        task.task_worker()
        assert get_cmis_state_from_state_db('Ethernet0', task.xcvr_table_helper.get_status_tbl(task.port_mapping.get_asic_id_for_logical_port('Ethernet0'))) == CMIS_STATE_READY

        # Case 2.5: get_module_type_abbreviation() returns unsupported module type. In this case, CMIS SM should transition to READY state
        mock_xcvr_api.is_flat_memory = MagicMock(return_value=False)
        mock_xcvr_api.get_module_type_abbreviation = MagicMock(return_value='SFP')
        task.task_stopping_event.is_set = MagicMock(side_effect=[False, False, True])
        task.on_port_update_event(port_change_event)
        task.task_worker()
        assert get_cmis_state_from_state_db('Ethernet0', task.xcvr_table_helper.get_status_tbl(task.port_mapping.get_asic_id_for_logical_port('Ethernet0'))) == CMIS_STATE_READY

        # Case 3: get_cmis_application_desired() raises an exception
        mock_xcvr_api.is_flat_memory = MagicMock(return_value=False)
        mock_xcvr_api.is_coherent_module = MagicMock(return_value=False)
        mock_xcvr_api.get_module_type_abbreviation = MagicMock(return_value='QSFP-DD')
        task.task_stopping_event.is_set = MagicMock(side_effect=[False, False, True])
        task.on_port_update_event(port_change_event)
        task.get_cmis_host_lanes_mask = MagicMock()
        task.task_worker()
        assert mock_log_exception_traceback.call_count == 2
        assert get_cmis_state_from_state_db('Ethernet0', task.xcvr_table_helper.get_status_tbl(task.port_mapping.get_asic_id_for_logical_port('Ethernet0'))) == CMIS_STATE_FAILED
        assert task.get_cmis_host_lanes_mask.call_count == 0

    @patch('xcvrd.xcvrd_utilities.port_event_helper.subscribe_port_config_change', MagicMock(side_effect = NotImplementedError))
    def test_DomInfoUpdateTask_task_run_with_exception(self):
        port_mapping = PortMapping()
        stop_event = threading.Event()
        mock_cmis_manager = MagicMock()
        dom_info_update = DomInfoUpdateTask(DEFAULT_NAMESPACE, port_mapping, stop_event, mock_cmis_manager)
        exception_received = None
        trace = None
        try:
            dom_info_update.start()
            dom_info_update.join()
        except Exception as e1:
            exception_received = e1
            trace = traceback.format_exc()

        assert not dom_info_update.is_alive()
        assert(type(exception_received) == NotImplementedError)
        assert("NotImplementedError" in str(trace) and "effect" in str(trace))
        assert("sonic-xcvrd/xcvrd/xcvrd.py" in str(trace))
        assert("subscribe_port_config_change" in str(trace))

    @patch('xcvrd.xcvrd.SfpStateUpdateTask.init', MagicMock())
    @patch('xcvrd.xcvrd_utilities.port_event_helper.subscribe_port_config_change', MagicMock(side_effect = NotImplementedError))
    def test_SfpStateUpdateTask_task_run_with_exception(self):
        port_mapping = PortMapping()
        stop_event = threading.Event()
        sfp_error_event = threading.Event()
        sfp_state_update = SfpStateUpdateTask(DEFAULT_NAMESPACE, port_mapping, stop_event, sfp_error_event)
        exception_received = None
        trace = None
        try:
            sfp_state_update.start()
            sfp_state_update.join()
        except Exception as e1:
            exception_received = e1
            trace = traceback.format_exc()

        assert not sfp_state_update.is_alive()
        assert(type(exception_received) == NotImplementedError)
        assert("NotImplementedError" in str(trace) and "effect" in str(trace))
        assert("sonic-xcvrd/xcvrd/xcvrd.py" in str(trace))
        assert("subscribe_port_config_change" in str(trace))

    @patch('xcvrd.xcvrd.SfpStateUpdateTask.is_alive', MagicMock(return_value = False))
    @patch('xcvrd.xcvrd.DomInfoUpdateTask.is_alive', MagicMock(return_value = False))
    @patch('xcvrd.xcvrd.CmisManagerTask.is_alive', MagicMock(return_value = False))
    @patch('xcvrd.xcvrd.SffManagerTask.is_alive', MagicMock(return_value=False))
    @patch('xcvrd.xcvrd.CmisManagerTask.join', MagicMock(side_effect=NotImplementedError))
    @patch('xcvrd.xcvrd.CmisManagerTask.start', MagicMock())
    @patch('xcvrd.xcvrd.SffManagerTask.start', MagicMock())
    @patch('xcvrd.xcvrd.DomInfoUpdateTask.start', MagicMock())
    @patch('xcvrd.xcvrd.SfpStateUpdateTask.start', MagicMock())
    @patch('xcvrd.xcvrd.DaemonXcvrd.deinit', MagicMock())
    @patch('os.kill')
    @patch('xcvrd.xcvrd.DaemonXcvrd.init')
    @patch('xcvrd.xcvrd.DomInfoUpdateTask.join')
    @patch('xcvrd.xcvrd.SfpStateUpdateTask.join')
    @patch('xcvrd.xcvrd.SffManagerTask.join')
    def test_DaemonXcvrd_run_with_exception(self, mock_task_join_sff, mock_task_join_sfp,
                                            mock_task_join_dom, mock_init, mock_os_kill):
        mock_init.return_value = (PortMapping(), set())
        xcvrd = DaemonXcvrd(SYSLOG_IDENTIFIER)
        xcvrd.enable_sff_mgr = True
        xcvrd.load_feature_flags = MagicMock()
        xcvrd.stop_event.wait = MagicMock()
        xcvrd.run()

        assert len(xcvrd.threads) == 4
        assert mock_init.call_count == 1
        assert mock_task_join_sff.call_count == 1
        assert mock_task_join_sfp.call_count == 1
        assert mock_task_join_dom.call_count == 1
        assert mock_os_kill.call_count == 1

class TestXcvrdScript(object):

    from sonic_platform_base.sonic_xcvr.api.public.c_cmis import CCmisApi
    from sonic_platform_base.sonic_xcvr.api.public.sff8636 import Sff8636Api
    from sonic_platform_base.sonic_xcvr.api.public.sff8436 import Sff8436Api
    @pytest.mark.parametrize("mock_class, expected_return_value", [
        (CmisApi, True),
        (CCmisApi, True),
        (Sff8636Api, False),
        (Sff8436Api, False)
    ])
    def test_is_cmis_api(self, mock_class, expected_return_value):
        mock_xcvr_api = MagicMock()
        mock_xcvr_api.__class__ = mock_class
        assert is_cmis_api(mock_xcvr_api) == expected_return_value

    def test_get_state_db_port_table_val_by_key(self):
        xcvr_table_helper = XcvrTableHelper(DEFAULT_NAMESPACE)
        port_mapping = PortMapping()

        assert xcvr_table_helper.get_state_db_port_table_val_by_key("Ethernet0", None, NPU_SI_SETTINGS_SYNC_STATUS_KEY) == None

        port_mapping.get_asic_id_for_logical_port = MagicMock(return_value=0)
        xcvr_table_helper.get_state_port_tbl = MagicMock(return_value=None)
        assert xcvr_table_helper.get_state_db_port_table_val_by_key("Ethernet0", port_mapping, NPU_SI_SETTINGS_SYNC_STATUS_KEY) == None

        mock_state_port_table = MagicMock()
        xcvr_table_helper.get_state_port_tbl = MagicMock(return_value=mock_state_port_table)
        mock_state_port_table.get = MagicMock(return_value=(None, None))
        assert xcvr_table_helper.get_state_db_port_table_val_by_key("Ethernet0", port_mapping, NPU_SI_SETTINGS_SYNC_STATUS_KEY) == None

        mock_state_port_table.get = MagicMock(return_value=(True, {'A' : 'B'}))
        assert xcvr_table_helper.get_state_db_port_table_val_by_key("Ethernet0", port_mapping, NPU_SI_SETTINGS_SYNC_STATUS_KEY) == None
        mock_state_port_table.get = MagicMock(return_value=(True, {NPU_SI_SETTINGS_SYNC_STATUS_KEY : NPU_SI_SETTINGS_DEFAULT_VALUE}))
        assert xcvr_table_helper.get_state_db_port_table_val_by_key("Ethernet0", port_mapping, NPU_SI_SETTINGS_SYNC_STATUS_KEY) == NPU_SI_SETTINGS_DEFAULT_VALUE

    def test_is_npu_si_settings_update_required(self):
        xcvr_table_helper = XcvrTableHelper(DEFAULT_NAMESPACE)
        port_mapping = PortMapping()
        xcvr_table_helper.get_state_db_port_table_val_by_key = MagicMock(side_effect=[None, NPU_SI_SETTINGS_NOTIFIED_VALUE])
        assert xcvr_table_helper.is_npu_si_settings_update_required("Ethernet0", port_mapping)
        assert not xcvr_table_helper.is_npu_si_settings_update_required("Ethernet0", port_mapping)

    @patch('xcvrd.xcvrd._wrapper_get_sfp_type')
    @patch('xcvrd.xcvrd_utilities.port_event_helper.PortMapping.logical_port_name_to_physical_port_list', MagicMock(return_value=[0]))
    @patch('xcvrd.xcvrd._wrapper_get_presence', MagicMock(return_value=True))
    @patch('xcvrd.xcvrd._wrapper_get_transceiver_dom_info', MagicMock(return_value={'temperature': '22.75',
                                                                                    'voltage': '0.5',
                                                                                    'rx1power': '0.7',
                                                                                    'rx2power': '0.7',
                                                                                    'rx3power': '0.7',
                                                                                    'rx4power': '0.7',
                                                                                    'rx5power': '0.7',
                                                                                    'rx6power': '0.7',
                                                                                    'rx7power': '0.7',
                                                                                    'rx8power': '0.7',
                                                                                    'tx1bias': '0.7',
                                                                                    'tx2bias': '0.7',
                                                                                    'tx3bias': '0.7',
                                                                                    'tx4bias': '0.7',
                                                                                    'tx5bias': '0.7',
                                                                                    'tx6bias': '0.7',
                                                                                    'tx7bias': '0.7',
                                                                                    'tx8bias': '0.7',
                                                                                    'tx1power': '0.7',
                                                                                    'tx2power': '0.7',
                                                                                    'tx3power': '0.7',
                                                                                    'tx4power': '0.7',
                                                                                    'tx5power': '0.7',
                                                                                    'tx6power': '0.7',
                                                                                    'tx7power': '0.7',
                                                                                    'tx8power': '0.7', }))
    def test_post_port_dom_info_to_db(self, mock_get_sfp_type):
        logical_port_name = "Ethernet0"
        port_mapping = PortMapping()
        stop_event = threading.Event()
        dom_tbl = Table("STATE_DB", TRANSCEIVER_DOM_SENSOR_TABLE)
        post_port_dom_info_to_db(logical_port_name, port_mapping, dom_tbl, stop_event)
        mock_get_sfp_type.return_value = 'QSFP_DD'
        post_port_dom_info_to_db(logical_port_name, port_mapping, dom_tbl, stop_event)

    @patch('xcvrd.xcvrd_utilities.port_event_helper.PortMapping.logical_port_name_to_physical_port_list', MagicMock(return_value=[0]))
    @patch('xcvrd.xcvrd._wrapper_get_presence', MagicMock(return_value=True))
    @patch('xcvrd.xcvrd._wrapper_get_transceiver_firmware_info', MagicMock(return_value={'active_firmware': '2.1.1',
                                                                              'inactive_firmware': '1.2.4'}))
    def test_post_port_sfp_firmware_info_to_db(self):
        logical_port_name = "Ethernet0"
        port_mapping = PortMapping()
        stop_event = threading.Event()
        firmware_info_tbl = Table("STATE_DB", TRANSCEIVER_FIRMWARE_INFO_TABLE)
        assert firmware_info_tbl.get_size() == 0
        post_port_sfp_firmware_info_to_db(logical_port_name, port_mapping, firmware_info_tbl, stop_event)
        assert firmware_info_tbl.get_size_for_key(logical_port_name) == 2

    def test_post_port_dom_threshold_info_to_db(self, mock_get_sfp_type):
        logical_port_name = "Ethernet0"
        port_mapping = PortMapping()
        stop_event = threading.Event()
        dom_threshold_tbl = Table("STATE_DB", TRANSCEIVER_DOM_THRESHOLD_TABLE)
        post_port_dom_info_to_db(logical_port_name, port_mapping, dom_threshold_tbl, stop_event)
        mock_get_sfp_type.return_value = 'QSFP_DD'
        post_port_dom_info_to_db(logical_port_name, port_mapping, dom_threshold_tbl, stop_event)

    @patch('xcvrd.xcvrd_utilities.port_event_helper.PortMapping.logical_port_name_to_physical_port_list', MagicMock(return_value=[0]))
    @patch('xcvrd.xcvrd._wrapper_get_presence', MagicMock(return_value=True))
    @patch('xcvrd.xcvrd._wrapper_get_transceiver_pm', MagicMock(return_value={'prefec_ber_avg': '0.0003407240007014899',
                                                                              'prefec_ber_min': '0.0006814479342250317',
                                                                              'prefec_ber_max': '0.0006833674050752236',
                                                                              'uncorr_frames_avg': '0.0',
                                                                              'uncorr_frames_min': '0.0',
                                                                              'uncorr_frames_max': '0.0', }))
    def test_post_port_pm_info_to_db(self):
        logical_port_name = "Ethernet0"
        port_mapping = PortMapping()
        stop_event = threading.Event()
        pm_tbl = Table("STATE_DB", TRANSCEIVER_PM_TABLE)
        assert pm_tbl.get_size() == 0
        post_port_pm_info_to_db(logical_port_name, port_mapping, pm_tbl, stop_event)
        assert pm_tbl.get_size_for_key(logical_port_name) == 6

    @patch('xcvrd.xcvrd_utilities.port_event_helper.PortMapping.logical_port_name_to_physical_port_list', MagicMock(return_value=[0]))
    @patch('xcvrd.xcvrd._wrapper_get_presence', MagicMock(return_value=True))
    def test_del_port_sfp_dom_info_from_db(self):
        logical_port_name = "Ethernet0"
        port_mapping = PortMapping()
        dom_tbl = Table("STATE_DB", TRANSCEIVER_DOM_SENSOR_TABLE)
        dom_threshold_tbl = Table("STATE_DB", TRANSCEIVER_DOM_THRESHOLD_TABLE)
        init_tbl = Table("STATE_DB", TRANSCEIVER_INFO_TABLE)
        pm_tbl = Table("STATE_DB", TRANSCEIVER_PM_TABLE)
        firmware_info_tbl = Table("STATE_DB", TRANSCEIVER_FIRMWARE_INFO_TABLE)
        del_port_sfp_dom_info_from_db(logical_port_name, port_mapping, init_tbl, dom_tbl, dom_threshold_tbl, pm_tbl, firmware_info_tbl)

    @pytest.mark.parametrize("mock_found, mock_status_dict, expected_cmis_state", [
        (True, {'cmis_state': CMIS_STATE_INSERTED}, CMIS_STATE_INSERTED),
        (False, {}, CMIS_STATE_UNKNOWN),
        (True, {'other_key': 'some_value'}, CMIS_STATE_UNKNOWN)
    ])
    def test_get_cmis_state_from_state_db(self, mock_found, mock_status_dict, expected_cmis_state):
        status_tbl = MagicMock()
        status_tbl.get.return_value = (mock_found, mock_status_dict)
        assert get_cmis_state_from_state_db("Ethernet0", status_tbl) == expected_cmis_state

    @patch('xcvrd.xcvrd.get_physical_port_name_dict', MagicMock(return_value={0: 'Ethernet0'}))
    @patch('xcvrd.xcvrd._wrapper_get_presence', MagicMock(return_value=True))
    @patch('xcvrd.xcvrd._wrapper_get_transceiver_status', MagicMock(return_value={'module_state': 'ModuleReady',
                                                                                  'module_fault_cause': 'No Fault detected',
                                                                                  'datapath_firmware_fault': 'False',
                                                                                  'module_firmware_fault': 'False',
                                                                                  'module_state_changed': 'True'}))
    def test_update_port_transceiver_status_table_hw(self):
        logical_port_name = "Ethernet0"
        port_mapping = PortMapping()
        stop_event = threading.Event()
        status_tbl = Table("STATE_DB", TRANSCEIVER_STATUS_TABLE)
        assert status_tbl.get_size() == 0
        update_port_transceiver_status_table_hw(logical_port_name, port_mapping, status_tbl, stop_event)
        assert status_tbl.get_size_for_key(logical_port_name) == 5

    @patch('xcvrd.xcvrd.get_physical_port_name_dict', MagicMock(return_value={0: 'Ethernet0'}))
    def test_delete_port_from_status_table_hw(self):
        logical_port_name = "Ethernet0"
        port_mapping = PortMapping()
        status_tbl = Table("STATE_DB", TRANSCEIVER_STATUS_TABLE)
        status_tbl.set(logical_port_name,
                swsscommon.FieldValuePairs([('status', '1'), ('error', 'N/A'), ('module_state', 'ModuleReady')]))
        assert status_tbl.get_size_for_key(logical_port_name) == 3
        delete_port_from_status_table_hw(logical_port_name, port_mapping, status_tbl)
        assert status_tbl.get_size_for_key(logical_port_name) == 2

    def test_delete_port_from_status_table_sw(self):
        logical_port_name = "Ethernet0"
        status_tbl = Table("STATE_DB", TRANSCEIVER_STATUS_TABLE)
        status_tbl.set(logical_port_name,
                swsscommon.FieldValuePairs([('status', '1'), ('error', 'N/A'), ('module_state', 'ModuleReady')]))
        assert status_tbl.get_size_for_key(logical_port_name) == 3
        delete_port_from_status_table_sw(logical_port_name, status_tbl)
        assert status_tbl.get_size_for_key(logical_port_name) == 1

    @patch('xcvrd.xcvrd_utilities.port_event_helper.PortMapping.logical_port_name_to_physical_port_list', MagicMock(return_value=[0]))
    @patch('xcvrd.xcvrd._wrapper_get_presence', MagicMock(return_value=True))
    @patch('xcvrd.xcvrd._wrapper_get_transceiver_dom_threshold_info', MagicMock(return_value={'temphighalarm': '22.75',
                                                                                              'temphighwarning': '0.5',
                                                                                              'templowalarm': '0.7',
                                                                                              'templowwarning': '0.7',
                                                                                              'vcchighalarm': '0.7',
                                                                                              'vcchighwarning': '0.7',
                                                                                              'vcclowalarm': '0.7',
                                                                                              'vcclowwarning': '0.7',
                                                                                              'txpowerhighalarm': '0.7',
                                                                                              'txpowerlowalarm': '0.7',
                                                                                              'txpowerhighwarning': '0.7',
                                                                                              'txpowerlowwarning': '0.7',
                                                                                              'rxpowerhighalarm': '0.7',
                                                                                              'rxpowerlowalarm': '0.7',
                                                                                              'rxpowerhighwarning': '0.7',
                                                                                              'rxpowerlowwarning': '0.7',
                                                                                              'txbiashighalarm': '0.7',
                                                                                              'txbiaslowalarm': '0.7',
                                                                                              'txbiashighwarning': '0.7',
                                                                                              'txbiaslowwarning': '0.7', }))
    def test_post_port_dom_threshold_info_to_db(self):
        logical_port_name = "Ethernet0"
        port_mapping = PortMapping()
        stop_event = threading.Event()
        dom_threshold_tbl = Table("STATE_DB", TRANSCEIVER_DOM_THRESHOLD_TABLE)
        post_port_dom_threshold_info_to_db(logical_port_name, port_mapping, dom_threshold_tbl, stop_event)

    @patch('xcvrd.xcvrd_utilities.port_event_helper.PortMapping.logical_port_name_to_physical_port_list', MagicMock(return_value=[0]))
    @patch('xcvrd.xcvrd._wrapper_get_presence', MagicMock(return_value=True))
    @patch('xcvrd.xcvrd._wrapper_is_replaceable', MagicMock(return_value=True))
    @patch('xcvrd.xcvrd._wrapper_get_transceiver_info', MagicMock(return_value={'type': '22.75',
                                                                                'vendor_rev': '0.5',
                                                                                'serial': '0.7',
                                                                                'manufacturer': '0.7',
                                                                                'model': '0.7',
                                                                                'vendor_oui': '0.7',
                                                                                'vendor_date': '0.7',
                                                                                'connector': '0.7',
                                                                                'encoding': '0.7',
                                                                                'ext_identifier': '0.7',
                                                                                'ext_rateselect_compliance': '0.7',
                                                                                'cable_type': '0.7',
                                                                                'cable_length': '0.7',
                                                                                'specification_compliance': '0.7',
                                                                                'nominal_bit_rate': '0.7',
                                                                                'application_advertisement': '0.7',
                                                                                'is_replaceable': '0.7',
                                                                                'dom_capability': '0.7',
                                                                                'active_firmware': '1.1',
                                                                                'inactive_firmware': '1.0',
                                                                                'hardware_rev': '1.0',
                                                                                'media_interface_code': '0.1',
                                                                                'host_electrical_interface': '0.1',
                                                                                'host_lane_count': 8,
                                                                                'media_lane_count': 1,
                                                                                'host_lane_assignment_option': 1,
                                                                                'media_lane_assignment_option': 1,
                                                                                'active_apsel_hostlane1': 1,
                                                                                'active_apsel_hostlane2': 1,
                                                                                'active_apsel_hostlane3': 1,
                                                                                'active_apsel_hostlane4': 1,
                                                                                'active_apsel_hostlane5': 1,
                                                                                'active_apsel_hostlane6': 1,
                                                                                'active_apsel_hostlane7': 1,
                                                                                'active_apsel_hostlane8': 1,
                                                                                'media_interface_technology': '1',
                                                                                'cmis_rev': '5.0',
                                                                                'supported_max_tx_power': 1.0,
                                                                                'supported_min_tx_power': -15.0,
                                                                                'supported_max_laser_freq': 196100,
                                                                                'supported_min_laser_freq': 191300}))
    def test_post_port_sfp_info_to_db(self):
        logical_port_name = "Ethernet0"
        port_mapping = PortMapping()
        stop_event = threading.Event()
        dom_tbl = Table("STATE_DB", TRANSCEIVER_DOM_SENSOR_TABLE)
        transceiver_dict = {}
        post_port_sfp_info_to_db(logical_port_name, port_mapping, dom_tbl, transceiver_dict, stop_event)

    @patch('xcvrd.xcvrd_utilities.port_event_helper.PortMapping.logical_port_name_to_physical_port_list', MagicMock(return_value=[0]))
    @patch('xcvrd.xcvrd._wrapper_get_presence', MagicMock(return_value=False))
    def test_post_port_sfp_info_to_db_with_sfp_not_present(self):
        logical_port_name = "Ethernet0"
        port_mapping = PortMapping()
        stop_event = threading.Event()
        intf_tbl = Table("STATE_DB", TRANSCEIVER_INFO_TABLE)
        transceiver_dict = {}
        post_port_sfp_info_to_db(logical_port_name, port_mapping, intf_tbl , transceiver_dict, stop_event)
        assert xcvrd._wrapper_get_presence.call_count == 1

    @patch('xcvrd.xcvrd_utilities.port_event_helper.PortMapping.logical_port_name_to_physical_port_list', MagicMock(return_value=[0]))
    @patch('xcvrd.xcvrd.platform_sfputil', MagicMock(return_value=[0]))
    @patch('xcvrd.xcvrd._wrapper_get_presence', MagicMock(return_value=True))
    @patch('xcvrd.xcvrd._wrapper_is_replaceable', MagicMock(return_value=True))
    @patch('xcvrd.xcvrd.XcvrTableHelper', MagicMock())
    @patch('xcvrd.xcvrd._wrapper_get_transceiver_info', MagicMock(return_value={'type': '22.75',
                                                                                'vendor_rev': '0.5',
                                                                                'serial': '0.7',
                                                                                'manufacturer': '0.7',
                                                                                'model': '0.7',
                                                                                'vendor_oui': '0.7',
                                                                                'vendor_date': '0.7',
                                                                                'connector': '0.7',
                                                                                'encoding': '0.7',
                                                                                'ext_identifier': '0.7',
                                                                                'ext_rateselect_compliance': '0.7',
                                                                                'cable_type': '0.7',
                                                                                'cable_length': '0.7',
                                                                                'specification_compliance': '0.7',
                                                                                'nominal_bit_rate': '0.7',
                                                                                'application_advertisement': '0.7',
                                                                                'is_replaceable': '0.7',
                                                                                'dom_capability': '0.7', }))
    @patch('xcvrd.xcvrd._wrapper_get_transceiver_dom_threshold_info', MagicMock(return_value={'temphighalarm': '22.75',
                                                                                              'temphighwarning': '0.5',
                                                                                              'templowalarm': '0.7',
                                                                                              'templowwarning': '0.7',
                                                                                              'vcchighalarm': '0.7',
                                                                                              'vcchighwarning': '0.7',
                                                                                              'vcclowalarm': '0.7',
                                                                                              'vcclowwarning': '0.7',
                                                                                              'txpowerhighalarm': '0.7',
                                                                                              'txpowerlowalarm': '0.7',
                                                                                              'txpowerhighwarning': '0.7',
                                                                                              'txpowerlowwarning': '0.7',
                                                                                              'rxpowerhighalarm': '0.7',
                                                                                              'rxpowerlowalarm': '0.7',
                                                                                              'rxpowerhighwarning': '0.7',
                                                                                              'rxpowerlowwarning': '0.7',
                                                                                              'txbiashighalarm': '0.7',
                                                                                              'txbiaslowalarm': '0.7',
                                                                                              'txbiashighwarning': '0.7',
                                                                                              'txbiaslowwarning': '0.7', }))
    @patch('xcvrd.xcvrd._wrapper_get_transceiver_dom_info', MagicMock(return_value={'temperature': '22.75',
                                                                                    'voltage': '0.5',
                                                                                    'rx1power': '0.7',
                                                                                    'rx2power': '0.7',
                                                                                    'rx3power': '0.7',
                                                                                    'rx4power': '0.7',
                                                                                    'rx5power': '0.7',
                                                                                    'rx6power': '0.7',
                                                                                    'rx7power': '0.7',
                                                                                    'rx8power': '0.7',
                                                                                    'tx1bias': '0.7',
                                                                                    'tx2bias': '0.7',
                                                                                    'tx3bias': '0.7',
                                                                                    'tx4bias': '0.7',
                                                                                    'tx5bias': '0.7',
                                                                                    'tx6bias': '0.7',
                                                                                    'tx7bias': '0.7',
                                                                                    'tx8bias': '0.7',
                                                                                    'tx1power': '0.7',
                                                                                    'tx2power': '0.7',
                                                                                    'tx3power': '0.7',
                                                                                    'tx4power': '0.7',
                                                                                    'tx5power': '0.7',
                                                                                    'tx6power': '0.7',
                                                                                    'tx7power': '0.7',
                                                                                    'tx8power': '0.7', }))
    @patch('swsscommon.swsscommon.WarmStart', MagicMock())
    def test_post_port_sfp_info_and_dom_thr_to_db_once(self):
        port_mapping = PortMapping()
        port_change_event = PortChangeEvent('Ethernet0', 1, 0, PortChangeEvent.PORT_ADD)
        port_mapping.handle_port_change_event(port_change_event)
        stop_event = threading.Event()
        xcvr_table_helper = XcvrTableHelper(DEFAULT_NAMESPACE)
        sfp_error_event = threading.Event()
        task = SfpStateUpdateTask(DEFAULT_NAMESPACE, port_mapping, stop_event, sfp_error_event)
        task._post_port_sfp_info_and_dom_thr_to_db_once(port_mapping, xcvr_table_helper, stop_event)

    @patch('xcvrd.xcvrd_utilities.port_event_helper.PortMapping.logical_port_name_to_physical_port_list', MagicMock(return_value=[0]))
    @patch('xcvrd.xcvrd.platform_sfputil', MagicMock(return_value=[0]))
    @patch('xcvrd.xcvrd._wrapper_get_presence', MagicMock(return_value=True))
    @patch('xcvrd.xcvrd._wrapper_is_replaceable', MagicMock(return_value=True))
    @patch('xcvrd.xcvrd.XcvrTableHelper', MagicMock())
    def test_init_port_sfp_status_tbl(self):
        port_mapping = PortMapping()
        port_change_event = PortChangeEvent('Ethernet0', 1, 0, PortChangeEvent.PORT_ADD)
        port_mapping.handle_port_change_event(port_change_event)
        stop_event = threading.Event()
        xcvr_table_helper = XcvrTableHelper(DEFAULT_NAMESPACE)
        sfp_error_event = threading.Event()
        task = SfpStateUpdateTask(DEFAULT_NAMESPACE, port_mapping, stop_event, sfp_error_event)
        task._init_port_sfp_status_tbl(port_mapping, xcvr_table_helper, stop_event)

    @patch('sonic_py_common.device_info.get_paths_to_platform_and_hwsku_dirs', MagicMock(return_value=('/invalid/path', '/invalid/path')))
    def test_load_media_settings_missing_file(self):
        assert media_settings_parser.load_media_settings() == {}

    @patch('sonic_py_common.device_info.get_paths_to_platform_and_hwsku_dirs', MagicMock(return_value=('/invalid/path', '/invalid/path')))
    def test_load_optical_si_settings_missing_file(self):
        assert optics_si_parser.load_optics_si_settings() == {}

    @patch('xcvrd.xcvrd.platform_chassis')
    @patch('xcvrd.xcvrd.is_cmis_api')
    def test_get_media_settings_key(self, mock_is_cmis_api, mock_chassis):
        mock_sfp = MagicMock()
        mock_chassis.get_sfp = MagicMock(return_value=mock_sfp)
        mock_api = MagicMock()
        mock_sfp.get_xcvr_api = MagicMock(return_value=mock_api)
        mock_is_cmis_api.return_value = False

        xcvr_info_dict = {
            0: {
                'manufacturer': 'Molex',
                'model': '1064141421',
                'cable_type': 'Length Cable Assembly(m)',
                'cable_length': '255',
                'specification_compliance': "{'10/40G Ethernet Compliance Code': '10GBase-SR'}",
                'type_abbrv_name': 'QSFP+'
            }
        }

        # Test a good 'specification_compliance' value
        result = media_settings_parser.get_media_settings_key(0, xcvr_info_dict, 100000, 2)
        assert result == { 'vendor_key': 'MOLEX-1064141421', 'media_key': 'QSFP+-10GBase-SR-255M', 'lane_speed_key': 'speed:50G'}

        # Test a bad 'specification_compliance' value
        xcvr_info_dict[0]['specification_compliance'] = 'N/A'
        result = media_settings_parser.get_media_settings_key(0, xcvr_info_dict, 100000, 2)
        assert result == { 'vendor_key': 'MOLEX-1064141421', 'media_key': 'QSFP+-*', 'lane_speed_key': 'speed:50G'}
        # TODO: Ensure that error message was logged

        xcvr_info_dict_for_qsfp28 = {
            0: {
                "type": "QSFP28 or later",
                "type_abbrv_name": "QSFP28",
                "vendor_rev": "05",
                "serial": "AAABBBCCCDDD",
                "manufacturer": "AVAGO",
                "model": "XXX-YYY-ZZZ",
                "connector": "MPO 1x12",
                "encoding": "64B/66B",
                "ext_identifier": "Power Class 4 Module (3.5W max.), CLEI code present in Page 02h, CDR present in TX, CDR present in RX",
                "ext_rateselect_compliance": "Unknown",
                "cable_type": "Length Cable Assembly(m)",
                "cable_length": 50.0,
                "nominal_bit_rate": 255,
                "specification_compliance": "{'10/40G Ethernet Compliance Code': 'Unknown', 'SONET Compliance Codes': 'Unknown', 'SAS/SATA Compliance Codes': 'Unknown', 'Gigabit Ethernet Compliant Codes': 'Unknown', 'Fibre Channel Link Length': 'Unknown', 'Fibre Channel Transmitter Technology': 'Unknown', 'Fibre Channel Transmission Media': 'Unknown', 'Fibre Channel Speed': 'Unknown', 'Extended Specification Compliance': '100GBASE-SR4 or 25GBASE-SR'}",
                "vendor_date": "2020-11-11",
                "vendor_oui": "00-77-7a",
                "application_advertisement": "N/A",
            }
        }
        result = media_settings_parser.get_media_settings_key(
            0, xcvr_info_dict_for_qsfp28, 100000, 4
        )
        assert result == {
            "vendor_key": "AVAGO-XXX-YYY-ZZZ",
            "media_key": "QSFP28-100GBASE-SR4 or 25GBASE-SR-50.0M",
            "lane_speed_key": "speed:25G",
        }

        mock_is_cmis_api.return_value = True
        xcvr_info_dict = {
            0: {
                'manufacturer': 'Molex',
                'model': '1064141421',
                'cable_type': 'Length Cable Assembly(m)',
                'cable_length': '255',
                'specification_compliance': "sm_media_interface",
                'type_abbrv_name': 'QSFP-DD'
            }
        }

        mock_app_adv_value ={
        1: {'host_electrical_interface_id': '400G CR8', 'module_media_interface_id': 'Copper cable', 'media_lane_count': 8, 'host_lane_count': 8, 'host_lane_assignment_options': 1},
        2: {'host_electrical_interface_id': '200GBASE-CR4 (Clause 136)', 'module_media_interface_id': 'Copper cable', 'media_lane_count': 4, 'host_lane_count': 4, 'host_lane_assignment_options': 17},
        3: {'host_electrical_interface_id': '100GBASE-CR2 (Clause 136)', 'module_media_interface_id': 'Copper cable', 'media_lane_count': 2, 'host_lane_count': 2, 'host_lane_assignment_options': 85},
        4: {'host_electrical_interface_id': '100GBASE-CR4 (Clause 92)', 'module_media_interface_id': 'Copper cable', 'media_lane_count': 4, 'host_lane_count': 4, 'host_lane_assignment_options': 17},
        5: {'host_electrical_interface_id': '50GBASE-CR (Clause 126)', 'module_media_interface_id': 'Copper cable', 'media_lane_count': 1, 'host_lane_count': 1, 'host_lane_assignment_options': 255},
        6: {'host_electrical_interface_id': '40GBASE-CR4 (Clause 85)', 'module_media_interface_id': 'Copper cable', 'media_lane_count': 4, 'host_lane_count': 4, 'host_lane_assignment_options': 17},
        7: {'host_electrical_interface_id': '25GBASE-CR CA-N (Clause 110)', 'module_media_interface_id': 'Copper cable', 'media_lane_count': 1, 'host_lane_count': 1, 'host_lane_assignment_options': 255},
        8: {'host_electrical_interface_id': '1000BASE -CX(Clause 39)', 'module_media_interface_id': 'Copper cable', 'media_lane_count': 1, 'host_lane_count': 1, 'host_lane_assignment_options': 255}
        }

        mock_api.get_application_advertisement = MagicMock(return_value=mock_app_adv_value)
        result = media_settings_parser.get_media_settings_key(0, xcvr_info_dict, 100000, 2)
        assert result == { 'vendor_key': 'MOLEX-1064141421', 'media_key': 'QSFP-DD-sm_media_interface', 'lane_speed_key': 'speed:100GBASE-CR2' }

    @pytest.mark.parametrize("data_found, data, expected", [
        (True, [('speed', '400000'), ('lanes', '1,2,3,4,5,6,7,8'), ('mtu', '9100')], (400000, 8, 0)),
        (True, [('speed', '25000'), ('lanes', '1'), ('mtu', '9100'), ('subport', '1')], (25000, 1, 1)),
        (True, [('lanes', '1,2,3,4,5,6,7,8'), ('mtu', '9100')], (0, 0, 0)),
        (True, [('speed', '400000'), ('mtu', '9100')], (0, 0, 0)),
        (False, [], (0, 0, 0))
    ])
    def test_get_speed_lane_count_and_subport(self, data_found, data, expected):
        cfg_port_tbl = MagicMock()
        cfg_port_tbl.get = MagicMock(return_value=(data_found, data))
        port = MagicMock()

        assert media_settings_parser.get_speed_lane_count_and_subport(port, cfg_port_tbl) == expected

    def test_is_si_per_speed_supported(self):
        media_dict = {
            'speed:400G-GAUI-4':{
            'main':{
                    'lane0': '0x00000000',
                    'lane1': '0x00000000',
                    'lane2': '0x00000000',
                    'lane3': '0x00000000',
                    'lane4': '0x00000000',
                    'lane5': '0x00000000',
                    'lane6': '0x00000000',
                    'lane7': '0x00000000'
                }
            },
            'speed:400GAUI-8':{
                'post1':{
                    'lane0': '0x00000000',
                    'lane1': '0x00000000',
                    'lane2': '0x00000000',
                    'lane3': '0x00000000',
                    'lane4': '0x00000000',
                    'lane5': '0x00000000',
                    'lane6': '0x00000000',
                    'lane7': '0x00000000'
                }
            }
        }
        result = is_si_per_speed_supported(media_dict)
        assert result == True

        media_dict = {
            'main':{
                'lane0': '0x00000000',
                'lane1': '0x00000000',
                'lane2': '0x00000000',
                'lane3': '0x00000000',
                'lane4': '0x00000000',
                'lane5': '0x00000000',
                'lane6': '0x00000000',
                'lane7': '0x00000000'
            },
            'post1':{
                'lane0': '0x00000000',
                'lane1': '0x00000000',
                'lane2': '0x00000000',
                'lane3': '0x00000000',
                'lane4': '0x00000000',
                'lane5': '0x00000000',
                'lane6': '0x00000000',
                'lane7': '0x00000000'
            }
        }
        result = is_si_per_speed_supported(media_dict)
        assert result == False

    @pytest.mark.parametrize("media_settings_dict, port, key, expected", [
    (media_settings_global_range_media_key_lane_speed_si, 7, {'vendor_key': 'UNKOWN', 'media_key': 'QSFP-DD-active_cable_media_interface', 'lane_speed_key': 'speed:100GAUI-2'}, {'pre1': {'lane0': '0x00000002', 'lane1': '0x00000002'}, 'main': {'lane0': '0x00000020', 'lane1': '0x00000020'}, 'post1': {'lane0': '0x00000006', 'lane1': '0x00000006'}, 'regn_bfm1n': {'lane0': '0x000000aa', 'lane1': '0x000000aa'}}),
    (media_settings_global_range_media_key_si, 7, {'vendor_key': 'UNKOWN', 'media_key': 'QSFP-DD-active_cable_media_interface', 'lane_speed_key': 'UNKOWN'}, {'pre1': {'lane0': '0x00000002', 'lane1': '0x00000002'}, 'main': {'lane0': '0x00000020', 'lane1': '0x00000020'}, 'post1': {'lane0': '0x00000006', 'lane1': '0x00000006'}, 'regn_bfm1n': {'lane0': '0x000000aa', 'lane1': '0x000000aa'}}),
    (media_settings_global_range_vendor_key_lane_speed_si, 7, {'vendor_key': 'AMPHANOL-5678', 'media_key': 'UNKOWN', 'lane_speed_key': 'speed:100GAUI-2'}, {'pre1': {'lane0': '0x00000002', 'lane1': '0x00000002'}, 'main': {'lane0': '0x00000020', 'lane1': '0x00000020'}, 'post1': {'lane0': '0x00000006', 'lane1': '0x00000006'}, 'regn_bfm1n': {'lane0': '0x000000aa', 'lane1': '0x000000aa'}}),
    (media_settings_global_range_vendor_key_lane_speed_si, 7, {'vendor_key': 'AMPHANOL-5678', 'media_key': 'UNKOWN', 'lane_speed_key': 'MISSING'}, {}),
    (media_settings_global_range_vendor_key_si, 7, {'vendor_key': 'AMPHANOL-5678', 'media_key': 'UNKOWN', 'lane_speed_key': 'UNKOWN'}, {'pre1': {'lane0': '0x00000002', 'lane1': '0x00000002'}, 'main': {'lane0': '0x00000020', 'lane1': '0x00000020'}, 'post1': {'lane0': '0x00000006', 'lane1': '0x00000006'}, 'regn_bfm1n': {'lane0': '0x000000aa', 'lane1': '0x000000aa'}}),
    (media_settings_global_range_generic_vendor_key_lane_speed_si, 7, {'vendor_key': 'GENERIC_VENDOR-1234', 'media_key': 'UNKOWN', 'lane_speed_key': 'speed:100GAUI-2'}, {'pre1': {'lane0': '0x00000002', 'lane1': '0x00000002'}, 'main': {'lane0': '0x00000020', 'lane1': '0x00000020'}, 'post1': {'lane0': '0x00000006', 'lane1': '0x00000006'}, 'regn_bfm1n': {'lane0': '0x000000aa', 'lane1': '0x000000aa'}}),
    (media_settings_global_range_generic_vendor_key_lane_speed_si, 7, {'vendor_key': 'GENERIC_VENDOR-1234', 'media_key': 'UNKOWN', 'lane_speed_key': 'MISSING'}, {}),
    (media_settings_global_range_generic_vendor_key_si, 7, {'vendor_key': 'GENERIC_VENDOR-1234', 'media_key': 'UNKOWN', 'lane_speed_key': 'UNKOWN'}, {'pre1': {'lane0': '0x00000002', 'lane1': '0x00000002'}, 'main': {'lane0': '0x00000020', 'lane1': '0x00000020'}, 'post1': {'lane0': '0x00000006', 'lane1': '0x00000006'}, 'regn_bfm1n': {'lane0': '0x000000aa', 'lane1': '0x000000aa'}}),
    (media_settings_global_list_media_key_lane_speed_si, 7, {'vendor_key': 'UNKOWN', 'media_key': 'QSFP-DD-active_cable_media_interface', 'lane_speed_key': 'speed:100GAUI-2'}, {'pre1': {'lane0': '0x00000002', 'lane1': '0x00000002'}, 'main': {'lane0': '0x00000020', 'lane1': '0x00000020'}, 'post1': {'lane0': '0x00000006', 'lane1': '0x00000006'}, 'regn_bfm1n': {'lane0': '0x000000aa', 'lane1': '0x000000aa'}}),
    (media_settings_global_list_media_key_lane_speed_si, 7, {'vendor_key': 'UNKOWN', 'media_key': 'QSFP-DD-active_cable_media_interface', 'lane_speed_key': 'MISSING'}, {}),
    (media_settings_global_list_media_key_si, 7, {'vendor_key': 'UNKOWN', 'media_key': 'QSFP-DD-active_cable_media_interface', 'lane_speed_key': 'UNKOWN'}, {'pre1': {'lane0': '0x00000002', 'lane1': '0x00000002'}, 'main': {'lane0': '0x00000020', 'lane1': '0x00000020'}, 'post1': {'lane0': '0x00000006', 'lane1': '0x00000006'}, 'regn_bfm1n': {'lane0': '0x000000aa', 'lane1': '0x000000aa'}}),
    (media_settings_global_list_of_ranges_media_key_lane_speed_si, 7, {'vendor_key': 'UNKOWN', 'media_key': 'QSFP-DD-active_cable_media_interface', 'lane_speed_key': 'speed:100GAUI-2'}, {'pre1': {'lane0': '0x00000002', 'lane1': '0x00000002'}, 'main': {'lane0': '0x00000020', 'lane1': '0x00000020'}, 'post1': {'lane0': '0x00000006', 'lane1': '0x00000006'}, 'regn_bfm1n': {'lane0': '0x000000aa', 'lane1': '0x000000aa'}}),
    (media_settings_global_list_of_ranges_media_key_si, 7, {'vendor_key': 'UNKOWN', 'media_key': 'QSFP-DD-active_cable_media_interface', 'lane_speed_key': 'UNKOWN'}, {'pre1': {'lane0': '0x00000002', 'lane1': '0x00000002'}, 'main': {'lane0': '0x00000020', 'lane1': '0x00000020'}, 'post1': {'lane0': '0x00000006', 'lane1': '0x00000006'}, 'regn_bfm1n': {'lane0': '0x000000aa', 'lane1': '0x000000aa'}}),
    (media_settings_global_default_port_media_key_lane_speed_si, 6, {'vendor_key': 'AMPHANOL-5678', 'media_key': 'UNKOWN', 'lane_speed_key': 'speed:100GAUI-2'}, asic_serdes_si_settings_example),
    (media_settings_port_vendor_key_lane_speed_si, -1, {'vendor_key': 'AMPHANOL-5678', 'media_key': 'UNKOWN', 'lane_speed_key': 'speed:100GAUI-2'}, {}),
    (media_settings_port_media_key_lane_speed_si, 7, {'vendor_key': 'UNKOWN', 'media_key': 'QSFP-DD-active_cable_media_interface', 'lane_speed_key': 'speed:100GAUI-2'}, {'pre1': {'lane0': '0x00000002', 'lane1': '0x00000002'}, 'main': {'lane0': '0x00000020', 'lane1': '0x00000020'}, 'post1': {'lane0': '0x00000006', 'lane1': '0x00000006'}, 'regn_bfm1n': {'lane0': '0x000000aa', 'lane1': '0x000000aa'}}),
    (media_settings_port_media_key_lane_speed_si, 7, {'vendor_key': 'UNKOWN', 'media_key': 'QSFP-DD-active_cable_media_interface', 'lane_speed_key': 'MISSING'}, {}),
    (media_settings_port_media_key_si, 7, {'vendor_key': 'UNKOWN', 'media_key': 'QSFP-DD-active_cable_media_interface', 'lane_speed_key': 'UNKOWN'}, {'pre1': {'lane0': '0x00000002', 'lane1': '0x00000002'}, 'main': {'lane0': '0x00000020', 'lane1': '0x00000020'}, 'post1': {'lane0': '0x00000006', 'lane1': '0x00000006'}, 'regn_bfm1n': {'lane0': '0x000000aa', 'lane1': '0x000000aa'}}),
    (media_settings_port_vendor_key_lane_speed_si, 7, {'vendor_key': 'AMPHANOL-5678', 'media_key': 'UNKOWN', 'lane_speed_key': 'speed:100GAUI-2'}, {'pre1': {'lane0': '0x00000002', 'lane1': '0x00000002'}, 'main': {'lane0': '0x00000020', 'lane1': '0x00000020'}, 'post1': {'lane0': '0x00000006', 'lane1': '0x00000006'}, 'regn_bfm1n': {'lane0': '0x000000aa', 'lane1': '0x000000aa'}}),
    (media_settings_port_vendor_key_lane_speed_si, 7, {'vendor_key': 'AMPHANOL-5678', 'media_key': 'UNKOWN', 'lane_speed_key': 'MISSING'}, {}),
    (media_settings_port_generic_vendor_key_lane_speed_si, 7, {'vendor_key': 'GENERIC_VENDOR-1234', 'media_key': 'UNKOWN', 'lane_speed_key': 'speed:100GAUI-2'}, {'pre1': {'lane0': '0x00000002', 'lane1': '0x00000002'}, 'main': {'lane0': '0x00000020', 'lane1': '0x00000020'}, 'post1': {'lane0': '0x00000006', 'lane1': '0x00000006'}, 'regn_bfm1n': {'lane0': '0x000000aa', 'lane1': '0x000000aa'}}),
    (media_settings_port_generic_vendor_key_lane_speed_si, 7, {'vendor_key': 'GENERIC_VENDOR-1234', 'media_key': 'UNKOWN', 'lane_speed_key': 'MISSING'}, {}),
    (media_settings_port_vendor_key_si, 7, {'vendor_key': 'AMPHANOL-5678', 'media_key': 'UNKOWN', 'lane_speed_key': 'UNKOWN'}, {'pre1': {'lane0': '0x00000002', 'lane1': '0x00000002'}, 'main': {'lane0': '0x00000020', 'lane1': '0x00000020'}, 'post1': {'lane0': '0x00000006', 'lane1': '0x00000006'}, 'regn_bfm1n': {'lane0': '0x000000aa', 'lane1': '0x000000aa'}}),
    (media_settings_port_generic_vendor_key_si, 7, {'vendor_key': 'GENERIC_VENDOR-1234', 'media_key': 'UNKOWN', 'lane_speed_key': 'UNKOWN'}, {'pre1': {'lane0': '0x00000002', 'lane1': '0x00000002'}, 'main': {'lane0': '0x00000020', 'lane1': '0x00000020'}, 'post1': {'lane0': '0x00000006', 'lane1': '0x00000006'}, 'regn_bfm1n': {'lane0': '0x000000aa', 'lane1': '0x000000aa'}}),
    (media_settings_port_default_media_key_lane_speed_si, 7, {'vendor_key': 'MISSING', 'media_key': 'MISSING', 'lane_speed_key': 'MISSING'}, asic_serdes_si_settings_example),
    (media_settings_global_default_port_media_key_lane_speed_si, 7, {'vendor_key': 'MISSING', 'media_key': 'MISSING', 'lane_speed_key': 'MISSING'}, asic_serdes_si_settings_example),
    (media_settings_global_list_of_ranges_media_key_lane_speed_si_with_default_section, 7, {'vendor_key': 'MISSING', 'media_key': 'MISSING', 'lane_speed_key': 'MISSING'}, asic_serdes_si_settings_example),
    (media_settings_empty, 7, {'vendor_key': 'AMPHANOL-5678', 'media_key': 'QSFP-DD-active_cable_media_interface', 'lane_speed_key': 'speed:100GAUI-2'}, {}),
    (media_settings_with_regular_expression_dict, 7, {'vendor_key': 'UNKOWN', 'media_key': 'QSFP28-40GBASE-CR4-1M', 'lane_speed_key': 'UNKOWN'}, {'preemphasis': {'lane0': '0x16440A', 'lane1': '0x16440A', 'lane2': '0x16440A', 'lane3': '0x16440A'}}),
    (media_settings_with_regular_expression_dict, 7, {'vendor_key': 'UNKOWN', 'media_key': 'QSFP+-40GBASE-CR4-2M', 'lane_speed_key': 'UNKOWN'}, {'preemphasis': {'lane0': '0x18420A', 'lane1': '0x18420A', 'lane2': '0x18420A', 'lane3': '0x18420A'}}),
    (media_settings_with_regular_expression_dict, 7, {'vendor_key': 'UNKOWN', 'media_key': 'QSFP+-40GBASE-CR4-10M', 'lane_speed_key': 'UNKOWN'}, {'preemphasis': {'lane0': '0x1A400A', 'lane1': '0x1A400A', 'lane2': '0x1A400A', 'lane3': '0x1A400A'}})
    ])
    def test_get_media_settings_value(self, media_settings_dict, port, key, expected):
        with patch('xcvrd.xcvrd_utilities.media_settings_parser.g_dict', media_settings_dict):
            result = media_settings_parser.get_media_settings_value(port, key)
            assert result == expected

    @patch('xcvrd.xcvrd._wrapper_get_presence', MagicMock(return_value=True))
    @patch('xcvrd.xcvrd.XcvrTableHelper', MagicMock())
    @patch('xcvrd.xcvrd.XcvrTableHelper.get_cfg_port_tbl', MagicMock())
    @patch('xcvrd.xcvrd_utilities.media_settings_parser.g_dict', media_settings_optic_copper_si)
    @patch('xcvrd.xcvrd_utilities.media_settings_parser.get_media_settings_key',
           MagicMock(return_value={'vendor_key': 'INNOLIGHT-X-DDDDD-NNN', 'media_key': 'QSFP-DD-sm_media_interface', 'lane_speed_key': 'speed:400GAUI-8'}))
    @patch('xcvrd.xcvrd_utilities.media_settings_parser.get_speed_lane_count_and_subport', MagicMock(return_value=(400000, 8, 0)))
    def test_notify_media_setting(self):
        # Test matching 400G optical transceiver (lane speed 50G)
        self._check_notify_media_setting(1, True, asic_serdes_si_settings_example4_expected_value_in_db)

        # Test matching 100G optical transceiver (lane speed 25G), via regular expression lane speed pattern
        with patch.multiple('xcvrd.xcvrd_utilities.media_settings_parser',
                            get_media_settings_key=MagicMock(return_value={'vendor_key':'INNOLIGHT-X-DDDDD-NNN', 'media_key': 'QSFP28-100GBASE-SR4', 'lane_speed_key': 'speed:25G'}),
                            get_speed_lane_count_and_subport=MagicMock(return_value=(100000, 4, 0))):
            self._check_notify_media_setting(1, True, asic_serdes_si_settings_example3_expected_value_in_db_4_lanes)

        # Test matching 100G copper transceiver (lane speed 25G)
        with patch.multiple('xcvrd.xcvrd_utilities.media_settings_parser',
                            get_media_settings_key=MagicMock(return_value={'vendor_key':'INNOLIGHT-X-DDDDD-NNN', 'media_key': 'QSFP28-100GBASE-CR4, 25GBASE-CR CA-25G-L or 50GBASE-CR2 with RS-1.0M', 'lane_speed_key': 'speed:25G'}),
                            get_speed_lane_count_and_subport=MagicMock(return_value=(100000, 4, 0))):
            self._check_notify_media_setting(1, True, asic_serdes_si_settings_example4_expected_value_in_db_4_lanes)

        # Test with lane speed None
        with patch.multiple('xcvrd.xcvrd_utilities.media_settings_parser',
                            get_media_settings_key=MagicMock(return_value={'vendor_key':'INNOLIGHT-X-DDDDD-NNN', 'media_key': 'QSFP28-100GBASE-CR4', 'lane_speed_key': None}),
                            get_speed_lane_count_and_subport=MagicMock(return_value=(100000, 4, 0))):
            self._check_notify_media_setting(1)

        # Test default value in the case of no matched lane speed for 800G copper transceiver (lane speed 100G)
        with patch.multiple('xcvrd.xcvrd_utilities.media_settings_parser',
                            get_media_settings_key=MagicMock(return_value={'vendor_key':'INNOLIGHT-X-DDDDD-NNN', 'media_key': 'QSFP-DD-passive_copper_media_interface', 'lane_speed_key': 'speed:800G-ETC-CR8'}),
                            get_speed_lane_count_and_subport=MagicMock(return_value=(800000, 8, 0))):
            self._check_notify_media_setting(1, True, asic_serdes_si_settings_example5_expected_value_in_db)

        # Test lane speed matching under 'Default' vendor/media for 400G transceiver (lane speed 50G)
        with patch.multiple('xcvrd.xcvrd_utilities.media_settings_parser',
                            get_media_settings_key=MagicMock(return_value={'vendor_key':'Molex', 'media_key': 'QSFP-DD-passive_copper_media_interface', 'lane_speed_key': 'speed:400GAUI-8'}),
                            get_speed_lane_count_and_subport=MagicMock(return_value=(400000, 8, 0))):
            self._check_notify_media_setting(41, True, asic_serdes_si_settings_example3_expected_value_in_db)

        # Test with empty xcvr_info_dict
        self._check_notify_media_setting(1, False, None, {})

        # Test with sfp not present
        with patch('xcvrd.xcvrd._wrapper_get_presence', MagicMock(return_value=False)):
            self._check_notify_media_setting(1)

    @patch('xcvrd.xcvrd._wrapper_get_presence', MagicMock(return_value=True))
    @patch('xcvrd.xcvrd.XcvrTableHelper', MagicMock())
    @patch('xcvrd.xcvrd.XcvrTableHelper.get_cfg_port_tbl', MagicMock())
    @patch('xcvrd.xcvrd_utilities.media_settings_parser.g_dict', media_settings_with_comma_dict)
    @patch('xcvrd.xcvrd_utilities.media_settings_parser.get_media_settings_key', MagicMock(return_value={ 'vendor_key': 'MOLEX-1064141421', 'media_key': 'QSFP+-10GBase-SR-255M', 'lane_speed_key': 'speed:100GBASE-CR2' }))
    @patch('xcvrd.xcvrd_utilities.media_settings_parser.get_speed_lane_count_and_subport', MagicMock(return_value=(100000, 2, 0)))
    def test_notify_media_setting_with_comma(self):
        self._check_notify_media_setting(1, True, {'preemphasis': ','.join(['0x164509'] * 2)})
        self._check_notify_media_setting(6, True, {'preemphasis': ','.join(['0x124A08'] * 2)})

    def _check_notify_media_setting(self, index, expected_found=False, expected_value=None, xcvr_info_dict=None):
        xcvr_table_helper = XcvrTableHelper(DEFAULT_NAMESPACE)
        cfg_port_tbl = MagicMock()
        mock_cfg_table = xcvr_table_helper.get_cfg_port_tbl = MagicMock(return_value=cfg_port_tbl)

        logical_port_name = 'Ethernet0'
        xcvr_info_dict = {
            index: {
                'manufacturer': 'Molex',
                'model': '1064141421',
                'cable_type': 'Length Cable Assembly(m)',
                'cable_length': '255',
                'specification_compliance': "{'10/40G Ethernet Compliance Code': '10GBase-SR'}",
                'type_abbrv_name': 'QSFP+'
            }
        } if xcvr_info_dict is None else xcvr_info_dict
        app_port_tbl = Table("APPL_DB", 'PORT_TABLE')
        xcvr_table_helper.get_app_port_tbl = MagicMock(return_value=app_port_tbl)
        port_mapping = PortMapping()
        port_change_event = PortChangeEvent('Ethernet0', index, 0, PortChangeEvent.PORT_ADD)
        port_mapping.handle_port_change_event(port_change_event)
<<<<<<< HEAD
        media_settings_parser.notify_media_setting(logical_port_name, xcvr_info_dict, xcvr_table_helper, port_mapping)
=======
        media_settings_parser.notify_media_setting(logical_port_name, xcvr_info_dict, app_port_tbl, mock_cfg_table, port_mapping)
        found, result = app_port_tbl.get(logical_port_name)
        result_dict = dict(result) if result else None
        assert found == expected_found
        assert result_dict == expected_value
>>>>>>> 604e454e

    @patch('xcvrd.xcvrd_utilities.optics_si_parser.g_optics_si_dict', optics_si_settings_dict)
    @patch('xcvrd.xcvrd._wrapper_get_presence', MagicMock(return_value=True))
    def test_fetch_optics_si_setting(self):
        self._check_fetch_optics_si_setting(1)

    @patch('xcvrd.xcvrd_utilities.optics_si_parser.g_optics_si_dict', optics_si_settings_with_comma_dict)
    @patch('xcvrd.xcvrd._wrapper_get_presence', MagicMock(return_value=True))
    def test_fetch_optics_si_setting_with_comma(self):
        self._check_fetch_optics_si_setting(1)
        self._check_fetch_optics_si_setting(6)

    @patch('xcvrd.xcvrd_utilities.optics_si_parser.g_optics_si_dict', port_optics_si_settings)
    @patch('xcvrd.xcvrd._wrapper_get_presence', MagicMock(return_value=True))
    def test_fetch_optics_si_setting_with_port(self):
        self._check_fetch_optics_si_setting(1)

    @patch('xcvrd.xcvrd_utilities.optics_si_parser.g_optics_si_dict', port_optics_si_settings)
    @patch('xcvrd.xcvrd_utilities.optics_si_parser.get_module_vendor_key', MagicMock(return_value=(None, None)))
    @patch('xcvrd.xcvrd._wrapper_get_presence', MagicMock(return_value=True))
    def test_fetch_optics_si_setting_negative(self):
        port = 1
        lane_speed = 100
        mock_sfp = MagicMock()
        assert not optics_si_parser.fetch_optics_si_setting(port, lane_speed, mock_sfp)

    @patch('xcvrd.xcvrd._wrapper_get_presence', MagicMock(return_value=True))
    @patch('xcvrd.xcvrd_utilities.optics_si_parser.get_module_vendor_key', MagicMock(return_value=('CREDO-CAC82X321M','CREDO')))
    def _check_fetch_optics_si_setting(self, index):
        port = 1
        lane_speed = 100
        mock_sfp = MagicMock()
        optics_si_parser.fetch_optics_si_setting(port, lane_speed, mock_sfp)

    def test_get_module_vendor_key(self):
        mock_sfp = MagicMock()
        mock_xcvr_api = MagicMock()
        mock_sfp.get_xcvr_api = MagicMock(return_value=mock_xcvr_api)
        mock_xcvr_api.get_manufacturer = MagicMock(return_value='Credo ')
        mock_xcvr_api.get_model = MagicMock(return_value='CAC82X321HW')
        result = get_module_vendor_key(1, mock_sfp)
        assert result == ('CREDO-CAC82X321HW','CREDO')

    def test_detect_port_in_error_status(self):
        class MockTable:
            def get(self, key):
                pass

        status_tbl = MockTable()
        status_tbl.get = MagicMock(return_value=(True, {'error': 'N/A'}))
        assert not detect_port_in_error_status(None, status_tbl)

        status_tbl.get = MagicMock(return_value=(True, {'error': SfpBase.SFP_ERROR_DESCRIPTION_BLOCKING}))
        assert detect_port_in_error_status(None, status_tbl)

    def test_is_error_sfp_status(self):
        error_values = [7, 11, 19, 35]
        for error_value in error_values:
            assert is_error_block_eeprom_reading(error_value)

        assert not is_error_block_eeprom_reading(int(SFP_STATUS_INSERTED))
        assert not is_error_block_eeprom_reading(int(SFP_STATUS_REMOVED))

    @patch('swsscommon.swsscommon.Select.addSelectable', MagicMock())
    @patch('swsscommon.swsscommon.Table')
    @patch('swsscommon.swsscommon.SubscriberStateTable')
    @patch('swsscommon.swsscommon.Select.select')
    def test_handle_front_panel_filter(self, mock_select, mock_sub_table, mock_swsscommon_table):
        class DummyPortChangeEventHandler:
            def __init__(self):
                self.port_event_cache = []

            def handle_port_change_event(self, port_event):
                self.port_event_cache.append(port_event)

        CONFIG_DB = 'CONFIG_DB'
        PORT_TABLE = swsscommon.CFG_PORT_TABLE_NAME
        port_change_event_handler = DummyPortChangeEventHandler()

        mock_table = MagicMock()
        mock_table.getKeys =  MagicMock(return_value=['Ethernet0', 'Ethernet8', 'Ethernet16'])
        mock_table.get = MagicMock(side_effect=[(True, (('index', 1), )),
                                                (True, (('index', 2), ('role', 'Dpc'))),
                                                (True, (('index', 3), ('role', 'Ext')))
                                                ])
        mock_swsscommon_table.return_value = mock_table

        mock_selectable = MagicMock()
        side_effect_list = [
            ('Ethernet0', swsscommon.SET_COMMAND, (('index', '1'), ('speed', '40000'))),
            ('Ethernet8', swsscommon.SET_COMMAND, (('index', '2'), ('speed', '80000'), ('role', 'Dpc'))),
            ('Ethernet16', swsscommon.SET_COMMAND, (('index', '3'), ('speed', '80000'), ('role', 'Ext'))),
            (None, None, None)
        ]
        mock_selectable.pop = MagicMock(side_effect=side_effect_list)
        mock_select.return_value = (swsscommon.Select.OBJECT, mock_selectable)
        mock_sub_table.return_value = mock_selectable
        logger = MagicMock()
        stop_event = threading.Event()
        stop_event.is_set = MagicMock(return_value=False)

        observer = PortChangeObserver(DEFAULT_NAMESPACE, logger, stop_event,
                                     port_change_event_handler.handle_port_change_event,
                                     [{CONFIG_DB: PORT_TABLE}])

        # Only Ethernet8 is filled in the role map
        assert observer.port_role_map['Ethernet8'] == 'Dpc'
        assert observer.port_role_map['Ethernet16'] == 'Ext'
        assert 'Ethernet0' not in observer.port_role_map

        # Test basic single update event without filtering:
        assert observer.handle_port_update_event()
        assert len(port_change_event_handler.port_event_cache) == 2
        assert list(observer.port_event_cache.keys()) == [('Ethernet0', CONFIG_DB, PORT_TABLE), ('Ethernet16', CONFIG_DB, PORT_TABLE)]

    @patch('swsscommon.swsscommon.Select.addSelectable', MagicMock())
    @patch('swsscommon.swsscommon.SubscriberStateTable')
    @patch('swsscommon.swsscommon.Select.select')
    def test_handle_port_update_event(self, mock_select, mock_sub_table):
        class DummyPortChangeEventHandler:
            def __init__(self):
                self.port_event_cache = []

            def handle_port_change_event(self, port_event):
                self.port_event_cache.append(port_event)

        CONFIG_DB = 'CONFIG_DB'
        PORT_TABLE = swsscommon.CFG_PORT_TABLE_NAME
        port_change_event_handler = DummyPortChangeEventHandler()
        expected_processed_event_count = 0

        mock_selectable = MagicMock()
        side_effect_list = [
            ('Ethernet0', swsscommon.SET_COMMAND, (('index', '1'), ('speed', '40000'), ('fec', 'rs'))),
            (None, None, None)
        ]
        mock_selectable.pop = MagicMock(side_effect=side_effect_list)
        mock_select.return_value = (swsscommon.Select.OBJECT, mock_selectable)
        mock_sub_table.return_value = mock_selectable
        logger = MagicMock()
        stop_event = threading.Event()
        stop_event.is_set = MagicMock(return_value=False)

        observer = PortChangeObserver(DEFAULT_NAMESPACE, logger, stop_event,
                                     port_change_event_handler.handle_port_change_event,
                                     [{CONFIG_DB: PORT_TABLE}])

        # Test basic single update event without filtering:
        assert observer.handle_port_update_event()
        expected_processed_event_count +=1
        assert len(port_change_event_handler.port_event_cache) == expected_processed_event_count
        # 'fec' should not be filtered out
        expected_cache = {
            ('Ethernet0', CONFIG_DB, PORT_TABLE): {
                'port_name': 'Ethernet0',
                'index': '1',
                'op': swsscommon.SET_COMMAND,
                'asic_id': 0,
                'speed': '40000',
                'fec': 'rs'
            }
        }
        assert observer.port_event_cache == expected_cache

        observer = PortChangeObserver(DEFAULT_NAMESPACE, logger, stop_event,
                                     port_change_event_handler.handle_port_change_event,
                                     [{CONFIG_DB: PORT_TABLE, 'FILTER': ['speed']}])
        mock_selectable.pop.side_effect = iter(side_effect_list)

        # Test basic single update event with filtering:
        assert not observer.port_event_cache
        assert observer.handle_port_update_event()
        expected_processed_event_count +=1
        assert len(port_change_event_handler.port_event_cache) == expected_processed_event_count
        # 'fec' should be filtered out
        expected_cache = {
            ('Ethernet0', CONFIG_DB, PORT_TABLE): {
                'port_name': 'Ethernet0',
                'index': '1',
                'op': swsscommon.SET_COMMAND,
                'asic_id': 0,
                'speed': '40000',
            }
        }
        assert observer.port_event_cache == expected_cache
        assert port_change_event_handler.port_event_cache[-1].port_name == 'Ethernet0'
        assert port_change_event_handler.port_event_cache[-1].event_type == PortChangeEvent.PORT_SET
        assert port_change_event_handler.port_event_cache[-1].port_index == 1
        assert port_change_event_handler.port_event_cache[-1].asic_id == 0
        assert port_change_event_handler.port_event_cache[-1].db_name == CONFIG_DB
        assert port_change_event_handler.port_event_cache[-1].table_name == PORT_TABLE
        assert port_change_event_handler.port_event_cache[-1].port_dict == \
            expected_cache[('Ethernet0', CONFIG_DB, PORT_TABLE)]

        # Test duplicate update event on the same key:
        mock_selectable.pop.side_effect = iter(side_effect_list)
        # return False when no new event is processed
        assert not observer.handle_port_update_event()
        assert len(port_change_event_handler.port_event_cache) == expected_processed_event_count
        assert observer.port_event_cache == expected_cache

        # Test soaking multiple different update events on the same key:
        side_effect_list = [
            ('Ethernet0', swsscommon.SET_COMMAND, (('index', '1'), ('speed', '100000'))),
            ('Ethernet0', swsscommon.SET_COMMAND, (('index', '1'), ('speed', '200000'))),
            ('Ethernet0', swsscommon.SET_COMMAND, (('index', '1'), ('speed', '400000'))),
            (None, None, None)
        ]
        mock_selectable.pop.side_effect = iter(side_effect_list)
        assert observer.handle_port_update_event()
        # only the last event should be processed
        expected_processed_event_count +=1
        assert len(port_change_event_handler.port_event_cache) == expected_processed_event_count
        expected_cache = {
            ('Ethernet0', CONFIG_DB, PORT_TABLE): {
                'port_name': 'Ethernet0',
                'index': '1',
                'op': swsscommon.SET_COMMAND,
                'asic_id': 0,
                'speed': '400000',
            }
        }
        assert observer.port_event_cache == expected_cache

        # Test select timeout case:
        mock_select.return_value = (swsscommon.Select.TIMEOUT, None)
        assert not observer.handle_port_update_event()
        assert len(port_change_event_handler.port_event_cache) == expected_processed_event_count
        mock_select.return_value = (swsscommon.Select.OBJECT, None)

        # Test update event for DEL case:
        side_effect_list = [
            ('Ethernet0', swsscommon.DEL_COMMAND, (('index', '1'), ('speed', '400000'))),
            (None, None, None)
        ]
        mock_selectable.pop.side_effect = iter(side_effect_list)
        assert observer.handle_port_update_event()
        expected_processed_event_count +=1
        assert len(port_change_event_handler.port_event_cache) == expected_processed_event_count
        expected_cache = {
            ('Ethernet0', CONFIG_DB, PORT_TABLE): {
                'port_name': 'Ethernet0',
                'index': '1',
                'op': swsscommon.DEL_COMMAND,
                'asic_id': 0,
                'speed': '400000',
            }
        }
        assert observer.port_event_cache == expected_cache

        # Test update event if it's a subset of cached event:
        side_effect_list = [
            ('Ethernet0', swsscommon.DEL_COMMAND, (('index', '1'), )),
            (None, None, None)
        ]
        mock_selectable.pop.side_effect = iter(side_effect_list)
        assert not observer.handle_port_update_event()
        assert len(port_change_event_handler.port_event_cache) == expected_processed_event_count
        expected_cache = {
            ('Ethernet0', CONFIG_DB, PORT_TABLE): {
                'port_name': 'Ethernet0',
                'index': '1',
                'op': swsscommon.DEL_COMMAND,
                'asic_id': 0,
            }
        }
        assert observer.port_event_cache == expected_cache

    @patch('swsscommon.swsscommon.Select.addSelectable', MagicMock())
    @patch('swsscommon.swsscommon.SubscriberStateTable')
    @patch('swsscommon.swsscommon.Select.select')
    def test_handle_port_config_change(self, mock_select, mock_sub_table):
        mock_selectable = MagicMock()
        mock_selectable.pop = MagicMock(
            side_effect=[('Ethernet0', swsscommon.SET_COMMAND, (('index', '1'), )), (None, None, None)])
        mock_select.return_value = (swsscommon.Select.OBJECT, mock_selectable)
        mock_sub_table.return_value = mock_selectable

        sel, asic_context = subscribe_port_config_change(DEFAULT_NAMESPACE)
        port_mapping = PortMapping()
        stop_event = threading.Event()
        stop_event.is_set = MagicMock(return_value=False)
        logger = MagicMock()
        handle_port_config_change(sel, asic_context, stop_event, port_mapping,
                                  logger, port_mapping.handle_port_change_event)

        assert port_mapping.logical_port_list.count('Ethernet0')
        assert port_mapping.get_asic_id_for_logical_port('Ethernet0') == 0
        assert port_mapping.get_physical_to_logical(1) == ['Ethernet0']
        assert port_mapping.get_logical_to_physical('Ethernet0') == [1]

        mock_selectable.pop = MagicMock(
            side_effect=[('Ethernet0', swsscommon.DEL_COMMAND, (('index', '1'), )), (None, None, None)])
        handle_port_config_change(sel, asic_context, stop_event, port_mapping,
                                  logger, port_mapping.handle_port_change_event)
        assert not port_mapping.logical_port_list
        assert not port_mapping.logical_to_physical
        assert not port_mapping.physical_to_logical
        assert not port_mapping.logical_to_asic

    @patch('swsscommon.swsscommon.Table')
    def test_get_port_mapping(self, mock_swsscommon_table):
        mock_table = MagicMock()
        mock_table.getKeys = MagicMock(return_value=['Ethernet0', 'Ethernet4', 'Ethernet-IB0', 'Ethernet8'])
        mock_table.get = MagicMock(side_effect=[(True, (('index', 1), )), (True, (('index', 2), )), 
                        (True, (('index', 3), )), (True, (('index', 4), ('role', 'Dpc')))])
        mock_swsscommon_table.return_value = mock_table
        port_mapping = get_port_mapping(DEFAULT_NAMESPACE)
        assert port_mapping.logical_port_list.count('Ethernet0')
        assert port_mapping.get_asic_id_for_logical_port('Ethernet0') == 0
        assert port_mapping.get_physical_to_logical(1) == ['Ethernet0']
        assert port_mapping.get_logical_to_physical('Ethernet0') == [1]

        assert port_mapping.logical_port_list.count('Ethernet4')
        assert port_mapping.get_asic_id_for_logical_port('Ethernet4') == 0
        assert port_mapping.get_physical_to_logical(2) == ['Ethernet4']
        assert port_mapping.get_logical_to_physical('Ethernet4') == [2]

        assert port_mapping.logical_port_list.count('Ethernet-IB0') == 0
        assert port_mapping.get_asic_id_for_logical_port('Ethernet-IB0') == None
        assert port_mapping.get_physical_to_logical(3) == None
        assert port_mapping.get_logical_to_physical('Ethernet-IB0') == None

        assert port_mapping.logical_port_list.count('Ethernet8') == 0
        assert port_mapping.get_asic_id_for_logical_port('Ethernet8') == None
        assert port_mapping.get_physical_to_logical(4) == None
        assert port_mapping.get_logical_to_physical('Ethernet8') == None

    @patch('swsscommon.swsscommon.Select.addSelectable', MagicMock())
    @patch('swsscommon.swsscommon.SubscriberStateTable')
    @patch('swsscommon.swsscommon.Select.select')
    def test_DaemonXcvrd_wait_for_port_config_done(self, mock_select, mock_sub_table):
        mock_selectable = MagicMock()
        mock_selectable.pop = MagicMock(
            side_effect=[('Ethernet0', swsscommon.SET_COMMAND, (('index', '1'), )), ('PortConfigDone', None, None)])
        mock_select.return_value = (swsscommon.Select.OBJECT, mock_selectable)
        mock_sub_table.return_value = mock_selectable
        xcvrd = DaemonXcvrd(SYSLOG_IDENTIFIER)
        xcvrd.wait_for_port_config_done('')
        assert swsscommon.Select.select.call_count == 2

    def test_DaemonXcvrd_initialize_port_init_control_fields_in_port_table(self):
        port_mapping = PortMapping()
        xcvrd = DaemonXcvrd(SYSLOG_IDENTIFIER)

        port_mapping.logical_port_list = ['Ethernet0']
        port_mapping.get_asic_id_for_logical_port = MagicMock(return_value=0)
        mock_xcvrd_table_helper = MagicMock()
        mock_xcvrd_table_helper.get_state_port_tbl = MagicMock(return_value=None)
        xcvrd.xcvr_table_helper = mock_xcvrd_table_helper
        xcvrd.initialize_port_init_control_fields_in_port_table(port_mapping)

        mock_state_db = MagicMock()
        mock_xcvrd_table_helper.get_state_port_tbl = MagicMock(return_value=mock_state_db)
        mock_state_db.get = MagicMock(return_value=(False, {}))

        xcvrd.initialize_port_init_control_fields_in_port_table(port_mapping)
        mock_state_db.set.call_count = 2

    @patch('xcvrd.xcvrd.DaemonXcvrd.init')
    @patch('xcvrd.xcvrd.DaemonXcvrd.deinit')
    @patch('xcvrd.xcvrd.DomInfoUpdateTask.start')
    @patch('xcvrd.xcvrd.SfpStateUpdateTask.start')
    @patch('xcvrd.xcvrd.DomInfoUpdateTask.join')
    @patch('xcvrd.xcvrd.SfpStateUpdateTask.join')
    def test_DaemonXcvrd_run(self, mock_task_stop1, mock_task_stop2, mock_task_run1, mock_task_run2, mock_deinit, mock_init):
        mock_init.return_value = (PortMapping(), set())
        xcvrd = DaemonXcvrd(SYSLOG_IDENTIFIER)
        xcvrd.load_feature_flags = MagicMock()
        xcvrd.stop_event.wait = MagicMock()
        xcvrd.run()
        assert mock_task_stop1.call_count == 1
        assert mock_task_stop2.call_count == 1
        assert mock_task_run1.call_count == 1
        assert mock_task_run2.call_count == 1
        assert mock_deinit.call_count == 1
        assert mock_init.call_count == 1

    def test_SffManagerTask_handle_port_change_event(self):
        stop_event = threading.Event()
        task = SffManagerTask(DEFAULT_NAMESPACE, stop_event, MagicMock(), helper_logger)

        port_change_event = PortChangeEvent('PortConfigDone', -1, 0, PortChangeEvent.PORT_SET)
        task.on_port_update_event(port_change_event)
        assert len(task.port_dict) == 0

        port_change_event = PortChangeEvent('PortInitDone', -1, 0, PortChangeEvent.PORT_SET)
        task.on_port_update_event(port_change_event)
        assert len(task.port_dict) == 0

        port_change_event = PortChangeEvent('Ethernet0', 1, 0, PortChangeEvent.PORT_ADD)
        task.on_port_update_event(port_change_event)
        assert len(task.port_dict) == 0

        port_change_event = PortChangeEvent('Ethernet0', 1, 0, PortChangeEvent.PORT_REMOVE)
        task.on_port_update_event(port_change_event)
        assert len(task.port_dict) == 0

        port_change_event = PortChangeEvent('Ethernet0', 1, 0, PortChangeEvent.PORT_DEL)
        task.on_port_update_event(port_change_event)
        assert len(task.port_dict) == 0

        port_dict = {'type': 'QSFP28', 'subport': '0', 'host_tx_ready': 'false'}
        port_change_event = PortChangeEvent('Ethernet0', 1, 0, PortChangeEvent.PORT_SET, port_dict)
        task.on_port_update_event(port_change_event)
        assert len(task.port_dict) == 1

        port_change_event = PortChangeEvent('Ethernet0', -1, 0, PortChangeEvent.PORT_DEL, {},
                                            'STATE_DB', 'TRANSCEIVER_INFO')
        task.on_port_update_event(port_change_event)
        assert len(task.port_dict) == 1

        port_change_event = PortChangeEvent('Ethernet0', 1, 0, PortChangeEvent.PORT_DEL, {},
                                            'CONFIG_DB', 'PORT_TABLE')
        task.on_port_update_event(port_change_event)
        assert len(task.port_dict) == 0

    def test_SffManagerTask_get_active_lanes_for_lport(self):
        sff_manager_task = SffManagerTask(DEFAULT_NAMESPACE,
                                 threading.Event(),
                                 MagicMock(),
                                 helper_logger)

        lport = 'Ethernet0'

        subport_idx = 3
        num_lanes_per_lport = 1
        num_lanes_per_pport = 4
        expected_result = [False, False, True, False]
        result = sff_manager_task.get_active_lanes_for_lport(lport, subport_idx, num_lanes_per_lport, num_lanes_per_pport)
        assert result == expected_result

        subport_idx = 1
        num_lanes_per_lport = 2
        num_lanes_per_pport = 4
        expected_result = [True, True, False, False]
        result = sff_manager_task.get_active_lanes_for_lport(lport, subport_idx, num_lanes_per_lport, num_lanes_per_pport)
        assert result == expected_result

        subport_idx = 1
        num_lanes_per_lport = 2
        num_lanes_per_pport = 4
        expected_result = [True, True, False, False]
        result = sff_manager_task.get_active_lanes_for_lport(lport, subport_idx, num_lanes_per_lport, num_lanes_per_pport)
        assert result == expected_result

        subport_idx = 2
        num_lanes_per_lport = 2
        num_lanes_per_pport = 4
        expected_result = [False, False, True, True]
        result = sff_manager_task.get_active_lanes_for_lport(lport, subport_idx, num_lanes_per_lport, num_lanes_per_pport)
        assert result == expected_result

        subport_idx = 0
        num_lanes_per_lport = 4
        num_lanes_per_pport = 4
        expected_result = [True, True, True, True]
        result = sff_manager_task.get_active_lanes_for_lport(lport, subport_idx, num_lanes_per_lport, num_lanes_per_pport)
        assert result == expected_result

        # Test with larger number of lanes per port (not real use case)
        subport_idx = 1
        num_lanes_per_lport = 4
        num_lanes_per_pport = 32
        expected_result = [True, True, True, True, False, False, False, False,
                           False, False, False, False, False, False, False, False,
                           False, False, False, False, False, False, False, False,
                           False, False, False, False, False, False, False, False]
        result = sff_manager_task.get_active_lanes_for_lport(lport, subport_idx, num_lanes_per_lport, num_lanes_per_pport)
        assert result == expected_result

    def test_SffManagerTask_get_active_lanes_for_lport_with_invalid_input(self):
        sff_manager_task = SffManagerTask(DEFAULT_NAMESPACE,
                                 threading.Event(),
                                 MagicMock(),
                                 helper_logger)

        lport = 'Ethernet0'

        subport_idx = -1
        num_lanes_per_lport = 4
        num_lanes_per_pport = 32
        result = sff_manager_task.get_active_lanes_for_lport(lport, subport_idx, num_lanes_per_lport, num_lanes_per_pport)
        assert result is None

        subport_idx = 5
        num_lanes_per_lport = 1
        num_lanes_per_pport = 4
        result = sff_manager_task.get_active_lanes_for_lport(lport, subport_idx, num_lanes_per_lport, num_lanes_per_pport)
        assert result is None

    @patch.object(XcvrTableHelper, 'get_state_port_tbl', return_value=MagicMock())
    def test_SffManagerTask_get_host_tx_status(self, mock_get_state_port_tbl):
        mock_get_state_port_tbl.return_value.hget.return_value = (True, 'true')

        sff_manager_task = SffManagerTask(DEFAULT_NAMESPACE,
                                 threading.Event(),
                                 MagicMock(),
                                 helper_logger)

        lport = 'Ethernet0'
        assert sff_manager_task.get_host_tx_status(lport, 0) == 'true'
        mock_get_state_port_tbl.assert_called_once_with(0)
        mock_get_state_port_tbl.return_value.hget.assert_called_once_with(lport, 'host_tx_ready')

    @patch.object(XcvrTableHelper, 'get_cfg_port_tbl', return_value=MagicMock())
    def test_SffManagerTask_get_admin_status(self, mock_get_cfg_port_tbl):
        mock_get_cfg_port_tbl.return_value.hget.return_value = (True, 'up')

        sff_manager_task = SffManagerTask(DEFAULT_NAMESPACE,
                                 threading.Event(),
                                 MagicMock(),
                                 helper_logger)

        lport = 'Ethernet0'
        assert sff_manager_task.get_admin_status(lport, 0) == 'up'
        mock_get_cfg_port_tbl.assert_called_once_with(0)
        mock_get_cfg_port_tbl.return_value.hget.assert_called_once_with(lport, 'admin_status')

    @patch('xcvrd.xcvrd.platform_chassis')
    @patch('xcvrd.sff_mgr.PortChangeObserver', MagicMock(handle_port_update_event=MagicMock()))
    def test_SffManagerTask_task_worker(self, mock_chassis):
        mock_xcvr_api = MagicMock()
        mock_xcvr_api.tx_disable_channel = MagicMock(return_value=True)
        mock_xcvr_api.is_flat_memory = MagicMock(return_value=False)
        mock_xcvr_api.is_copper = MagicMock(return_value=False)
        mock_xcvr_api.get_tx_disable_support = MagicMock(return_value=True)

        mock_sfp = MagicMock()
        mock_sfp.get_presence = MagicMock(return_value=True)
        mock_sfp.get_xcvr_api = MagicMock(return_value=mock_xcvr_api)

        mock_chassis.get_all_sfps = MagicMock(return_value=[mock_sfp])
        mock_chassis.get_sfp = MagicMock(return_value=mock_sfp)

        task = SffManagerTask(DEFAULT_NAMESPACE,
                              threading.Event(),
                              mock_chassis,
                              helper_logger)

        # TX enable case:
        port_change_event = PortChangeEvent('Ethernet0', 1, 0, PortChangeEvent.PORT_SET, {
            'type': 'QSFP28',
            'subport': '0',
            'lanes': '1,2,3,4',
        })
        task.on_port_update_event(port_change_event)
        assert len(task.port_dict) == 1
        task.get_host_tx_status = MagicMock(return_value='true')
        task.get_admin_status = MagicMock(return_value='up')
        mock_xcvr_api.get_tx_disable = MagicMock(return_value=[True, True, True, True])
        task.task_stopping_event.is_set = MagicMock(side_effect=[False, False, True])
        task.task_worker()
        assert mock_xcvr_api.tx_disable_channel.call_count == 1
        assert task.get_host_tx_status.call_count == 1
        assert task.get_admin_status.call_count == 1

        # TX disable case:
        port_change_event = PortChangeEvent('Ethernet0', 1, 0, PortChangeEvent.PORT_SET,
                                            {'host_tx_ready': 'false'})
        task.on_port_update_event(port_change_event)
        assert len(task.port_dict) == 1
        mock_xcvr_api.get_tx_disable = MagicMock(return_value=[False, False, False, False])
        task.task_stopping_event.is_set = MagicMock(side_effect=[False, False, True])
        task.task_worker()
        assert mock_xcvr_api.tx_disable_channel.call_count == 2

        # No insertion and no change on host_tx_ready
        task.task_stopping_event.is_set = MagicMock(side_effect=[False, False, True])
        task.task_worker()
        assert task.port_dict == task.port_dict_prev
        assert mock_xcvr_api.tx_disable_channel.call_count == 2

        # flat memory case
        port_change_event = PortChangeEvent('Ethernet0', 1, 0, PortChangeEvent.PORT_SET,
                                            {'host_tx_ready': 'true'})
        task.on_port_update_event(port_change_event)
        mock_xcvr_api.is_flat_memory = MagicMock(return_value=True)
        mock_xcvr_api.is_flat_memory.call_count = 0
        task.task_stopping_event.is_set = MagicMock(side_effect=[False, False, True])
        task.task_worker()
        assert mock_xcvr_api.is_flat_memory.call_count == 1
        assert mock_xcvr_api.tx_disable_channel.call_count == 2
        mock_xcvr_api.is_flat_memory = MagicMock(return_value=False)

        # copper case
        port_change_event = PortChangeEvent('Ethernet0', 1, 0, PortChangeEvent.PORT_SET,
                                            {'host_tx_ready': 'false'})
        task.on_port_update_event(port_change_event)
        mock_xcvr_api.is_copper = MagicMock(return_value=True)
        mock_xcvr_api.is_copper.call_count = 0
        task.task_stopping_event.is_set = MagicMock(side_effect=[False, False, True])
        task.task_worker()
        assert mock_xcvr_api.is_copper.call_count == 1
        assert mock_xcvr_api.tx_disable_channel.call_count == 2
        mock_xcvr_api.is_copper = MagicMock(return_value=False)

        # tx_disable not supported case
        port_change_event = PortChangeEvent('Ethernet0', 1, 0, PortChangeEvent.PORT_SET,
                                            {'host_tx_ready': 'true'})
        task.on_port_update_event(port_change_event)
        mock_xcvr_api.get_tx_disable_support = MagicMock(return_value=False)
        mock_xcvr_api.get_tx_disable_support.call_count = 0
        task.task_stopping_event.is_set = MagicMock(side_effect=[False, False, True])
        task.task_worker()
        assert mock_xcvr_api.get_tx_disable_support.call_count == 1
        assert mock_xcvr_api.tx_disable_channel.call_count == 2
        mock_xcvr_api.get_tx_disable_support = MagicMock(return_value=True)

        # sfp not present case
        port_change_event = PortChangeEvent('Ethernet0', 1, 0, PortChangeEvent.PORT_SET,
                                            {'host_tx_ready': 'false'})
        task.on_port_update_event(port_change_event)
        mock_sfp.get_presence = MagicMock(return_value=False)
        mock_sfp.get_presence.call_count = 0
        task.task_stopping_event.is_set = MagicMock(side_effect=[False, False, True])
        task.task_worker()
        assert mock_sfp.get_presence.call_count == 1
        assert mock_xcvr_api.tx_disable_channel.call_count == 2
        mock_sfp.get_presence = MagicMock(return_value=True)

    def test_CmisManagerTask_update_port_transceiver_status_table_sw_cmis_state(self):
        port_mapping = PortMapping()
        stop_event = threading.Event()
        task = CmisManagerTask(DEFAULT_NAMESPACE, port_mapping, stop_event)
        port_change_event = PortChangeEvent('Ethernet0', 1, 0, PortChangeEvent.PORT_SET)
        task.on_port_update_event(port_change_event)

        task.xcvr_table_helper = XcvrTableHelper(DEFAULT_NAMESPACE)
        task.xcvr_table_helper.get_status_tbl = MagicMock(return_value=None)
        task.update_port_transceiver_status_table_sw_cmis_state("Ethernet0", CMIS_STATE_INSERTED)

        mock_get_status_tbl = MagicMock()
        mock_get_status_tbl.set = MagicMock()
        task.xcvr_table_helper.get_status_tbl.return_value = mock_get_status_tbl
        task.update_port_transceiver_status_table_sw_cmis_state("Ethernet0", CMIS_STATE_INSERTED)
        assert mock_get_status_tbl.set.call_count == 1

    @patch('xcvrd.xcvrd._wrapper_get_sfp_type', MagicMock(return_value='QSFP_DD'))
    def test_CmisManagerTask_handle_port_change_event(self):
        port_mapping = PortMapping()
        stop_event = threading.Event()
        task = CmisManagerTask(DEFAULT_NAMESPACE, port_mapping, stop_event)

        assert not task.isPortConfigDone
        port_change_event = PortChangeEvent('PortConfigDone', -1, 0, PortChangeEvent.PORT_SET)
        task.on_port_update_event(port_change_event)
        assert task.isPortConfigDone

        port_change_event = PortChangeEvent('Ethernet0', 1, 0, PortChangeEvent.PORT_ADD)
        task.on_port_update_event(port_change_event)
        assert len(task.port_dict) == 0

        port_change_event = PortChangeEvent('Ethernet0', 1, 0, PortChangeEvent.PORT_REMOVE)
        task.on_port_update_event(port_change_event)
        assert len(task.port_dict) == 0

        port_change_event = PortChangeEvent('Ethernet0', 1, 0, PortChangeEvent.PORT_DEL)
        task.on_port_update_event(port_change_event)
        assert len(task.port_dict) == 1

        port_change_event = PortChangeEvent('Ethernet0', 1, 0, PortChangeEvent.PORT_SET)
        task.on_port_update_event(port_change_event)
        assert len(task.port_dict) == 1

    @patch('xcvrd.xcvrd.XcvrTableHelper')
    def test_CmisManagerTask_get_configured_freq(self, mock_table_helper):
        port_mapping = PortMapping()
        stop_event = threading.Event()
        task = CmisManagerTask(DEFAULT_NAMESPACE, port_mapping, stop_event)
        cfg_port_tbl = MagicMock()
        cfg_port_tbl.get = MagicMock(return_value=(True, (('laser_freq', 193100),)))
        mock_table_helper.get_cfg_port_tbl = MagicMock(return_value=cfg_port_tbl)
        task.xcvr_table_helper = XcvrTableHelper(DEFAULT_NAMESPACE)
        task.xcvr_table_helper.get_cfg_port_tbl = mock_table_helper.get_cfg_port_tbl
        assert task.get_configured_laser_freq_from_db('Ethernet0') == 193100

    @patch('xcvrd.xcvrd.XcvrTableHelper')
    def test_CmisManagerTask_get_configured_tx_power_from_db(self, mock_table_helper):
        port_mapping = PortMapping()
        stop_event = threading.Event()
        task = CmisManagerTask(DEFAULT_NAMESPACE, port_mapping, stop_event)
        cfg_port_tbl = MagicMock()
        cfg_port_tbl.get = MagicMock(return_value=(True, (('tx_power', -10),)))
        mock_table_helper.get_cfg_port_tbl = MagicMock(return_value=cfg_port_tbl)
        task.xcvr_table_helper = XcvrTableHelper(DEFAULT_NAMESPACE)
        task.xcvr_table_helper.get_cfg_port_tbl = mock_table_helper.get_cfg_port_tbl
        assert task.get_configured_tx_power_from_db('Ethernet0') == -10

    @patch('xcvrd.xcvrd.platform_chassis')
    @patch('xcvrd.xcvrd.is_fast_reboot_enabled', MagicMock(return_value=(False)))
    @patch('xcvrd.xcvrd.PortChangeObserver', MagicMock(handle_port_update_event=MagicMock()))
    def test_CmisManagerTask_task_run_stop(self, mock_chassis):
        mock_object = MagicMock()
        mock_object.get_presence = MagicMock(return_value=True)
        mock_chassis.get_all_sfps = MagicMock(return_value=[mock_object, mock_object])

        port_mapping = PortMapping()
        stop_event = threading.Event()
        cmis_manager = CmisManagerTask(DEFAULT_NAMESPACE, port_mapping, stop_event)
        cmis_manager.wait_for_port_config_done = MagicMock()
        cmis_manager.start()
        cmis_manager.join()
        assert not cmis_manager.is_alive()

    @pytest.mark.parametrize("app_new, lane_appl_code, expected", [
        (2, {0 : 1, 1 : 1, 2 : 1, 3 : 1, 4 : 2, 5 : 2, 6 : 2, 7 : 2}, True),
        (0, {0 : 1, 1 : 1, 2 : 1, 3 : 1}, True),
        (1, {0 : 0, 1 : 0, 2 : 0, 3 : 0, 4 : 0, 5 : 0, 6 : 0, 7 : 0}, False)
     ])
    def test_CmisManagerTask_is_appl_reconfigure_required(self, app_new, lane_appl_code, expected):
        mock_xcvr_api = MagicMock()
        def get_application(lane):
            return lane_appl_code.get(lane, 0)
        mock_xcvr_api.get_application = MagicMock(side_effect=get_application)
        port_mapping = PortMapping()
        stop_event = threading.Event()
        task = CmisManagerTask(DEFAULT_NAMESPACE, port_mapping, stop_event)
        assert task.is_appl_reconfigure_required(mock_xcvr_api, app_new) == expected

    DEFAULT_DP_STATE = {
        'DP1State': 'DataPathActivated',
        'DP2State': 'DataPathActivated',
        'DP3State': 'DataPathActivated',
        'DP4State': 'DataPathActivated',
        'DP5State': 'DataPathActivated',
        'DP6State': 'DataPathActivated',
        'DP7State': 'DataPathActivated',
        'DP8State': 'DataPathActivated'
    }
    DEFAULT_CONFIG_STATUS = {
        'ConfigStatusLane1': 'ConfigSuccess',
        'ConfigStatusLane2': 'ConfigSuccess',
        'ConfigStatusLane3': 'ConfigSuccess',
        'ConfigStatusLane4': 'ConfigSuccess',
        'ConfigStatusLane5': 'ConfigSuccess',
        'ConfigStatusLane6': 'ConfigSuccess',
        'ConfigStatusLane7': 'ConfigSuccess',
        'ConfigStatusLane8': 'ConfigSuccess'
    }
    CONFIG_LANE_8_UNDEFINED = {
        'ConfigStatusLane1': 'ConfigSuccess',
        'ConfigStatusLane2': 'ConfigSuccess',
        'ConfigStatusLane3': 'ConfigSuccess',
        'ConfigStatusLane4': 'ConfigSuccess',
        'ConfigStatusLane5': 'ConfigSuccess',
        'ConfigStatusLane6': 'ConfigSuccess',
        'ConfigStatusLane7': 'ConfigSuccess',
        'ConfigStatusLane8': 'ConfigUndefined'
    }
    @pytest.mark.parametrize("app_new, host_lanes_mask, lane_appl_code, default_dp_state, default_config_status, expected", [
        (1, 0x0F, {0 : 1, 1 : 1, 2 : 1, 3 : 1}, DEFAULT_DP_STATE, DEFAULT_CONFIG_STATUS, False),
        (1, 0x0F, {0 : 1, 1 : 1, 2 : 1, 3 : 0}, DEFAULT_DP_STATE, DEFAULT_CONFIG_STATUS, True),
        (1, 0xF0, {4 : 1, 5 : 1, 6 : 1, 7 : 1}, DEFAULT_DP_STATE, DEFAULT_CONFIG_STATUS, False),
        (1, 0xF0, {4 : 1, 5 : 1, 6 : 1, 7 : 1}, DEFAULT_DP_STATE, CONFIG_LANE_8_UNDEFINED, True),
        (1, 0xF0, {4 : 1, 5 : 7, 6 : 1, 7 : 1}, DEFAULT_DP_STATE, DEFAULT_CONFIG_STATUS, True),
        (4, 0xF0, {4 : 1, 5 : 7, 6 : 1, 7 : 1}, DEFAULT_DP_STATE, DEFAULT_CONFIG_STATUS, True),
        (3, 0xC0, {7 : 3, 8 : 3}, DEFAULT_DP_STATE, DEFAULT_CONFIG_STATUS, False),
        (1, 0x0F, {}, DEFAULT_DP_STATE, DEFAULT_CONFIG_STATUS, True),
        (-1, 0x0F, {}, DEFAULT_DP_STATE, DEFAULT_CONFIG_STATUS, False)
    ])
    def test_CmisManagerTask_is_cmis_application_update_required(self, app_new, host_lanes_mask, lane_appl_code, default_dp_state, default_config_status, expected):

        mock_xcvr_api = MagicMock()
        mock_xcvr_api.is_flat_memory = MagicMock(return_value=False)

        def get_application(lane):
            return lane_appl_code.get(lane, 0)
        mock_xcvr_api.get_application = MagicMock(side_effect=get_application)

        mock_xcvr_api.get_datapath_state = MagicMock(return_value=default_dp_state)
        mock_xcvr_api.get_config_datapath_hostlane_status = MagicMock(return_value=default_config_status)

        port_mapping = PortMapping()
        stop_event = threading.Event()
        task = CmisManagerTask(DEFAULT_NAMESPACE, port_mapping, stop_event)

        assert task.is_cmis_application_update_required(mock_xcvr_api, app_new, host_lanes_mask) == expected

    @pytest.mark.parametrize("ifname, expected", [
        ('800G L C2M', 800000),
        ('400G CR8', 400000),
        ('200GBASE-CR4 (Clause 136)', 200000),
        ('100GBASE-CR2 (Clause 136)', 100000),
        ('CAUI-4 C2M (Annex 83E)', 100000),
        ('50GBASE-CR', 50000),
        ('LAUI-2 C2M (Annex 135C)', 50000),
        ('40GBASE-CR4 (Clause 85)', 40000),
        ('XLAUI C2M (Annex 83B)', 40000),
        ('XLPPI (Annex 86A)', 40000),
        ('25GBASE-CR CA-N (Clause 110)', 25000),
        ('10GBASE-CX4 (Clause 54)', 10000),
        ('SFI (SFF-8431)', 10000),
        ('XFI (SFF INF-8071i)', 10000),
        ('1000BASE -CX(Clause 39)', 1000),
        ('Unknown Interface', 0)
    ])
    def test_get_interface_speed(self, ifname, expected):
        assert get_interface_speed(ifname) == expected

    @patch('xcvrd.xcvrd.is_cmis_api', MagicMock(return_value=True))
    @pytest.mark.parametrize("host_lane_count, speed, subport, expected", [
        (8, 400000, 0, 0xFF),
        (4, 100000, 1, 0xF),
        (4, 100000, 2, 0xF0),
        (4, 100000, 0, 0xF),
        (4, 100000, 9, 0x0),
        (1, 50000, 2, 0x2),
        (1, 200000, 2, 0x0)
    ])
    def test_CmisManagerTask_get_cmis_host_lanes_mask(self, host_lane_count, speed, subport, expected):
        appl_advert_dict = {
            1: {
                'host_electrical_interface_id': '400GAUI-8 C2M (Annex 120E)',
                'module_media_interface_id': '400GBASE-DR4 (Cl 124)',
                'media_lane_count': 4,
                'host_lane_count': 8,
                'host_lane_assignment_options': 1
            },
            2: {
                'host_electrical_interface_id': 'CAUI-4 C2M (Annex 83E)',
                'module_media_interface_id': 'Active Cable assembly with BER < 5x10^-5',
                'media_lane_count': 4,
                'host_lane_count': 4,
                'host_lane_assignment_options': 17
            },
            3: {
                'host_electrical_interface_id': '50GAUI-1 C2M',
                'module_media_interface_id': '50GBASE-SR',
                'media_lane_count': 1,
                'host_lane_count': 1,
                'host_lane_assignment_options': 255
            }
        }
        mock_xcvr_api = MagicMock()
        mock_xcvr_api.get_application_advertisement = MagicMock(return_value=appl_advert_dict)

        def get_host_lane_assignment_option_side_effect(app):
            return appl_advert_dict[app]['host_lane_assignment_options']
        mock_xcvr_api.get_host_lane_assignment_option = MagicMock(side_effect=get_host_lane_assignment_option_side_effect)
        port_mapping = PortMapping()
        stop_event = threading.Event()
        task = CmisManagerTask(DEFAULT_NAMESPACE, port_mapping, stop_event)

        appl = get_cmis_application_desired(mock_xcvr_api, host_lane_count, speed)
        assert task.get_cmis_host_lanes_mask(mock_xcvr_api, appl, host_lane_count, subport) == expected

    @patch('swsscommon.swsscommon.FieldValuePairs')
    def test_CmisManagerTask_post_port_active_apsel_to_db_error_cases(self, mock_field_value_pairs):
        mock_xcvr_api = MagicMock()
        mock_xcvr_api.get_active_apsel_hostlane = MagicMock()
        mock_xcvr_api.get_application_advertisement = MagicMock()

        port_mapping = PortMapping()
        stop_event = threading.Event()
        task = CmisManagerTask(DEFAULT_NAMESPACE, port_mapping, stop_event)
        lport = "Ethernet0"
        host_lanes_mask = 0xff

        # Case: table does not exist
        task.xcvr_table_helper = XcvrTableHelper(DEFAULT_NAMESPACE)
        task.xcvr_table_helper.get_intf_tbl = MagicMock(return_value=None)
        task.post_port_active_apsel_to_db(mock_xcvr_api, lport, host_lanes_mask)
        assert mock_field_value_pairs.call_count == 0

        # Case: lport is not in the table
        int_tbl = MagicMock()
        int_tbl.get = MagicMock(return_value=(False, dict))
        task.xcvr_table_helper.get_intf_tbl = MagicMock(return_value=int_tbl)
        task.post_port_active_apsel_to_db(mock_xcvr_api, lport, host_lanes_mask)
        assert mock_field_value_pairs.call_count == 0

    def test_CmisManagerTask_post_port_active_apsel_to_db(self):
        mock_xcvr_api = MagicMock()
        mock_xcvr_api.get_active_apsel_hostlane = MagicMock(side_effect=[
            {
             'ActiveAppSelLane1': 1,
             'ActiveAppSelLane2': 1,
             'ActiveAppSelLane3': 1,
             'ActiveAppSelLane4': 1,
             'ActiveAppSelLane5': 1,
             'ActiveAppSelLane6': 1,
             'ActiveAppSelLane7': 1,
             'ActiveAppSelLane8': 1
            },
            {
             'ActiveAppSelLane1': 2,
             'ActiveAppSelLane2': 2,
             'ActiveAppSelLane3': 2,
             'ActiveAppSelLane4': 2,
             'ActiveAppSelLane5': 2,
             'ActiveAppSelLane6': 2,
             'ActiveAppSelLane7': 2,
             'ActiveAppSelLane8': 2
            },
            NotImplementedError
        ])
        mock_xcvr_api.get_application_advertisement = MagicMock(side_effect=[
            {
                1: {
                    'media_lane_count': 4,
                    'host_lane_count': 8
                }
            },
            {
                2: {
                    'media_lane_count': 1,
                    'host_lane_count': 2
                }
            }
        ])

        int_tbl = Table("STATE_DB", TRANSCEIVER_INFO_TABLE)
        int_tbl.get = MagicMock(return_value=(True, dict))

        port_mapping = PortMapping()
        stop_event = threading.Event()
        task = CmisManagerTask(DEFAULT_NAMESPACE, port_mapping, stop_event)
        task.xcvr_table_helper = XcvrTableHelper(DEFAULT_NAMESPACE)
        task.xcvr_table_helper.get_intf_tbl = MagicMock(return_value=int_tbl)

        # case: partial lanes update
        lport = "Ethernet0"
        host_lanes_mask = 0xc
        ret = task.post_port_active_apsel_to_db(mock_xcvr_api, lport, host_lanes_mask)
        assert int_tbl.getKeys() == ["Ethernet0"]
        assert dict(int_tbl.mock_dict["Ethernet0"]) == {'active_apsel_hostlane3': '1',
                                                        'active_apsel_hostlane4': '1',
                                                        'host_lane_count': '8',
                                                        'media_lane_count': '4'}
        # case: full lanes update
        lport = "Ethernet8"
        host_lanes_mask = 0xff
        task.post_port_active_apsel_to_db(mock_xcvr_api, lport, host_lanes_mask)
        assert int_tbl.getKeys() == ["Ethernet0", "Ethernet8"]
        assert dict(int_tbl.mock_dict["Ethernet0"]) == {'active_apsel_hostlane3': '1',
                                                        'active_apsel_hostlane4': '1',
                                                        'host_lane_count': '8',
                                                        'media_lane_count': '4'}
        assert dict(int_tbl.mock_dict["Ethernet8"]) == {'active_apsel_hostlane1': '2',
                                                        'active_apsel_hostlane2': '2',
                                                        'active_apsel_hostlane3': '2',
                                                        'active_apsel_hostlane4': '2',
                                                        'active_apsel_hostlane5': '2',
                                                        'active_apsel_hostlane6': '2',
                                                        'active_apsel_hostlane7': '2',
                                                        'active_apsel_hostlane8': '2',
                                                        'host_lane_count': '2',
                                                        'media_lane_count': '1'}

        # case: NotImplementedError
        int_tbl = Table("STATE_DB", TRANSCEIVER_INFO_TABLE)     # a new empty table
        lport = "Ethernet0"
        host_lanes_mask = 0xf
        ret = task.post_port_active_apsel_to_db(mock_xcvr_api, lport, host_lanes_mask)
        assert int_tbl.getKeys() == []

    @patch('xcvrd.xcvrd.XcvrTableHelper.get_status_tbl')
    @patch('xcvrd.xcvrd.platform_chassis')
    @patch('xcvrd.xcvrd.is_fast_reboot_enabled', MagicMock(return_value=(False)))
    @patch('xcvrd.xcvrd.PortChangeObserver', MagicMock(handle_port_update_event=MagicMock()))
    @patch('xcvrd.xcvrd._wrapper_get_sfp_type', MagicMock(return_value='QSFP_DD'))
    @patch('xcvrd.xcvrd.CmisManagerTask.wait_for_port_config_done', MagicMock())
    @patch('xcvrd.xcvrd.is_cmis_api', MagicMock(return_value=True))
    def test_CmisManagerTask_task_worker(self, mock_chassis, mock_get_status_tbl):
        mock_get_status_tbl = Table("STATE_DB", TRANSCEIVER_STATUS_TABLE)
        mock_xcvr_api = MagicMock()
        mock_xcvr_api.set_datapath_deinit = MagicMock(return_value=True)
        mock_xcvr_api.set_datapath_init = MagicMock(return_value=True)
        mock_xcvr_api.tx_disable_channel = MagicMock(return_value=True)
        mock_xcvr_api.set_lpmode = MagicMock(return_value=True)
        mock_xcvr_api.set_application = MagicMock(return_value=True)
        mock_xcvr_api.is_flat_memory = MagicMock(return_value=False)
        mock_xcvr_api.is_coherent_module = MagicMock(return_value=True)
        mock_xcvr_api.get_tx_config_power = MagicMock(return_value=0)
        mock_xcvr_api.get_laser_config_freq = MagicMock(return_value=0)
        mock_xcvr_api.get_module_type_abbreviation = MagicMock(return_value='QSFP-DD')
        mock_xcvr_api.get_datapath_init_duration = MagicMock(return_value=60000.0)
        mock_xcvr_api.get_module_pwr_up_duration = MagicMock(return_value=70000.0)
        mock_xcvr_api.get_datapath_deinit_duration = MagicMock(return_value=600000.0)
        mock_xcvr_api.get_cmis_rev = MagicMock(return_value='5.0')
        mock_xcvr_api.get_supported_freq_config = MagicMock(return_value=(0xA0,0,0,191300,196100))
        mock_xcvr_api.get_dpinit_pending = MagicMock(return_value={
            'DPInitPending1': True,
            'DPInitPending2': True,
            'DPInitPending3': True,
            'DPInitPending4': True,
            'DPInitPending5': True,
            'DPInitPending6': True,
            'DPInitPending7': True,
            'DPInitPending8': True
        })
        mock_xcvr_api.get_application_advertisement = MagicMock(return_value={
            1: {
                'host_electrical_interface_id': '400GAUI-8 C2M (Annex 120E)',
                'module_media_interface_id': '400GBASE-DR4 (Cl 124)',
                'media_lane_count': 4,
                'host_lane_count': 8,
                'host_lane_assignment_options': 1,
                'media_lane_assignment_options': 1
            },
            2: {
                'host_electrical_interface_id': '100GAUI-2 C2M (Annex 135G)',
                'module_media_interface_id': '100G-FR/100GBASE-FR1 (Cl 140)',
                'media_lane_count': 1,
                'host_lane_count': 2,
                'host_lane_assignment_options': 85,
                'media_lane_assignment_options': 15
            }
        })
        mock_xcvr_api.get_module_state = MagicMock(return_value='ModuleReady')
        mock_xcvr_api.get_config_datapath_hostlane_status = MagicMock(return_value={
            'ConfigStatusLane1': 'ConfigSuccess',
            'ConfigStatusLane2': 'ConfigSuccess',
            'ConfigStatusLane3': 'ConfigSuccess',
            'ConfigStatusLane4': 'ConfigSuccess',
            'ConfigStatusLane5': 'ConfigSuccess',
            'ConfigStatusLane6': 'ConfigSuccess',
            'ConfigStatusLane7': 'ConfigSuccess',
            'ConfigStatusLane8': 'ConfigSuccess'
        })
        mock_xcvr_api.get_datapath_state = MagicMock(side_effect=[
            {
                'DP1State': 'DataPathDeactivated',
                'DP2State': 'DataPathDeactivated',
                'DP3State': 'DataPathDeactivated',
                'DP4State': 'DataPathDeactivated',
                'DP5State': 'DataPathDeactivated',
                'DP6State': 'DataPathDeactivated',
                'DP7State': 'DataPathDeactivated',
                'DP8State': 'DataPathDeactivated'
            },
            {
                'DP1State': 'DataPathDeactivated',
                'DP2State': 'DataPathDeactivated',
                'DP3State': 'DataPathDeactivated',
                'DP4State': 'DataPathDeactivated',
                'DP5State': 'DataPathDeactivated',
                'DP6State': 'DataPathDeactivated',
                'DP7State': 'DataPathDeactivated',
                'DP8State': 'DataPathDeactivated'
            },
            {
                'DP1State': 'DataPathDeactivated',
                'DP2State': 'DataPathDeactivated',
                'DP3State': 'DataPathDeactivated',
                'DP4State': 'DataPathDeactivated',
                'DP5State': 'DataPathDeactivated',
                'DP6State': 'DataPathDeactivated',
                'DP7State': 'DataPathDeactivated',
                'DP8State': 'DataPathDeactivated'
            },
            {
                'DP1State': 'DataPathDeactivated',
                'DP2State': 'DataPathDeactivated',
                'DP3State': 'DataPathDeactivated',
                'DP4State': 'DataPathDeactivated',
                'DP5State': 'DataPathDeactivated',
                'DP6State': 'DataPathDeactivated',
                'DP7State': 'DataPathDeactivated',
                'DP8State': 'DataPathDeactivated'
            },
            {
                'DP1State': 'DataPathInitialized',
                'DP2State': 'DataPathInitialized',
                'DP3State': 'DataPathInitialized',
                'DP4State': 'DataPathInitialized',
                'DP5State': 'DataPathInitialized',
                'DP6State': 'DataPathInitialized',
                'DP7State': 'DataPathInitialized',
                'DP8State': 'DataPathInitialized'
            },
            {
                'DP1State': 'DataPathInitialized',
                'DP2State': 'DataPathInitialized',
                'DP3State': 'DataPathInitialized',
                'DP4State': 'DataPathInitialized',
                'DP5State': 'DataPathInitialized',
                'DP6State': 'DataPathInitialized',
                'DP7State': 'DataPathInitialized',
                'DP8State': 'DataPathInitialized'
            },
            {
                'DP1State': 'DataPathInitialized',
                'DP2State': 'DataPathInitialized',
                'DP3State': 'DataPathInitialized',
                'DP4State': 'DataPathInitialized',
                'DP5State': 'DataPathInitialized',
                'DP6State': 'DataPathInitialized',
                'DP7State': 'DataPathInitialized',
                'DP8State': 'DataPathInitialized'
            },
            {
                'DP1State': 'DataPathInitialized',
                'DP2State': 'DataPathInitialized',
                'DP3State': 'DataPathInitialized',
                'DP4State': 'DataPathInitialized',
                'DP5State': 'DataPathInitialized',
                'DP6State': 'DataPathInitialized',
                'DP7State': 'DataPathInitialized',
                'DP8State': 'DataPathInitialized'
            },
            {
                'DP1State': 'DataPathActivated',
                'DP2State': 'DataPathActivated',
                'DP3State': 'DataPathActivated',
                'DP4State': 'DataPathActivated',
                'DP5State': 'DataPathActivated',
                'DP6State': 'DataPathActivated',
                'DP7State': 'DataPathActivated',
                'DP8State': 'DataPathActivated'
            },
            {
                'DP1State': 'DataPathActivated',
                'DP2State': 'DataPathActivated',
                'DP3State': 'DataPathActivated',
                'DP4State': 'DataPathActivated',
                'DP5State': 'DataPathActivated',
                'DP6State': 'DataPathActivated',
                'DP7State': 'DataPathActivated',
                'DP8State': 'DataPathActivated'
            }
        ])
        mock_sfp = MagicMock()
        mock_sfp.get_presence = MagicMock(return_value=True)
        mock_sfp.get_xcvr_api = MagicMock(return_value=mock_xcvr_api)

        mock_chassis.get_all_sfps = MagicMock(return_value=[mock_sfp])
        mock_chassis.get_sfp = MagicMock(return_value=mock_sfp)

        port_mapping = PortMapping()
        stop_event = threading.Event()
        task = CmisManagerTask(DEFAULT_NAMESPACE, port_mapping, stop_event)
        task.port_mapping.logical_port_list = ['Ethernet0']
        task.xcvr_table_helper = XcvrTableHelper(DEFAULT_NAMESPACE)
        task.xcvr_table_helper.get_status_tbl.return_value = mock_get_status_tbl
        task.task_stopping_event.is_set = MagicMock(side_effect=[False, False, True])
        task.task_worker()
        assert get_cmis_state_from_state_db('Ethernet0', task.xcvr_table_helper.get_status_tbl(task.port_mapping.get_asic_id_for_logical_port('Ethernet0'))) == CMIS_STATE_UNKNOWN

        task.port_mapping.logical_port_list = MagicMock()
        port_change_event = PortChangeEvent('PortConfigDone', -1, 0, PortChangeEvent.PORT_SET)
        task.on_port_update_event(port_change_event)
        assert task.isPortConfigDone

        port_change_event = PortChangeEvent('Ethernet0', 1, 0, PortChangeEvent.PORT_SET,
                                            {'speed':'400000', 'lanes':'1,2,3,4,5,6,7,8'})
        task.on_port_update_event(port_change_event)
        assert len(task.port_dict) == 1
        assert get_cmis_state_from_state_db('Ethernet0', task.xcvr_table_helper.get_status_tbl(task.port_mapping.get_asic_id_for_logical_port('Ethernet0'))) == CMIS_STATE_INSERTED

        task.get_host_tx_status = MagicMock(return_value='true')
        task.get_port_admin_status = MagicMock(return_value='up')
        task.get_configured_tx_power_from_db = MagicMock(return_value=-13)
        task.get_configured_laser_freq_from_db = MagicMock(return_value=193100)
        task.configure_tx_output_power = MagicMock(return_value=1)
        task.configure_laser_frequency = MagicMock(return_value=1)

        # Case 1: Module Inserted --> DP_DEINIT
        task.is_appl_reconfigure_required = MagicMock(return_value=True)
        mock_xcvr_api.decommission_all_datapaths = MagicMock(return_value=True)
        task.task_stopping_event.is_set = MagicMock(side_effect=[False, False, True])
        task.task_worker()
        assert get_cmis_state_from_state_db('Ethernet0', task.xcvr_table_helper.get_status_tbl(task.port_mapping.get_asic_id_for_logical_port('Ethernet0'))) == CMIS_STATE_DP_DEINIT
        task.task_stopping_event.is_set = MagicMock(side_effect=[False, False, True])
        task.task_worker()
        assert mock_xcvr_api.set_datapath_deinit.call_count == 1
        assert mock_xcvr_api.tx_disable_channel.call_count == 1
        assert mock_xcvr_api.set_lpmode.call_count == 1
        assert get_cmis_state_from_state_db('Ethernet0', task.xcvr_table_helper.get_status_tbl(task.port_mapping.get_asic_id_for_logical_port('Ethernet0'))) == CMIS_STATE_AP_CONF

        # Case 2: DP_DEINIT --> AP Configured
        task.task_stopping_event.is_set = MagicMock(side_effect=[False, False, True])
        task.task_worker()
        assert mock_xcvr_api.set_application.call_count == 1
        assert get_cmis_state_from_state_db('Ethernet0', task.xcvr_table_helper.get_status_tbl(task.port_mapping.get_asic_id_for_logical_port('Ethernet0'))) == CMIS_STATE_DP_INIT

        # Case 3: AP Configured --> DP_INIT
        task.task_stopping_event.is_set = MagicMock(side_effect=[False, False, True])
        task.task_worker()
        assert mock_xcvr_api.set_datapath_init.call_count == 1
        assert get_cmis_state_from_state_db('Ethernet0', task.xcvr_table_helper.get_status_tbl(task.port_mapping.get_asic_id_for_logical_port('Ethernet0'))) == CMIS_STATE_DP_TXON

        # Case 4: DP_INIT --> DP_TXON
        task.task_stopping_event.is_set = MagicMock(side_effect=[False, False, True])
        task.task_worker()
        assert mock_xcvr_api.tx_disable_channel.call_count == 2
        assert get_cmis_state_from_state_db('Ethernet0', task.xcvr_table_helper.get_status_tbl(task.port_mapping.get_asic_id_for_logical_port('Ethernet0'))) == CMIS_STATE_DP_ACTIVATE

        # Case 5: DP_TXON --> DP_ACTIVATION
        task.task_stopping_event.is_set = MagicMock(side_effect=[False, False, True])
        task.post_port_active_apsel_to_db = MagicMock()
        task.task_worker()
        assert task.post_port_active_apsel_to_db.call_count == 1
        assert get_cmis_state_from_state_db('Ethernet0', task.xcvr_table_helper.get_status_tbl(task.port_mapping.get_asic_id_for_logical_port('Ethernet0'))) == CMIS_STATE_READY

        # Fail test coverage - Module Inserted state failing to reach DP_DEINIT
        port_mapping = PortMapping()
        stop_event = threading.Event()
        task = CmisManagerTask(DEFAULT_NAMESPACE, port_mapping, stop_event)
        task.port_mapping.logical_port_list = ['Ethernet1']
        task.xcvr_table_helper = XcvrTableHelper(DEFAULT_NAMESPACE)
        task.xcvr_table_helper.get_status_tbl.return_value = mock_get_status_tbl
        task.task_stopping_event.is_set = MagicMock(side_effect=[False, False, True])
        task.task_worker()
        assert get_cmis_state_from_state_db('Ethernet1', task.xcvr_table_helper.get_status_tbl(task.port_mapping.get_asic_id_for_logical_port('Ethernet1'))) == CMIS_STATE_UNKNOWN

        task.port_mapping.logical_port_list = MagicMock()
        port_change_event = PortChangeEvent('PortConfigDone', -1, 0, PortChangeEvent.PORT_SET)
        task.on_port_update_event(port_change_event)
        assert task.isPortConfigDone

        port_change_event = PortChangeEvent('Ethernet1', 1, 0, PortChangeEvent.PORT_SET,
                                            {'speed':'400000', 'lanes':'1,2,3,4,5,6,7,8'})
        task.on_port_update_event(port_change_event)
        assert len(task.port_dict) == 1
        assert get_cmis_state_from_state_db('Ethernet1', task.xcvr_table_helper.get_status_tbl(task.port_mapping.get_asic_id_for_logical_port('Ethernet1'))) == CMIS_STATE_INSERTED

        task.get_host_tx_status = MagicMock(return_value='true')
        task.get_port_admin_status = MagicMock(return_value='up')
        task.get_configured_tx_power_from_db = MagicMock(return_value=-13)
        task.get_configured_laser_freq_from_db = MagicMock(return_value=193100)
        task.configure_tx_output_power = MagicMock(return_value=1)
        task.configure_laser_frequency = MagicMock(return_value=1)

        # Shouldn't proceed to DP_DEINIT on error
        task.is_appl_reconfigure_required = MagicMock(return_value=True)
        mock_xcvr_api.decommission_all_datapaths = MagicMock(return_value=False)
        task.task_stopping_event.is_set = MagicMock(side_effect=[False, False, True])
        task.task_worker()
        assert not get_cmis_state_from_state_db('Ethernet1', task.xcvr_table_helper.get_status_tbl(task.port_mapping.get_asic_id_for_logical_port('Ethernet1'))) == CMIS_STATE_DP_DEINIT

    @patch('xcvrd.xcvrd.XcvrTableHelper.get_status_tbl')
    @patch('xcvrd.xcvrd.platform_chassis')
    @patch('xcvrd.xcvrd.is_fast_reboot_enabled', MagicMock(return_value=(True)))
    @patch('xcvrd.xcvrd.PortChangeObserver', MagicMock(handle_port_update_event=MagicMock()))
    @patch('xcvrd.xcvrd._wrapper_get_sfp_type', MagicMock(return_value='QSFP_DD'))
    @patch('xcvrd.xcvrd.CmisManagerTask.wait_for_port_config_done', MagicMock())
    @patch('xcvrd.xcvrd.is_cmis_api', MagicMock(return_value=True))
    def test_CmisManagerTask_task_worker_fastboot(self, mock_chassis, mock_get_status_tbl):
        mock_get_status_tbl = Table("STATE_DB", TRANSCEIVER_STATUS_TABLE)
        mock_xcvr_api = MagicMock()
        mock_xcvr_api.set_datapath_deinit = MagicMock(return_value=True)
        mock_xcvr_api.set_datapath_init = MagicMock(return_value=True)
        mock_xcvr_api.tx_disable_channel = MagicMock(return_value=True)
        mock_xcvr_api.set_lpmode = MagicMock(return_value=True)
        mock_xcvr_api.set_application = MagicMock(return_value=True)
        mock_xcvr_api.is_flat_memory = MagicMock(return_value=False)
        mock_xcvr_api.is_coherent_module = MagicMock(return_value=True)
        mock_xcvr_api.get_tx_config_power = MagicMock(return_value=0)
        mock_xcvr_api.get_laser_config_freq = MagicMock(return_value=0)
        mock_xcvr_api.get_module_type_abbreviation = MagicMock(return_value='QSFP-DD')
        mock_xcvr_api.get_datapath_init_duration = MagicMock(return_value=60000.0)
        mock_xcvr_api.get_module_pwr_up_duration = MagicMock(return_value=70000.0)
        mock_xcvr_api.get_datapath_deinit_duration = MagicMock(return_value=600000.0)
        mock_xcvr_api.get_cmis_rev = MagicMock(return_value='5.0')
        mock_xcvr_api.get_dpinit_pending = MagicMock(return_value={
            'DPInitPending1': True,
            'DPInitPending2': True,
            'DPInitPending3': True,
            'DPInitPending4': True,
            'DPInitPending5': True,
            'DPInitPending6': True,
            'DPInitPending7': True,
            'DPInitPending8': True
        })
        mock_xcvr_api.get_application_advertisement = MagicMock(return_value={
            1: {
                'host_electrical_interface_id': '400GAUI-8 C2M (Annex 120E)',
                'module_media_interface_id': '400GBASE-DR4 (Cl 124)',
                'media_lane_count': 4,
                'host_lane_count': 8,
                'host_lane_assignment_options': 1,
                'media_lane_assignment_options': 1
            },
            2: {
                'host_electrical_interface_id': '100GAUI-2 C2M (Annex 135G)',
                'module_media_interface_id': '100G-FR/100GBASE-FR1 (Cl 140)',
                'media_lane_count': 1,
                'host_lane_count': 2,
                'host_lane_assignment_options': 85,
                'media_lane_assignment_options': 15
            }
        })
        mock_xcvr_api.get_module_state = MagicMock(return_value='ModuleReady')
        mock_xcvr_api.get_config_datapath_hostlane_status = MagicMock(return_value={
            'ConfigStatusLane1': 'ConfigSuccess',
            'ConfigStatusLane2': 'ConfigSuccess',
            'ConfigStatusLane3': 'ConfigSuccess',
            'ConfigStatusLane4': 'ConfigSuccess',
            'ConfigStatusLane5': 'ConfigSuccess',
            'ConfigStatusLane6': 'ConfigSuccess',
            'ConfigStatusLane7': 'ConfigSuccess',
            'ConfigStatusLane8': 'ConfigSuccess'
        })
        mock_xcvr_api.get_datapath_state = MagicMock(side_effect=[
            {
                'DP1State': 'DataPathDeactivated',
                'DP2State': 'DataPathDeactivated',
                'DP3State': 'DataPathDeactivated',
                'DP4State': 'DataPathDeactivated',
                'DP5State': 'DataPathDeactivated',
                'DP6State': 'DataPathDeactivated',
                'DP7State': 'DataPathDeactivated',
                'DP8State': 'DataPathDeactivated'
            },
            {
                'DP1State': 'DataPathInitialized',
                'DP2State': 'DataPathInitialized',
                'DP3State': 'DataPathInitialized',
                'DP4State': 'DataPathInitialized',
                'DP5State': 'DataPathInitialized',
                'DP6State': 'DataPathInitialized',
                'DP7State': 'DataPathInitialized',
                'DP8State': 'DataPathInitialized'
            },
            {
                'DP1State': 'DataPathActivated',
                'DP2State': 'DataPathActivated',
                'DP3State': 'DataPathActivated',
                'DP4State': 'DataPathActivated',
                'DP5State': 'DataPathActivated',
                'DP6State': 'DataPathActivated',
                'DP7State': 'DataPathActivated',
                'DP8State': 'DataPathActivated'
            }
        ])
        mock_sfp = MagicMock()
        mock_sfp.get_presence = MagicMock(return_value=True)
        mock_sfp.get_xcvr_api = MagicMock(return_value=mock_xcvr_api)

        mock_chassis.get_all_sfps = MagicMock(return_value=[mock_sfp])
        mock_chassis.get_sfp = MagicMock(return_value=mock_sfp)

        port_mapping = PortMapping()
        stop_event = threading.Event()
        task = CmisManagerTask(DEFAULT_NAMESPACE, port_mapping, stop_event)
        task.port_mapping.logical_port_list = ['Ethernet0']
        task.xcvr_table_helper = XcvrTableHelper(DEFAULT_NAMESPACE)
        task.xcvr_table_helper.get_status_tbl.return_value = mock_get_status_tbl
        task.task_stopping_event.is_set = MagicMock(side_effect=[False, False, True])
        task.task_worker()
        assert get_cmis_state_from_state_db('Ethernet0', task.xcvr_table_helper.get_status_tbl(task.port_mapping.get_asic_id_for_logical_port('Ethernet0'))) == CMIS_STATE_UNKNOWN

        task.port_mapping.logical_port_list = MagicMock()
        port_change_event = PortChangeEvent('PortConfigDone', -1, 0, PortChangeEvent.PORT_SET)
        task.on_port_update_event(port_change_event)
        assert task.isPortConfigDone

        port_change_event = PortChangeEvent('Ethernet0', 1, 0, PortChangeEvent.PORT_SET,
                                            {'speed':'400000', 'lanes':'1,2,3,4,5,6,7,8'})
        task.on_port_update_event(port_change_event)
        assert len(task.port_dict) == 1
        assert get_cmis_state_from_state_db('Ethernet0', task.xcvr_table_helper.get_status_tbl(task.port_mapping.get_asic_id_for_logical_port('Ethernet0'))) == CMIS_STATE_INSERTED

        task.get_host_tx_status = MagicMock(return_value='false')
        task.get_port_admin_status = MagicMock(return_value='up')
        task.get_configured_tx_power_from_db = MagicMock(return_value=-13)
        task.get_configured_laser_freq_from_db = MagicMock(return_value=193100)
        task.configure_tx_output_power = MagicMock(return_value=1)
        task.configure_laser_frequency = MagicMock(return_value=1)

        task.task_stopping_event.is_set = MagicMock(side_effect=[False, False, True])
        task.task_worker()

        assert get_cmis_state_from_state_db('Ethernet0', task.xcvr_table_helper.get_status_tbl(task.port_mapping.get_asic_id_for_logical_port('Ethernet0'))) == CMIS_STATE_READY

    @patch('xcvrd.xcvrd.XcvrTableHelper.get_status_tbl')
    @patch('xcvrd.xcvrd.platform_chassis')
    @patch('xcvrd.xcvrd.is_fast_reboot_enabled', MagicMock(return_value=(False)))
    @patch('xcvrd.xcvrd.PortChangeObserver', MagicMock(handle_port_update_event=MagicMock()))
    @patch('xcvrd.xcvrd._wrapper_get_sfp_type', MagicMock(return_value='QSFP_DD'))
    @patch('xcvrd.xcvrd.CmisManagerTask.wait_for_port_config_done', MagicMock())
    @patch('xcvrd.xcvrd.is_cmis_api', MagicMock(return_value=True))
    def test_CmisManagerTask_task_worker_host_tx_ready_false(self, mock_chassis, mock_get_status_tbl):
        mock_get_status_tbl = Table("STATE_DB", TRANSCEIVER_STATUS_TABLE)
        mock_xcvr_api = MagicMock()
        mock_xcvr_api.set_datapath_deinit = MagicMock(return_value=True)
        mock_xcvr_api.set_datapath_init = MagicMock(return_value=True)
        mock_xcvr_api.tx_disable_channel = MagicMock(return_value=True)
        mock_xcvr_api.set_lpmode = MagicMock(return_value=True)
        mock_xcvr_api.set_application = MagicMock(return_value=True)
        mock_xcvr_api.is_flat_memory = MagicMock(return_value=False)
        mock_xcvr_api.is_coherent_module = MagicMock(return_value=True)
        mock_xcvr_api.get_tx_config_power = MagicMock(return_value=0)
        mock_xcvr_api.get_laser_config_freq = MagicMock(return_value=0)
        mock_xcvr_api.get_module_type_abbreviation = MagicMock(return_value='QSFP-DD')
        mock_xcvr_api.get_datapath_init_duration = MagicMock(return_value=60000.0)
        mock_xcvr_api.get_module_pwr_up_duration = MagicMock(return_value=70000.0)
        mock_xcvr_api.get_datapath_deinit_duration = MagicMock(return_value=600000.0)
        mock_xcvr_api.get_cmis_rev = MagicMock(return_value='5.0')
        mock_xcvr_api.get_dpinit_pending = MagicMock(return_value={
            'DPInitPending1': True,
            'DPInitPending2': True,
            'DPInitPending3': True,
            'DPInitPending4': True,
            'DPInitPending5': True,
            'DPInitPending6': True,
            'DPInitPending7': True,
            'DPInitPending8': True
        })
        mock_xcvr_api.get_application_advertisement = MagicMock(return_value={
            1: {
                'host_electrical_interface_id': '400GAUI-8 C2M (Annex 120E)',
                'module_media_interface_id': '400GBASE-DR4 (Cl 124)',
                'media_lane_count': 4,
                'host_lane_count': 8,
                'host_lane_assignment_options': 1,
                'media_lane_assignment_options': 1
            },
            2: {
                'host_electrical_interface_id': '100GAUI-2 C2M (Annex 135G)',
                'module_media_interface_id': '100G-FR/100GBASE-FR1 (Cl 140)',
                'media_lane_count': 1,
                'host_lane_count': 2,
                'host_lane_assignment_options': 85,
                'media_lane_assignment_options': 15
            }
        })
        mock_xcvr_api.get_module_state = MagicMock(return_value='ModuleReady')
        mock_xcvr_api.get_config_datapath_hostlane_status = MagicMock(return_value={
            'ConfigStatusLane1': 'ConfigSuccess',
            'ConfigStatusLane2': 'ConfigSuccess',
            'ConfigStatusLane3': 'ConfigSuccess',
            'ConfigStatusLane4': 'ConfigSuccess',
            'ConfigStatusLane5': 'ConfigSuccess',
            'ConfigStatusLane6': 'ConfigSuccess',
            'ConfigStatusLane7': 'ConfigSuccess',
            'ConfigStatusLane8': 'ConfigSuccess'
        })
        mock_xcvr_api.get_datapath_state = MagicMock(side_effect=[
            {
                'DP1State': 'DataPathDeactivated',
                'DP2State': 'DataPathDeactivated',
                'DP3State': 'DataPathDeactivated',
                'DP4State': 'DataPathDeactivated',
                'DP5State': 'DataPathDeactivated',
                'DP6State': 'DataPathDeactivated',
                'DP7State': 'DataPathDeactivated',
                'DP8State': 'DataPathDeactivated'
            },
            {
                'DP1State': 'DataPathInitialized',
                'DP2State': 'DataPathInitialized',
                'DP3State': 'DataPathInitialized',
                'DP4State': 'DataPathInitialized',
                'DP5State': 'DataPathInitialized',
                'DP6State': 'DataPathInitialized',
                'DP7State': 'DataPathInitialized',
                'DP8State': 'DataPathInitialized'
            },
            {
                'DP1State': 'DataPathActivated',
                'DP2State': 'DataPathActivated',
                'DP3State': 'DataPathActivated',
                'DP4State': 'DataPathActivated',
                'DP5State': 'DataPathActivated',
                'DP6State': 'DataPathActivated',
                'DP7State': 'DataPathActivated',
                'DP8State': 'DataPathActivated'
            }
        ])
        mock_sfp = MagicMock()
        mock_sfp.get_presence = MagicMock(return_value=True)
        mock_sfp.get_xcvr_api = MagicMock(return_value=mock_xcvr_api)

        mock_chassis.get_all_sfps = MagicMock(return_value=[mock_sfp])
        mock_chassis.get_sfp = MagicMock(return_value=mock_sfp)

        port_mapping = PortMapping()
        stop_event = threading.Event()
        task = CmisManagerTask(DEFAULT_NAMESPACE, port_mapping, stop_event)
        task.port_mapping.logical_port_list = ['Ethernet0']
        task.xcvr_table_helper = XcvrTableHelper(DEFAULT_NAMESPACE)
        task.xcvr_table_helper.get_status_tbl.return_value = mock_get_status_tbl
        task.task_stopping_event.is_set = MagicMock(side_effect=[False, False, True])
        task.task_worker()
        assert get_cmis_state_from_state_db('Ethernet0', task.xcvr_table_helper.get_status_tbl(task.port_mapping.get_asic_id_for_logical_port('Ethernet0'))) == CMIS_STATE_UNKNOWN

        task.port_mapping.logical_port_list = MagicMock()
        port_change_event = PortChangeEvent('PortConfigDone', -1, 0, PortChangeEvent.PORT_SET)
        task.on_port_update_event(port_change_event)
        assert task.isPortConfigDone

        port_change_event = PortChangeEvent('Ethernet0', 1, 0, PortChangeEvent.PORT_SET,
                                            {'speed':'400000', 'lanes':'1,2,3,4,5,6,7,8'})
        task.on_port_update_event(port_change_event)
        assert len(task.port_dict) == 1
        assert get_cmis_state_from_state_db('Ethernet0', task.xcvr_table_helper.get_status_tbl(task.port_mapping.get_asic_id_for_logical_port('Ethernet0'))) == CMIS_STATE_INSERTED

        task.get_host_tx_status = MagicMock(return_value='false')
        task.get_port_admin_status = MagicMock(return_value='up')
        task.get_configured_tx_power_from_db = MagicMock(return_value=-13)
        task.get_configured_laser_freq_from_db = MagicMock(return_value=193100)
        task.configure_tx_output_power = MagicMock(return_value=1)
        task.configure_laser_frequency = MagicMock(return_value=1)

        task.task_stopping_event.is_set = MagicMock(side_effect=[False, False, True])
        task.task_worker()

        assert mock_xcvr_api.tx_disable_channel.call_count == 1
        assert get_cmis_state_from_state_db('Ethernet0', task.xcvr_table_helper.get_status_tbl(task.port_mapping.get_asic_id_for_logical_port('Ethernet0'))) == CMIS_STATE_READY

    @pytest.mark.parametrize("lport, expected_dom_polling", [
        ('Ethernet0', 'disabled'),
        ('Ethernet4', 'disabled'),
        ('Ethernet8', 'disabled'),
        ('Ethernet12', 'disabled'),
        ('Ethernet16', 'enabled'),
        ('Ethernet20', 'enabled')
    ])
    def test_DomInfoUpdateTask_get_dom_polling_from_config_db(self, lport, expected_dom_polling):
        # Define the mock_get function inside the test function
        def mock_get(key):
            if key in ['Ethernet4', 'Ethernet8', 'Ethernet12', 'Ethernet16']:
                return (True, [('dom_polling', 'enabled')])
            elif key == 'Ethernet0':
                return (True, [('dom_polling', 'disabled')])
            else:
                return None

        port_mapping = PortMapping()
        stop_event = threading.Event()
        mock_cmis_manager = MagicMock()
        task = DomInfoUpdateTask(DEFAULT_NAMESPACE, port_mapping, stop_event, mock_cmis_manager)
        task.xcvr_table_helper = XcvrTableHelper(DEFAULT_NAMESPACE)
        task.port_mapping.handle_port_change_event(PortChangeEvent('Ethernet4', 1, 0, PortChangeEvent.PORT_ADD))
        task.port_mapping.handle_port_change_event(PortChangeEvent('Ethernet12', 1, 0, PortChangeEvent.PORT_ADD))
        task.port_mapping.handle_port_change_event(PortChangeEvent('Ethernet8', 1, 0, PortChangeEvent.PORT_ADD))
        task.port_mapping.handle_port_change_event(PortChangeEvent('Ethernet0', 1, 0, PortChangeEvent.PORT_ADD))
        task.port_mapping.handle_port_change_event(PortChangeEvent('Ethernet16', 2, 0, PortChangeEvent.PORT_ADD))
        cfg_port_tbl = MagicMock()
        cfg_port_tbl.get = MagicMock(side_effect=mock_get)
        task.xcvr_table_helper.get_cfg_port_tbl = MagicMock(return_value=cfg_port_tbl)

        assert task.get_dom_polling_from_config_db(lport) == expected_dom_polling

    @pytest.mark.parametrize("skip_cmis_manager, is_asic_index_none, mock_cmis_state, expected_result", [
        (True, False, None, False),
        (False, False, CMIS_STATE_INSERTED, True),
        (False, False, CMIS_STATE_READY, False),
        (False, False, CMIS_STATE_UNKNOWN, True),
        (False, True, None, False),
    ])
    @patch('xcvrd.xcvrd.get_cmis_state_from_state_db')
    def test_DomInfoUpdateTask_is_port_in_cmis_initialization_process(self, mock_get_cmis_state_from_state_db, skip_cmis_manager, is_asic_index_none, mock_cmis_state, expected_result):
        port_mapping = PortMapping()
        lport = 'Ethernet0'
        port_change_event = PortChangeEvent(lport, 1, 0, PortChangeEvent.PORT_ADD)
        stop_event = threading.Event()
        task = DomInfoUpdateTask(DEFAULT_NAMESPACE, port_mapping, stop_event, skip_cmis_manager)
        task.xcvr_table_helper = XcvrTableHelper(DEFAULT_NAMESPACE)
        task.on_port_config_change(port_change_event)
        mock_get_cmis_state_from_state_db.return_value = mock_cmis_state
        if is_asic_index_none:
            lport='INVALID_PORT'
        assert task.is_port_in_cmis_initialization_process(lport) == expected_result

    @patch('xcvrd.xcvrd.XcvrTableHelper', MagicMock())
    @patch('xcvrd.xcvrd.delete_port_from_status_table_hw')
    def test_DomInfoUpdateTask_handle_port_change_event(self, mock_del_status_tbl_hw):
        port_mapping = PortMapping()
        stop_event = threading.Event()
        mock_cmis_manager = MagicMock()
        task = DomInfoUpdateTask(DEFAULT_NAMESPACE, port_mapping, stop_event, mock_cmis_manager)
        task.xcvr_table_helper = XcvrTableHelper(DEFAULT_NAMESPACE)
        port_change_event = PortChangeEvent('Ethernet0', 1, 0, PortChangeEvent.PORT_ADD)
        task.on_port_config_change(port_change_event)
        assert task.port_mapping.logical_port_list.count('Ethernet0')
        assert task.port_mapping.get_asic_id_for_logical_port('Ethernet0') == 0
        assert task.port_mapping.get_physical_to_logical(1) == ['Ethernet0']
        assert task.port_mapping.get_logical_to_physical('Ethernet0') == [1]
        assert mock_del_status_tbl_hw.call_count == 0

        port_change_event = PortChangeEvent('Ethernet0', 1, 0, PortChangeEvent.PORT_REMOVE)
        task.on_port_config_change(port_change_event)
        assert not task.port_mapping.logical_port_list
        assert not task.port_mapping.logical_to_physical
        assert not task.port_mapping.physical_to_logical
        assert not task.port_mapping.logical_to_asic
        assert mock_del_status_tbl_hw.call_count == 1

    @patch('xcvrd.xcvrd_utilities.port_event_helper.subscribe_port_config_change', MagicMock(return_value=(None, None)))
    @patch('xcvrd.xcvrd_utilities.port_event_helper.handle_port_config_change', MagicMock())
    def test_DomInfoUpdateTask_task_run_stop(self):
        port_mapping = PortMapping()
        stop_event = threading.Event()
        mock_cmis_manager = MagicMock()
        task = DomInfoUpdateTask(DEFAULT_NAMESPACE, port_mapping, stop_event, mock_cmis_manager)
        task.start()
        task.join()
        assert not task.is_alive()

    @patch('xcvrd.xcvrd.XcvrTableHelper', MagicMock())
    @patch('xcvrd.xcvrd_utilities.sfp_status_helper.detect_port_in_error_status')
    @patch('xcvrd.xcvrd.post_port_sfp_firmware_info_to_db')
    @patch('xcvrd.xcvrd.post_port_dom_info_to_db')
    @patch('swsscommon.swsscommon.Select.addSelectable', MagicMock())
    @patch('swsscommon.swsscommon.SubscriberStateTable')
    @patch('swsscommon.swsscommon.Select.select')
    @patch('xcvrd.xcvrd.update_port_transceiver_status_table_hw')
    @patch('xcvrd.xcvrd.post_port_pm_info_to_db')
    def test_DomInfoUpdateTask_task_worker(self, mock_post_pm_info, mock_update_status_hw,
                                           mock_select, mock_sub_table,
                                           mock_post_dom_info, mock_post_firmware_info, mock_detect_error):
        mock_selectable = MagicMock()
        mock_selectable.pop = MagicMock(
            side_effect=[('Ethernet0', swsscommon.SET_COMMAND, (('index', '1'), )), (None, None, None), (None, None, None), (None, None, None)])
        mock_select.return_value = (swsscommon.Select.OBJECT, mock_selectable)
        mock_sub_table.return_value = mock_selectable

        port_mapping = PortMapping()
        stop_event = threading.Event()
        mock_cmis_manager = MagicMock()
        task = DomInfoUpdateTask(DEFAULT_NAMESPACE, port_mapping, stop_event, mock_cmis_manager)
        task.xcvr_table_helper = XcvrTableHelper(DEFAULT_NAMESPACE)
        task.task_stopping_event.wait = MagicMock(side_effect=[False, True])
        task.get_dom_polling_from_config_db = MagicMock(return_value='enabled')
        task.is_port_in_cmis_terminal_state = MagicMock(return_value=False)
        mock_detect_error.return_value = True
        task.task_worker()
        assert task.port_mapping.logical_port_list.count('Ethernet0')
        assert task.port_mapping.get_asic_id_for_logical_port('Ethernet0') == 0
        assert task.port_mapping.get_physical_to_logical(1) == ['Ethernet0']
        assert task.port_mapping.get_logical_to_physical('Ethernet0') == [1]
        assert mock_post_firmware_info.call_count == 0
        assert mock_post_dom_info.call_count == 0
        assert mock_update_status_hw.call_count == 0
        assert mock_post_pm_info.call_count == 0
        mock_detect_error.return_value = False
        task.task_stopping_event.wait = MagicMock(side_effect=[False, False, True])
        task.get_dom_polling_from_config_db = MagicMock(side_effect=('disabled', 'enabled'))
        task.task_worker()
        assert mock_post_firmware_info.call_count == 1
        assert mock_post_dom_info.call_count == 1
        assert mock_update_status_hw.call_count == 1
        assert mock_post_pm_info.call_count == 1

    @patch('xcvrd.xcvrd._wrapper_get_presence', MagicMock(return_value=False))
    @patch('xcvrd.xcvrd.XcvrTableHelper')
    @patch('xcvrd.xcvrd.delete_port_from_status_table_hw')
    def test_SfpStateUpdateTask_handle_port_change_event(self, mock_update_status_hw, mock_table_helper):
        mock_table = MagicMock()
        mock_table.get = MagicMock(return_value=(False, None))
        mock_table_helper.get_status_tbl = MagicMock(return_value=mock_table)
        mock_table_helper.get_int_tbl = MagicMock(return_value=mock_table)
        mock_table_helper.get_dom_tbl = MagicMock(return_value=mock_table)
        mock_table_helper.get_dom_threshold_tbl = MagicMock(return_value=mock_table)
        stop_event = threading.Event()
        sfp_error_event = threading.Event()
        port_mapping = PortMapping()
        task = SfpStateUpdateTask(DEFAULT_NAMESPACE, port_mapping, stop_event, sfp_error_event)
        task.xcvr_table_helper = XcvrTableHelper(DEFAULT_NAMESPACE)
        task.xcvr_table_helper.get_status_tbl = mock_table_helper.get_status_tbl
        task.xcvr_table_helper.get_intf_tbl = mock_table_helper.get_intf_tbl
        task.xcvr_table_helper.get_dom_tbl = mock_table_helper.get_dom_tbl
        port_change_event = PortChangeEvent('Ethernet0', 1, 0, PortChangeEvent.PORT_ADD)
        wait_time = 5
        while wait_time > 0:
            task.on_port_config_change(port_change_event)
            if task.port_mapping.logical_port_list:
                break
            wait_time -= 1
            time.sleep(1)
        assert task.port_mapping.logical_port_list.count('Ethernet0')
        assert task.port_mapping.get_asic_id_for_logical_port('Ethernet0') == 0
        assert task.port_mapping.get_physical_to_logical(1) == ['Ethernet0']
        assert task.port_mapping.get_logical_to_physical('Ethernet0') == [1]
        assert mock_update_status_hw.call_count == 0

        port_change_event = PortChangeEvent('Ethernet0', 1, 0, PortChangeEvent.PORT_REMOVE)
        wait_time = 5
        while wait_time > 0:
            task.on_port_config_change(port_change_event)
            if not task.port_mapping.logical_port_list:
                break
            wait_time -= 1
            time.sleep(1)
        assert not task.port_mapping.logical_port_list
        assert not task.port_mapping.logical_to_physical
        assert not task.port_mapping.physical_to_logical
        assert not task.port_mapping.logical_to_asic
        assert mock_update_status_hw.call_count == 1

    def test_SfpStateUpdateTask_task_run_stop(self):
        def poll_forever(*args, **kwargs):
            while True:
                time.sleep(1)
        # Redefine the XcvrTableHelper function to poll forever so that the task can be stopped by
        # raising an exception in between. Also, XcvrTableHelper is the first function to be called after
        # starting the task, so having the patch here will avoid the task crashing unexpectedly
        # at a different location.
        with patch('xcvrd.xcvrd.XcvrTableHelper', new=poll_forever):
            port_mapping = PortMapping()
            stop_event = threading.Event()
            sfp_error_event = threading.Event()
            task = SfpStateUpdateTask(DEFAULT_NAMESPACE, port_mapping, stop_event, sfp_error_event)
            task.start()
            assert wait_until(5, 1, task.is_alive)
            task.raise_exception()
            task.join()
            assert wait_until(5, 1, lambda: task.is_alive() is False)

    @patch('xcvrd.xcvrd.XcvrTableHelper', MagicMock())
    @patch('xcvrd.xcvrd.post_port_sfp_info_to_db')
    @patch('xcvrd.xcvrd.XcvrTableHelper.get_cfg_port_tbl', MagicMock())
    def test_SfpStateUpdateTask_retry_eeprom_reading(self, mock_post_sfp_info):
        mock_table = MagicMock()
        mock_table.get = MagicMock(return_value=(False, None))

        port_mapping = PortMapping()
        stop_event = threading.Event()
        sfp_error_event = threading.Event()
        task = SfpStateUpdateTask(DEFAULT_NAMESPACE, port_mapping, stop_event, sfp_error_event)
        task.xcvr_table_helper = XcvrTableHelper(DEFAULT_NAMESPACE)
        task.xcvr_table_helper.get_intf_tbl = MagicMock(return_value=mock_table)
        task.xcvr_table_helper.get_dom_threshold_tbl = MagicMock(return_value=mock_table)
        task.xcvr_table_helper.get_app_port_tbl = MagicMock(return_value=mock_table)
        task.xcvr_table_helper.get_status_tbl = MagicMock(return_value=mock_table)
        task.xcvr_table_helper.get_firmware_info_tbl = MagicMock(return_value=mock_table)
        task.retry_eeprom_reading()
        assert mock_post_sfp_info.call_count == 0

        task.retry_eeprom_set.add('Ethernet0')
        task.last_retry_eeprom_time = time.time()
        task.retry_eeprom_reading()
        assert mock_post_sfp_info.call_count == 0

        task.last_retry_eeprom_time = 0
        mock_post_sfp_info.return_value = SFP_EEPROM_NOT_READY
        task.retry_eeprom_reading()
        assert 'Ethernet0' in task.retry_eeprom_set

        task.last_retry_eeprom_time = 0
        mock_post_sfp_info.return_value = None
        task.retry_eeprom_reading()
        assert 'Ethernet0' not in task.retry_eeprom_set

    def test_SfpStateUpdateTask_mapping_event_from_change_event(self):
        port_mapping = PortMapping()
        stop_event = threading.Event()
        sfp_error_event = threading.Event()
        task = SfpStateUpdateTask(DEFAULT_NAMESPACE, port_mapping, stop_event, sfp_error_event)
        port_dict = {}
        assert task._mapping_event_from_change_event(False, port_dict) == SYSTEM_FAIL
        assert port_dict[EVENT_ON_ALL_SFP] == SYSTEM_FAIL

        port_dict = {EVENT_ON_ALL_SFP: SYSTEM_FAIL}
        assert task._mapping_event_from_change_event(False, port_dict) == SYSTEM_FAIL

        port_dict = {}
        assert task._mapping_event_from_change_event(True, port_dict) == SYSTEM_BECOME_READY
        assert port_dict[EVENT_ON_ALL_SFP] == SYSTEM_BECOME_READY

        port_dict = {1, SFP_STATUS_INSERTED}
        assert task._mapping_event_from_change_event(True, port_dict) == NORMAL_EVENT

    @patch('time.sleep', MagicMock())
    @patch('xcvrd.xcvrd.XcvrTableHelper', MagicMock())
    @patch('xcvrd.xcvrd._wrapper_soak_sfp_insert_event', MagicMock())
    @patch('xcvrd.xcvrd_utilities.port_event_helper.subscribe_port_config_change', MagicMock(return_value=(None, None)))
    @patch('xcvrd.xcvrd_utilities.port_event_helper.handle_port_config_change', MagicMock())
    @patch('xcvrd.xcvrd.SfpStateUpdateTask.init', MagicMock())
    @patch('os.kill')
    @patch('xcvrd.xcvrd.SfpStateUpdateTask._mapping_event_from_change_event')
    @patch('xcvrd.xcvrd._wrapper_get_transceiver_change_event')
    @patch('xcvrd.xcvrd.del_port_sfp_dom_info_from_db')
    @patch('xcvrd.xcvrd_utilities.media_settings_parser.notify_media_setting')
    @patch('xcvrd.xcvrd.post_port_sfp_firmware_info_to_db')
    @patch('xcvrd.xcvrd.post_port_dom_threshold_info_to_db')
    @patch('xcvrd.xcvrd.post_port_sfp_info_to_db')
    @patch('xcvrd.xcvrd.update_port_transceiver_status_table_sw')
    @patch('xcvrd.xcvrd.delete_port_from_status_table_hw')
    def test_SfpStateUpdateTask_task_worker(self, mock_del_status_hw,
            mock_update_status, mock_post_sfp_info, mock_post_dom_th, mock_post_firmware_info, mock_update_media_setting,
            mock_del_dom, mock_change_event, mock_mapping_event, mock_os_kill):
        port_mapping = PortMapping()
        stop_event = threading.Event()
        sfp_error_event = threading.Event()
        task = SfpStateUpdateTask(DEFAULT_NAMESPACE, port_mapping, stop_event, sfp_error_event)
        task.xcvr_table_helper = XcvrTableHelper(DEFAULT_NAMESPACE)
        mock_change_event.return_value = (True, {0: 0}, {})
        mock_mapping_event.return_value = SYSTEM_NOT_READY

        # Test state machine: STATE_INIT + SYSTEM_NOT_READY event => STATE_INIT + SYSTEM_NOT_READY event ... => STATE_EXIT
        task.task_worker(stop_event, sfp_error_event)
        assert mock_os_kill.call_count == 1
        assert sfp_error_event.is_set()

        mock_mapping_event.return_value = SYSTEM_FAIL
        mock_os_kill.reset_mock()
        sfp_error_event.clear()
        # Test state machine: STATE_INIT + SYSTEM_FAIL event => STATE_INIT + SYSTEM_FAIL event ... => STATE_EXIT
        task.task_worker(stop_event, sfp_error_event)
        assert mock_os_kill.call_count == 1
        assert sfp_error_event.is_set()

        mock_mapping_event.side_effect = [SYSTEM_BECOME_READY, SYSTEM_NOT_READY]
        mock_os_kill.reset_mock()
        sfp_error_event.clear()
        # Test state machine: STATE_INIT + SYSTEM_BECOME_READY event => STATE_NORMAL + SYSTEM_NOT_READY event ... => STATE_EXIT
        task.task_worker(stop_event, sfp_error_event)
        assert mock_os_kill.call_count == 1
        assert not sfp_error_event.is_set()

        mock_mapping_event.side_effect = [SYSTEM_BECOME_READY, SYSTEM_FAIL] + \
            [SYSTEM_FAIL] * (RETRY_TIMES_FOR_SYSTEM_READY + 1)
        mock_os_kill.reset_mock()
        sfp_error_event.clear()
        # Test state machine: STATE_INIT + SYSTEM_BECOME_READY event => STATE_NORMAL + SYSTEM_FAIL event ... => STATE_INIT
        # + SYSTEM_FAIL event ... => STATE_EXIT
        task.task_worker(stop_event, sfp_error_event)
        assert mock_os_kill.call_count == 1
        assert sfp_error_event.is_set()

        task.port_mapping.handle_port_change_event(PortChangeEvent('Ethernet0', 1, 0, PortChangeEvent.PORT_ADD))
        mock_change_event.return_value = (True, {1: SFP_STATUS_INSERTED}, {})
        mock_mapping_event.side_effect = None
        mock_mapping_event.return_value = NORMAL_EVENT
        mock_post_sfp_info.return_value = SFP_EEPROM_NOT_READY
        stop_event.is_set = MagicMock(side_effect=[False, True])
        # Test state machine: handle SFP insert event, but EEPROM read failure
        task.task_worker(stop_event, sfp_error_event)
        assert mock_update_status.call_count == 1
        assert mock_post_sfp_info.call_count == 2  # first call and retry call
        assert mock_post_dom_th.call_count == 0
        assert mock_post_firmware_info.call_count == 0
        assert mock_update_media_setting.call_count == 0
        assert 'Ethernet0' in task.retry_eeprom_set
        task.retry_eeprom_set.clear()

        stop_event.is_set = MagicMock(side_effect=[False, True])
        mock_post_sfp_info.return_value = None
        mock_update_status.reset_mock()
        mock_post_sfp_info.reset_mock()
        # Test state machine: handle SFP insert event, and EEPROM read success
        task.task_worker(stop_event, sfp_error_event)
        assert mock_update_status.call_count == 1
        assert mock_post_sfp_info.call_count == 1
        assert mock_post_dom_th.call_count == 1
        assert mock_post_firmware_info.call_count == 0
        assert mock_update_media_setting.call_count == 1

        stop_event.is_set = MagicMock(side_effect=[False, True])
        mock_change_event.return_value = (True, {1: SFP_STATUS_REMOVED}, {})
        mock_update_status.reset_mock()
        # Test state machine: handle SFP remove event
        task.task_worker(stop_event, sfp_error_event)
        assert mock_update_status.call_count == 1
        assert mock_del_dom.call_count == 1
        assert mock_del_status_hw.call_count == 1

        stop_event.is_set = MagicMock(side_effect=[False, True])
        error = int(SFP_STATUS_INSERTED) | SfpBase.SFP_ERROR_BIT_BLOCKING | SfpBase.SFP_ERROR_BIT_POWER_BUDGET_EXCEEDED
        mock_change_event.return_value = (True, {1: error}, {})
        mock_update_status.reset_mock()
        mock_del_dom.reset_mock()
        mock_del_status_hw.reset_mock()
        # Test state machine: handle SFP error event
        task.task_worker(stop_event, sfp_error_event)
        assert mock_update_status.call_count == 1
        assert mock_del_dom.call_count == 1
        assert mock_del_status_hw.call_count == 1

    @patch('xcvrd.xcvrd.XcvrTableHelper')
    @patch('xcvrd.xcvrd._wrapper_get_presence')
    @patch('xcvrd.xcvrd_utilities.media_settings_parser.notify_media_setting')
    @patch('xcvrd.xcvrd.post_port_dom_threshold_info_to_db')
    @patch('xcvrd.xcvrd.post_port_sfp_info_to_db')
    @patch('xcvrd.xcvrd.update_port_transceiver_status_table_sw')
    def test_SfpStateUpdateTask_on_add_logical_port(self, mock_update_status, mock_post_sfp_info,
            mock_post_dom_th, mock_update_media_setting, mock_get_presence, mock_table_helper):
        class MockTable:
            pass

        status_tbl = MockTable()
        status_tbl.get = MagicMock(return_value=(True, (('status', SFP_STATUS_INSERTED),)))
        status_tbl.set = MagicMock()
        int_tbl = MockTable()
        int_tbl.get = MagicMock(return_value=(True, (('key2', 'value2'),)))
        int_tbl.set = MagicMock()
        dom_threshold_tbl = MockTable()
        dom_threshold_tbl.get = MagicMock(return_value=(True, (('key4', 'value4'),)))
        dom_threshold_tbl.set = MagicMock()
        mock_table_helper.get_status_tbl = MagicMock(return_value=status_tbl)
        mock_table_helper.get_intf_tbl = MagicMock(return_value=int_tbl)
        mock_table_helper.get_dom_threshold_tbl = MagicMock(return_value=dom_threshold_tbl)

        port_mapping = PortMapping()
        stop_event = threading.Event()
        sfp_error_event = threading.Event()
        task = SfpStateUpdateTask(DEFAULT_NAMESPACE, port_mapping, stop_event, sfp_error_event)
        task.xcvr_table_helper = XcvrTableHelper(DEFAULT_NAMESPACE)
        task.xcvr_table_helper.get_status_tbl = mock_table_helper.get_status_tbl
        task.xcvr_table_helper.get_intf_tbl = mock_table_helper.get_intf_tbl
        task.xcvr_table_helper.get_dom_threshold_tbl = mock_table_helper.get_dom_threshold_tbl
        port_change_event = PortChangeEvent('Ethernet0', 1, 0, PortChangeEvent.PORT_ADD)
        task.port_mapping.handle_port_change_event(port_change_event)

        status_tbl.get.return_value = (False, ())
        mock_get_presence.return_value = True
        mock_post_sfp_info.return_value = SFP_EEPROM_NOT_READY
        # SFP information is not in the DB, and SFP is present, and SFP has no error, but SFP EEPROM reading failed
        task.on_add_logical_port(port_change_event)
        assert mock_update_status.call_count == 1
        mock_update_status.assert_called_with('Ethernet0', status_tbl, SFP_STATUS_INSERTED, 'N/A')
        assert mock_post_sfp_info.call_count == 1
        mock_post_sfp_info.assert_called_with('Ethernet0', task.port_mapping, int_tbl, {})
        assert mock_post_dom_th.call_count == 0
        assert mock_update_media_setting.call_count == 0
        assert 'Ethernet0' in task.retry_eeprom_set
        task.retry_eeprom_set.clear()

        mock_post_sfp_info.return_value = None
        mock_update_status.reset_mock()
        mock_post_sfp_info.reset_mock()
        # SFP information is not in the DB, and SFP is present, and SFP has no error, and SFP EEPROM reading succeed
        task.on_add_logical_port(port_change_event)
        assert mock_update_status.call_count == 1
        mock_update_status.assert_called_with('Ethernet0', status_tbl, SFP_STATUS_INSERTED, 'N/A')
        assert mock_post_sfp_info.call_count == 1
        mock_post_sfp_info.assert_called_with('Ethernet0', task.port_mapping, int_tbl, {})
        assert mock_post_dom_th.call_count == 1
        mock_post_dom_th.assert_called_with('Ethernet0', task.port_mapping, dom_threshold_tbl)
        assert mock_update_media_setting.call_count == 1
        assert 'Ethernet0' not in task.retry_eeprom_set

        mock_get_presence.return_value = False
        mock_update_status.reset_mock()
        # SFP information is not in DB and SFP is not present
        task.on_add_logical_port(port_change_event)
        assert mock_update_status.call_count == 1
        mock_update_status.assert_called_with('Ethernet0', status_tbl, SFP_STATUS_REMOVED, 'N/A')

        task.sfp_error_dict[1] = (str(SfpBase.SFP_ERROR_BIT_BLOCKING | SfpBase.SFP_ERROR_BIT_POWER_BUDGET_EXCEEDED), {})
        mock_update_status.reset_mock()
        # SFP information is not in DB, and SFP is not present, and SFP is in error status
        task.on_add_logical_port(port_change_event)
        assert mock_update_status.call_count == 1
        mock_update_status.assert_called_with(
            'Ethernet0', status_tbl, task.sfp_error_dict[1][0], 'Blocking EEPROM from being read|Power budget exceeded')

    def test_sfp_insert_events(self):
        from xcvrd.xcvrd import _wrapper_soak_sfp_insert_event
        sfp_insert_events = {}
        insert = port_dict = {1: '1', 2: '1', 3: '1', 4: '1', 5: '1'}
        start = time.time()
        while True:
            _wrapper_soak_sfp_insert_event(sfp_insert_events, insert)
            if time.time() - start > MGMT_INIT_TIME_DELAY_SECS:
                break
            assert not bool(insert)
        assert insert == port_dict

    def test_sfp_remove_events(self):
        from xcvrd.xcvrd import _wrapper_soak_sfp_insert_event
        sfp_insert_events = {}
        insert = {1: '1', 2: '1', 3: '1', 4: '1', 5: '1'}
        removal = {1: '0', 2: '0', 3: '0', 4: '0', 5: '0'}
        port_dict = {1: '0', 2: '0', 3: '0', 4: '0', 5: '0'}
        for x in range(5):
            _wrapper_soak_sfp_insert_event(sfp_insert_events, insert)
            time.sleep(1)
            _wrapper_soak_sfp_insert_event(sfp_insert_events, removal)

        assert port_dict == removal

    @patch('xcvrd.xcvrd.platform_chassis')
    @patch('xcvrd.xcvrd.platform_sfputil')
    def test_wrapper_get_presence(self, mock_sfputil, mock_chassis):
        mock_object = MagicMock()
        mock_object.get_presence = MagicMock(return_value=True)
        mock_chassis.get_sfp = MagicMock(return_value=mock_object)
        from xcvrd.xcvrd import _wrapper_get_presence
        assert _wrapper_get_presence(1)

        mock_object.get_presence = MagicMock(return_value=False)
        assert not _wrapper_get_presence(1)

        mock_chassis.get_sfp = MagicMock(side_effect=NotImplementedError)
        mock_sfputil.get_presence = MagicMock(return_value=True)

        assert _wrapper_get_presence(1)

        mock_sfputil.get_presence = MagicMock(return_value=False)
        assert not _wrapper_get_presence(1)

    @patch('xcvrd.xcvrd.platform_chassis')
    def test_wrapper_is_replaceable(self, mock_chassis):
        mock_object = MagicMock()
        mock_object.is_replaceable = MagicMock(return_value=True)
        mock_chassis.get_sfp = MagicMock(return_value=mock_object)
        from xcvrd.xcvrd import _wrapper_is_replaceable
        assert _wrapper_is_replaceable(1)

        mock_object.is_replaceable = MagicMock(return_value=False)
        assert not _wrapper_is_replaceable(1)

        mock_chassis.get_sfp = MagicMock(side_effect=NotImplementedError)
        assert not _wrapper_is_replaceable(1)

    @patch('xcvrd.xcvrd.platform_chassis')
    @patch('xcvrd.xcvrd.platform_sfputil')
    def test_wrapper_get_transceiver_info(self, mock_sfputil, mock_chassis):
        mock_object = MagicMock()
        mock_object.get_transceiver_info = MagicMock(return_value=True)
        mock_chassis.get_sfp = MagicMock(return_value=mock_object)
        from xcvrd.xcvrd import _wrapper_get_transceiver_info
        assert _wrapper_get_transceiver_info(1)

        mock_object.get_transceiver_info = MagicMock(return_value=False)
        assert not _wrapper_get_transceiver_info(1)

        mock_chassis.get_sfp = MagicMock(side_effect=NotImplementedError)
        mock_sfputil.get_transceiver_info_dict = MagicMock(return_value=True)

        assert _wrapper_get_transceiver_info(1)

        mock_sfputil.get_transceiver_info_dict = MagicMock(return_value=False)
        assert not _wrapper_get_transceiver_info(1)

    @patch('xcvrd.xcvrd.platform_chassis')
    @patch('xcvrd.xcvrd.platform_sfputil')
    def test_wrapper_get_transceiver_firmware_info(self, mock_sfputil, mock_chassis):
        mock_object = MagicMock()
        mock_object.get_transceiver_bulk_status = MagicMock(return_value=True)
        mock_chassis.get_sfp = MagicMock(return_value=mock_object)
        from xcvrd.xcvrd import _wrapper_get_transceiver_firmware_info
        assert _wrapper_get_transceiver_firmware_info(1)

        mock_object.get_transceiver_info_firmware_versions = MagicMock(return_value={})
        assert _wrapper_get_transceiver_firmware_info(1) == {}

        mock_chassis.get_sfp = MagicMock(side_effect=NotImplementedError)
        assert _wrapper_get_transceiver_firmware_info(1) == {}

    @patch('xcvrd.xcvrd.platform_chassis')
    @patch('xcvrd.xcvrd.platform_sfputil')
    def test_wrapper_get_transceiver_dom_info(self, mock_sfputil, mock_chassis):
        mock_object = MagicMock()
        mock_object.get_transceiver_bulk_status = MagicMock(return_value=True)
        mock_chassis.get_sfp = MagicMock(return_value=mock_object)
        from xcvrd.xcvrd import _wrapper_get_transceiver_dom_info
        assert _wrapper_get_transceiver_dom_info(1)

        mock_object.get_transceiver_bulk_status = MagicMock(return_value=False)
        assert not _wrapper_get_transceiver_dom_info(1)

        mock_chassis.get_sfp = MagicMock(side_effect=NotImplementedError)
        mock_sfputil.get_transceiver_dom_info_dict = MagicMock(return_value=True)

        assert _wrapper_get_transceiver_dom_info(1)

        mock_sfputil.get_transceiver_dom_info_dict = MagicMock(return_value=False)
        assert not _wrapper_get_transceiver_dom_info(1)

    @patch('xcvrd.xcvrd.platform_chassis')
    @patch('xcvrd.xcvrd.platform_sfputil')
    def test_wrapper_get_transceiver_dom_threshold_info(self, mock_sfputil, mock_chassis):
        mock_object = MagicMock()
        mock_object.get_transceiver_threshold_info = MagicMock(return_value=True)
        mock_chassis.get_sfp = MagicMock(return_value=mock_object)
        from xcvrd.xcvrd import _wrapper_get_transceiver_dom_threshold_info
        assert _wrapper_get_transceiver_dom_threshold_info(1)

        mock_object.get_transceiver_threshold_info = MagicMock(return_value=False)
        assert not _wrapper_get_transceiver_dom_threshold_info(1)

        mock_chassis.get_sfp = MagicMock(side_effect=NotImplementedError)
        mock_sfputil.get_transceiver_dom_threshold_info_dict = MagicMock(return_value=True)

        assert _wrapper_get_transceiver_dom_threshold_info(1)

        mock_sfputil.get_transceiver_dom_threshold_info_dict = MagicMock(return_value=False)
        assert not _wrapper_get_transceiver_dom_threshold_info(1)

    @patch('xcvrd.xcvrd.platform_chassis')
    def test_wrapper_get_transceiver_status(self, mock_chassis):
        mock_object = MagicMock()
        mock_object.get_transceiver_status= MagicMock(return_value=True)
        mock_chassis.get_sfp = MagicMock(return_value=mock_object)
        from xcvrd.xcvrd import _wrapper_get_transceiver_status
        assert _wrapper_get_transceiver_status(1)

        mock_object.get_transceiver_status = MagicMock(return_value=False)
        assert not _wrapper_get_transceiver_status(1)

        mock_chassis.get_sfp = MagicMock(side_effect=NotImplementedError)
        assert _wrapper_get_transceiver_status(1) == {}

    @patch('xcvrd.xcvrd.platform_chassis')
    def test_wrapper_get_transceiver_pm(self, mock_chassis):
        mock_object = MagicMock()
        mock_object.get_transceiver_pm = MagicMock(return_value=True)
        mock_chassis.get_sfp = MagicMock(return_value=mock_object)
        from xcvrd.xcvrd import _wrapper_get_transceiver_pm
        assert _wrapper_get_transceiver_pm(1)

        mock_object.get_transceiver_pm = MagicMock(return_value=False)
        assert not _wrapper_get_transceiver_pm(1)

        mock_chassis.get_sfp = MagicMock(side_effect=NotImplementedError)
        assert _wrapper_get_transceiver_pm(1) == {}

    @patch('xcvrd.xcvrd.platform_chassis')
    @patch('xcvrd.xcvrd.platform_sfputil')
    def test_wrapper_get_transceiver_change_event(self, mock_sfputil, mock_chassis):
        mock_chassis.get_change_event = MagicMock(return_value=(True, {'sfp': 1, 'sfp_error': 'N/A'}))
        from xcvrd.xcvrd import _wrapper_get_transceiver_change_event
        assert _wrapper_get_transceiver_change_event(0) == (True, 1, 'N/A')

        mock_chassis.get_change_event = MagicMock(side_effect=NotImplementedError)
        mock_sfputil.get_transceiver_change_event = MagicMock(return_value=(True, 1))

        assert _wrapper_get_transceiver_change_event(0) == (True, 1, None)

    @patch('xcvrd.xcvrd.platform_chassis')
    def test_wrapper_get_sfp_type(self, mock_chassis):
        mock_object = MagicMock()
        mock_object.sfp_type = 'QSFP'
        mock_chassis.get_sfp = MagicMock(return_value=mock_object)
        from xcvrd.xcvrd import _wrapper_get_sfp_type
        assert _wrapper_get_sfp_type(1) == 'QSFP'

        mock_chassis.get_sfp = MagicMock(side_effect=NotImplementedError)
        assert not _wrapper_get_sfp_type(1)

    @patch('xcvrd.xcvrd.platform_chassis')
    def test_wrapper_get_sfp_error_description(self, mock_chassis):
        mock_object = MagicMock()
        mock_object.get_error_description = MagicMock(return_value='N/A')
        mock_chassis.get_sfp = MagicMock(return_value=mock_object)
        from xcvrd.xcvrd import _wrapper_get_sfp_error_description
        assert _wrapper_get_sfp_error_description(1) == 'N/A'

        mock_chassis.get_sfp = MagicMock(side_effect=NotImplementedError)
        assert not _wrapper_get_sfp_error_description(1)

    @patch('xcvrd.xcvrd.platform_chassis')
    def test_wrapper_is_flat_memory(self, mock_chassis):
        mock_api = MagicMock()
        mock_api.is_flat_memory = MagicMock(return_value=True)
        mock_object = MagicMock()
        mock_object.get_xcvr_api = MagicMock(return_value=mock_api)
        mock_chassis.get_sfp = MagicMock(return_value=mock_object)

        from xcvrd.xcvrd import _wrapper_is_flat_memory
        assert _wrapper_is_flat_memory(1) == True

        mock_chassis.get_sfp = MagicMock(side_effect=NotImplementedError)
        assert not _wrapper_is_flat_memory(1)

    @patch('xcvrd.xcvrd.platform_chassis')
    def test_wrapper_is_flat_memory_no_xcvr_api(self, mock_chassis):
        mock_object = MagicMock()
        mock_object.get_xcvr_api = MagicMock(return_value=None)
        mock_chassis.get_sfp = MagicMock(return_value=mock_object)

        from xcvrd.xcvrd import _wrapper_is_flat_memory
        assert _wrapper_is_flat_memory(1) == True

    def test_check_port_in_range(self):
        range_str = '1 - 32'
        physical_port = 1
        assert check_port_in_range(range_str, physical_port)

        physical_port = 32
        assert check_port_in_range(range_str, physical_port)

        physical_port = 0
        assert not check_port_in_range(range_str, physical_port)

        physical_port = 33
        assert not check_port_in_range(range_str, physical_port)

    def test_get_serdes_si_setting_val_str(self):
        lane_dict = {'lane0': '1', 'lane1': '2', 'lane2': '3', 'lane3': '4'}
        # non-breakout case
        lane_count = 4
        subport_num = 0
        media_str = get_serdes_si_setting_val_str(lane_dict, lane_count, subport_num)
        assert media_str == '1,2,3,4'
        # breakout case
        lane_count = 2
        subport_num = 2
        media_str = get_serdes_si_setting_val_str(lane_dict, lane_count, subport_num)
        assert media_str == '3,4'
        # breakout case without subport number specified in config
        lane_count = 2
        subport_num = 0
        media_str = get_serdes_si_setting_val_str(lane_dict, lane_count, subport_num)
        assert media_str == '1,2'
        # breakout case with out-of-range subport number
        lane_count = 2
        subport_num = 3
        media_str = get_serdes_si_setting_val_str(lane_dict, lane_count, subport_num)
        assert media_str == '1,2'
        # breakout case with smaler lane_dict
        lane_dict = {'lane0': '1', 'lane1': '2'}
        lane_count = 2
        subport_num = 2
        media_str = get_serdes_si_setting_val_str(lane_dict, lane_count, subport_num)
        assert media_str == '1,2'
        # lane key-value pair inserted in non-asceding order
        lane_dict = {'lane0': 'a', 'lane2': 'c', 'lane1': 'b', 'lane3': 'd'}
        lane_count = 2
        subport_num = 2
        media_str = get_serdes_si_setting_val_str(lane_dict, lane_count, subport_num)
        assert media_str == 'c,d'

    class MockPortMapping:
        logical_port_list = [0, 1, 2]
        logical_port_name_to_physical_port_list = MagicMock()
        get_asic_id_for_logical_port = MagicMock()

    @patch('xcvrd.xcvrd.DaemonXcvrd.load_platform_util', MagicMock())
    @patch('xcvrd.xcvrd_utilities.port_event_helper.get_port_mapping', MagicMock(return_value=MockPortMapping))
    @patch('sonic_py_common.device_info.get_paths_to_platform_and_hwsku_dirs', MagicMock(return_value=('/tmp', '/tmp')))
    @patch('swsscommon.swsscommon.WarmStart', MagicMock())
    @patch('xcvrd.xcvrd.DaemonXcvrd.wait_for_port_config_done', MagicMock())
    def test_DaemonXcvrd_init_deinit_fastboot_enabled(self):
        xcvrd = DaemonXcvrd(SYSLOG_IDENTIFIER)
        with patch("subprocess.check_output") as mock_run:
            mock_run.return_value = "true"
            xcvrd.initialize_port_init_control_fields_in_port_table = MagicMock()

            xcvrd.init()

            status_tbl = MagicMock()
            xcvrd.xcvr_table_helper.get_status_tbl = MagicMock(return_value=status_tbl)
            xcvrd.xcvr_table_helper.get_dom_tbl = MagicMock(return_value=MagicMock)
            xcvrd.xcvr_table_helper.get_dom_threshold_tbl = MagicMock(return_value=MagicMock)
            xcvrd.xcvr_table_helper.get_pm_tbl = MagicMock(return_value=MagicMock)
            xcvrd.xcvr_table_helper.get_firmware_info_tbl = MagicMock(return_value=MagicMock)

            xcvrd.deinit()

            status_tbl.hdel.assert_not_called()

    @patch('xcvrd.xcvrd.DaemonXcvrd.load_platform_util', MagicMock())
    @patch('xcvrd.xcvrd_utilities.port_event_helper.get_port_mapping', MagicMock(return_value=MockPortMapping))
    @patch('sonic_py_common.device_info.get_paths_to_platform_and_hwsku_dirs', MagicMock(return_value=('/tmp', '/tmp')))
    @patch('xcvrd.xcvrd.is_warm_reboot_enabled', MagicMock(return_value=False))
    @patch('xcvrd.xcvrd.DaemonXcvrd.wait_for_port_config_done', MagicMock())
    @patch('subprocess.check_output', MagicMock(return_value='false'))
    def test_DaemonXcvrd_init_deinit_cold(self):
        xcvrd.platform_chassis = MagicMock()

        xcvrdaemon = DaemonXcvrd(SYSLOG_IDENTIFIER)
        with patch("subprocess.check_output") as mock_run:
            mock_run.return_value = "false"
            xcvrdaemon.initialize_port_init_control_fields_in_port_table = MagicMock()

            xcvrdaemon.init()

            status_tbl = MagicMock()
            xcvrdaemon.xcvr_table_helper.get_status_tbl = MagicMock(return_value=status_tbl)
            xcvrdaemon.xcvr_table_helper.get_dom_tbl = MagicMock(return_value=MagicMock)
            xcvrdaemon.xcvr_table_helper.get_dom_threshold_tbl = MagicMock(return_value=MagicMock)
            xcvrdaemon.xcvr_table_helper.get_pm_tbl = MagicMock(return_value=MagicMock)
            xcvrdaemon.xcvr_table_helper.get_firmware_info_tbl = MagicMock(return_value=MagicMock)
            xcvrdaemon.xcvr_table_helper.get_intf_tbl = MagicMock(return_value=MagicMock)

            xcvrdaemon.deinit()

            status_tbl.hdel.assert_called()

    @patch('sonic_py_common.device_info.get_paths_to_platform_and_hwsku_dirs', MagicMock(return_value=(test_path, '/invalid/path')))
    def test_load_optical_si_file_from_platform_folder(self):
        assert optics_si_parser.load_optics_si_settings() != {}

    @patch('sonic_py_common.device_info.get_paths_to_platform_and_hwsku_dirs', MagicMock(return_value=('/invalid/path', test_path)))
    def test_load_optical_si_file_from_hwsku_folder(self):
        assert optics_si_parser.load_optics_si_settings() != {}

    @patch('sonic_py_common.device_info.get_paths_to_platform_and_hwsku_dirs', MagicMock(return_value=(test_path, '/invalid/path')))
    def test_load_media_settings_file_from_platform_folder(self):
        assert media_settings_parser.load_media_settings() != {}

    @patch('sonic_py_common.device_info.get_paths_to_platform_and_hwsku_dirs', MagicMock(return_value=('/invalid/path', test_path)))
    def test_load_media_settings_file_from_hwsku_folder(self):
        assert media_settings_parser.load_media_settings() != {}

    @pytest.mark.parametrize("lport, freq, grid, expected", [
         (1, 193100, 75, True),
         (1, 193100, 100, False),
         (1, 193125, 75, False),
         (1, 193100, 25, False),
         (1, 191295, 75, False),
         (1, 196105, 75, False)
    ])
    def test_CmisManagerTask_validate_frequency_and_grid(self, lport, freq, grid, expected):
        mock_xcvr_api = MagicMock()
        mock_xcvr_api.get_supported_freq_config = MagicMock()
        mock_xcvr_api.get_supported_freq_config.return_value = (0x80, 0, 0, 191300, 196100)
        port_mapping = PortMapping()
        stop_event = threading.Event()
        task = CmisManagerTask(DEFAULT_NAMESPACE, port_mapping, stop_event)
        result = task.validate_frequency_and_grid(mock_xcvr_api, lport, freq, grid)
        assert result == expected


def wait_until(total_wait_time, interval, call_back, *args, **kwargs):
    wait_time = 0
    while wait_time <= total_wait_time:
        try:
            if call_back(*args, **kwargs):
                return True
        except:
            pass
        time.sleep(interval)
        wait_time += interval
    return False<|MERGE_RESOLUTION|>--- conflicted
+++ resolved
@@ -1014,18 +1014,15 @@
         } if xcvr_info_dict is None else xcvr_info_dict
         app_port_tbl = Table("APPL_DB", 'PORT_TABLE')
         xcvr_table_helper.get_app_port_tbl = MagicMock(return_value=app_port_tbl)
+        xcvr_table_helper.is_npu_si_settings_update_required = MagicMock(return_value=True)
         port_mapping = PortMapping()
         port_change_event = PortChangeEvent('Ethernet0', index, 0, PortChangeEvent.PORT_ADD)
         port_mapping.handle_port_change_event(port_change_event)
-<<<<<<< HEAD
         media_settings_parser.notify_media_setting(logical_port_name, xcvr_info_dict, xcvr_table_helper, port_mapping)
-=======
-        media_settings_parser.notify_media_setting(logical_port_name, xcvr_info_dict, app_port_tbl, mock_cfg_table, port_mapping)
         found, result = app_port_tbl.get(logical_port_name)
         result_dict = dict(result) if result else None
         assert found == expected_found
         assert result_dict == expected_value
->>>>>>> 604e454e
 
     @patch('xcvrd.xcvrd_utilities.optics_si_parser.g_optics_si_dict', optics_si_settings_dict)
     @patch('xcvrd.xcvrd._wrapper_get_presence', MagicMock(return_value=True))
