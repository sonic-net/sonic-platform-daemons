--- conflicted
+++ resolved
@@ -1500,7 +1500,6 @@
         appl = get_cmis_application_desired(mock_xcvr_api, host_lane_count, speed)
         assert task.get_cmis_host_lanes_mask(mock_xcvr_api, appl, host_lane_count, subport) == expected
 
-<<<<<<< HEAD
     @pytest.mark.parametrize("lport, freq, grid, expected", [
          (1, 193100, 75, True),
          (1, 193100, 100, False),
@@ -1517,8 +1516,6 @@
         task = CmisManagerTask(DEFAULT_NAMESPACE, port_mapping, stop_event)
         result = task.verify_config_laser_frequency(mock_xcvr_api, lport, freq, grid)
         assert result == expected
-=======
->>>>>>> 04b0f88d
 
     def test_CmisManagerTask_post_port_active_apsel_to_db(self):
         mock_xcvr_api = MagicMock()
