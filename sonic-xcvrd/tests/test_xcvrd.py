--- conflicted
+++ resolved
@@ -2528,7 +2528,7 @@
         task.task_stopping_event.is_set = MagicMock(side_effect=[False, False, True])
         task.task_worker()
 
-        assert get_cmis_state_from_state_db('Ethernet0', task.xcvr_table_helper.get_status_tbl(task.port_mapping.get_asic_id_for_logical_port('Ethernet0'))) == CMIS_STATE_DP_PRE_INIT_CHECK
+        assert get_cmis_state_from_state_db('Ethernet0', task.xcvr_table_helper.get_status_tbl(task.get_asic_id('Ethernet0'))) == CMIS_STATE_DP_PRE_INIT_CHECK
         task.configure_tx_output_power = MagicMock(return_value=1)
         task.configure_laser_frequency = MagicMock(return_value=1)
 
@@ -2919,15 +2919,14 @@
 
         assert task.post_port_active_apsel_to_db.call_count == 1
         assert mock_xcvr_api.tx_disable_channel.call_count == 1
-<<<<<<< HEAD
-        assert get_cmis_state_from_state_db('Ethernet0', task.xcvr_table_helper.get_status_tbl(task.port_mapping.get_asic_id_for_logical_port('Ethernet0'))) == CMIS_STATE_READY
+        assert get_cmis_state_from_state_db('Ethernet0', task.xcvr_table_helper.get_status_tbl(task.get_asic_id('Ethernet0'))) == CMIS_STATE_READY
         assert task.port_dict['Ethernet0']['forced_tx_disabled'] == True
 
         task.port_dict['Ethernet0']['host_tx_ready'] = 'true'
         task.force_cmis_reinit('Ethernet0', 0)
         task.task_stopping_event.is_set = MagicMock(side_effect=[False, False, True])
         task.task_worker()
-        assert get_cmis_state_from_state_db('Ethernet0', task.xcvr_table_helper.get_status_tbl(task.port_mapping.get_asic_id_for_logical_port('Ethernet0'))) == CMIS_STATE_DP_PRE_INIT_CHECK
+        assert get_cmis_state_from_state_db('Ethernet0', task.xcvr_table_helper.get_status_tbl(task.get_asic_id('Ethernet0'))) == CMIS_STATE_DP_PRE_INIT_CHECK
 
         # Failure scenario wherein DP state is still DataPathActivated in the first attempt post enabling host_tx_ready
         # This doesn't allow the CMIS state to proceed to DP_DEINIT
@@ -2935,7 +2934,7 @@
         task.task_stopping_event.is_set = MagicMock(side_effect=[False, False, False, False, True])
         task.task_worker()
         assert task.port_dict['Ethernet0']['cmis_retries'] == 1
-        assert get_cmis_state_from_state_db('Ethernet0', task.xcvr_table_helper.get_status_tbl(task.port_mapping.get_asic_id_for_logical_port('Ethernet0'))) == CMIS_STATE_DP_PRE_INIT_CHECK
+        assert get_cmis_state_from_state_db('Ethernet0', task.xcvr_table_helper.get_status_tbl(task.get_asic_id('Ethernet0'))) == CMIS_STATE_DP_PRE_INIT_CHECK
 
         # Ensures that CMIS state is set to DP_DEINIT in the second attempt
         mock_sfp = MagicMock()
@@ -2945,12 +2944,9 @@
         task.task_stopping_event.is_set = MagicMock(side_effect=[False, False, True])
         task.task_worker()
 
-        assert get_cmis_state_from_state_db('Ethernet0', task.xcvr_table_helper.get_status_tbl(task.port_mapping.get_asic_id_for_logical_port('Ethernet0'))) == CMIS_STATE_DP_DEINIT
+        assert get_cmis_state_from_state_db('Ethernet0', task.xcvr_table_helper.get_status_tbl(task.get_asic_id('Ethernet0'))) == CMIS_STATE_DP_DEINIT
         assert task.port_dict['Ethernet0']['forced_tx_disabled'] == False
         assert task.port_dict['Ethernet0']['cmis_retries'] == 1
-=======
-        assert get_cmis_state_from_state_db('Ethernet0', task.xcvr_table_helper.get_status_tbl(task.get_asic_id('Ethernet0'))) == CMIS_STATE_READY
->>>>>>> b8a5cd3a
 
     @pytest.mark.parametrize("lport, expected_dom_polling", [
         ('Ethernet0', 'disabled'),
