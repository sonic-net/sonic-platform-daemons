import os
import sys
import time

if sys.version_info >= (3, 3):
    from unittest.mock import MagicMock, patch
else:
    from mock import MagicMock, patch

from sonic_py_common import daemon_base
from swsscommon import swsscommon
from sonic_platform_base.sfp_base import SfpBase
from .mock_swsscommon import Table


daemon_base.db_connect = MagicMock()
swsscommon.Table = MagicMock()
swsscommon.ProducerStateTable = MagicMock()
swsscommon.SubscriberStateTable = MagicMock()
swsscommon.SonicDBConfig = MagicMock()
#swsscommon.Select = MagicMock()

sys.modules['sonic_y_cable'] = MagicMock()
sys.modules['sonic_y_cable.y_cable'] = MagicMock()

test_path = os.path.dirname(os.path.abspath(__file__))
modules_path = os.path.dirname(test_path)
scripts_path = os.path.join(modules_path, "xcvrd")
sys.path.insert(0, modules_path)

os.environ["XCVRD_UNIT_TESTING"] = "1"
from xcvrd.xcvrd import *
from xcvrd.xcvrd_utilities.y_cable_helper import *
from xcvrd.xcvrd_utilities.sfp_status_helper import *
from xcvrd.xcvrd_utilities.port_mapping import *
#from xcvrd.xcvrd_utilities.port_mapping import PortMapping, subscribe_port_config_change, handle_port_config_change

class TestXcvrdScript(object):

    def test_xcvrd_helper_class_run(self):
        Y_cable_task = YCableTableUpdateTask(None)

    @patch('xcvrd.xcvrd_utilities.port_mapping.PortMapping.logical_port_name_to_physical_port_list', MagicMock(return_value=[0]))
    @patch('xcvrd.xcvrd._wrapper_get_presence', MagicMock(return_value=True))
    @patch('xcvrd.xcvrd._wrapper_get_transceiver_dom_info', MagicMock(return_value={'temperature': '22.75',
                                                                                    'voltage': '0.5',
                                                                                    'rx1power': '0.7',
                                                                                    'rx2power': '0.7',
                                                                                    'rx3power': '0.7',
                                                                                    'rx4power': '0.7',
                                                                                    'rx5power': '0.7',
                                                                                    'rx6power': '0.7',
                                                                                    'rx7power': '0.7',
                                                                                    'rx8power': '0.7',
                                                                                    'tx1bias': '0.7',
                                                                                    'tx2bias': '0.7',
                                                                                    'tx3bias': '0.7',
                                                                                    'tx4bias': '0.7',
                                                                                    'tx5bias': '0.7',
                                                                                    'tx6bias': '0.7',
                                                                                    'tx7bias': '0.7',
                                                                                    'tx8bias': '0.7',
                                                                                    'tx1power': '0.7',
                                                                                    'tx2power': '0.7',
                                                                                    'tx3power': '0.7',
                                                                                    'tx4power': '0.7',
                                                                                    'tx5power': '0.7',
                                                                                    'tx6power': '0.7',
                                                                                    'tx7power': '0.7',
                                                                                    'tx8power': '0.7', }))
    def test_post_port_dom_info_to_db(self):
        logical_port_name = "Ethernet0"
        port_mapping = PortMapping()
        stop_event = threading.Event()
        dom_tbl = Table("STATE_DB", TRANSCEIVER_DOM_SENSOR_TABLE)
        post_port_dom_info_to_db(logical_port_name, port_mapping, dom_tbl, stop_event)

    @patch('xcvrd.xcvrd_utilities.port_mapping.PortMapping.logical_port_name_to_physical_port_list', MagicMock(return_value=[0]))
    @patch('xcvrd.xcvrd._wrapper_get_presence', MagicMock(return_value=True))
    def test_del_port_sfp_dom_info_from_db(self):
        logical_port_name = "Ethernet0"
        port_mapping = PortMapping()
        dom_tbl = Table("STATE_DB", TRANSCEIVER_DOM_SENSOR_TABLE)
        init_tbl = Table("STATE_DB", TRANSCEIVER_INFO_TABLE)
        del_port_sfp_dom_info_from_db(logical_port_name, port_mapping, init_tbl, dom_tbl)

    @patch('xcvrd.xcvrd_utilities.port_mapping.PortMapping.logical_port_name_to_physical_port_list', MagicMock(return_value=[0]))
    @patch('xcvrd.xcvrd._wrapper_get_presence', MagicMock(return_value=True))
    @patch('xcvrd.xcvrd._wrapper_get_transceiver_dom_threshold_info', MagicMock(return_value={'temphighalarm': '22.75',
                                                                                              'temphighwarning': '0.5',
                                                                                              'templowalarm': '0.7',
                                                                                              'templowwarning': '0.7',
                                                                                              'vcchighalarm': '0.7',
                                                                                              'vcchighwarning': '0.7',
                                                                                              'vcclowalarm': '0.7',
                                                                                              'vcclowwarning': '0.7',
                                                                                              'txpowerhighalarm': '0.7',
                                                                                              'txpowerlowalarm': '0.7',
                                                                                              'txpowerhighwarning': '0.7',
                                                                                              'txpowerlowwarning': '0.7',
                                                                                              'rxpowerhighalarm': '0.7',
                                                                                              'rxpowerlowalarm': '0.7',
                                                                                              'rxpowerhighwarning': '0.7',
                                                                                              'rxpowerlowwarning': '0.7',
                                                                                              'txbiashighalarm': '0.7',
                                                                                              'txbiaslowalarm': '0.7',
                                                                                              'txbiashighwarning': '0.7',
                                                                                              'txbiaslowwarning': '0.7', }))
    def test_post_port_dom_threshold_info_to_db(self):
        logical_port_name = "Ethernet0"
        port_mapping = PortMapping()
        stop_event = threading.Event()
        dom_tbl = Table("STATE_DB", TRANSCEIVER_DOM_SENSOR_TABLE)
        post_port_dom_threshold_info_to_db(logical_port_name, port_mapping, dom_tbl, stop_event)

    @patch('xcvrd.xcvrd_utilities.port_mapping.PortMapping.logical_port_name_to_physical_port_list', MagicMock(return_value=[0]))
    @patch('xcvrd.xcvrd._wrapper_get_presence', MagicMock(return_value=True))
    @patch('xcvrd.xcvrd._wrapper_is_replaceable', MagicMock(return_value=True))
    @patch('xcvrd.xcvrd._wrapper_get_transceiver_info', MagicMock(return_value={'type': '22.75',
                                                                                'hardware_rev': '0.5',
                                                                                'serial': '0.7',
                                                                                'manufacturer': '0.7',
                                                                                'model': '0.7',
                                                                                'vendor_oui': '0.7',
                                                                                'vendor_date': '0.7',
                                                                                'connector': '0.7',
                                                                                'encoding': '0.7',
                                                                                'ext_identifier': '0.7',
                                                                                'ext_rateselect_compliance': '0.7',
                                                                                'cable_type': '0.7',
                                                                                'cable_length': '0.7',
                                                                                'specification_compliance': '0.7',
                                                                                'nominal_bit_rate': '0.7',
                                                                                'application_advertisement': '0.7',
                                                                                'is_replaceable': '0.7',
                                                                                'dom_capability': '0.7', }))
    def test_post_port_sfp_info_to_db(self):
        logical_port_name = "Ethernet0"
        port_mapping = PortMapping()
        stop_event = threading.Event()
        dom_tbl = Table("STATE_DB", TRANSCEIVER_DOM_SENSOR_TABLE)
        transceiver_dict = {}
        post_port_sfp_info_to_db(logical_port_name, port_mapping, dom_tbl, transceiver_dict, stop_event)

    @patch('xcvrd.xcvrd_utilities.port_mapping.PortMapping.logical_port_name_to_physical_port_list', MagicMock(return_value=[0]))
    @patch('xcvrd.xcvrd.platform_sfputil', MagicMock(return_value=[0]))
    @patch('xcvrd.xcvrd._wrapper_get_presence', MagicMock(return_value=True))
    @patch('xcvrd.xcvrd._wrapper_is_replaceable', MagicMock(return_value=True))
    @patch('xcvrd.xcvrd._wrapper_get_transceiver_info', MagicMock(return_value={'type': '22.75',
                                                                                'hardware_rev': '0.5',
                                                                                'serial': '0.7',
                                                                                'manufacturer': '0.7',
                                                                                'model': '0.7',
                                                                                'vendor_oui': '0.7',
                                                                                'vendor_date': '0.7',
                                                                                'connector': '0.7',
                                                                                'encoding': '0.7',
                                                                                'ext_identifier': '0.7',
                                                                                'ext_rateselect_compliance': '0.7',
                                                                                'cable_type': '0.7',
                                                                                'cable_length': '0.7',
                                                                                'specification_compliance': '0.7',
                                                                                'nominal_bit_rate': '0.7',
                                                                                'application_advertisement': '0.7',
                                                                                'is_replaceable': '0.7',
                                                                                'dom_capability': '0.7', }))
    @patch('xcvrd.xcvrd._wrapper_get_transceiver_dom_threshold_info', MagicMock(return_value={'temphighalarm': '22.75',
                                                                                              'temphighwarning': '0.5',
                                                                                              'templowalarm': '0.7',
                                                                                              'templowwarning': '0.7',
                                                                                              'vcchighalarm': '0.7',
                                                                                              'vcchighwarning': '0.7',
                                                                                              'vcclowalarm': '0.7',
                                                                                              'vcclowwarning': '0.7',
                                                                                              'txpowerhighalarm': '0.7',
                                                                                              'txpowerlowalarm': '0.7',
                                                                                              'txpowerhighwarning': '0.7',
                                                                                              'txpowerlowwarning': '0.7',
                                                                                              'rxpowerhighalarm': '0.7',
                                                                                              'rxpowerlowalarm': '0.7',
                                                                                              'rxpowerhighwarning': '0.7',
                                                                                              'rxpowerlowwarning': '0.7',
                                                                                              'txbiashighalarm': '0.7',
                                                                                              'txbiaslowalarm': '0.7',
                                                                                              'txbiashighwarning': '0.7',
                                                                                              'txbiaslowwarning': '0.7', }))
    @patch('xcvrd.xcvrd._wrapper_get_transceiver_dom_info', MagicMock(return_value={'temperature': '22.75',
                                                                                    'voltage': '0.5',
                                                                                    'rx1power': '0.7',
                                                                                    'rx2power': '0.7',
                                                                                    'rx3power': '0.7',
                                                                                    'rx4power': '0.7',
                                                                                    'rx5power': '0.7',
                                                                                    'rx6power': '0.7',
                                                                                    'rx7power': '0.7',
                                                                                    'rx8power': '0.7',
                                                                                    'tx1bias': '0.7',
                                                                                    'tx2bias': '0.7',
                                                                                    'tx3bias': '0.7',
                                                                                    'tx4bias': '0.7',
                                                                                    'tx5bias': '0.7',
                                                                                    'tx6bias': '0.7',
                                                                                    'tx7bias': '0.7',
                                                                                    'tx8bias': '0.7',
                                                                                    'tx1power': '0.7',
                                                                                    'tx2power': '0.7',
                                                                                    'tx3power': '0.7',
                                                                                    'tx4power': '0.7',
                                                                                    'tx5power': '0.7',
                                                                                    'tx6power': '0.7',
                                                                                    'tx7power': '0.7',
                                                                                    'tx8power': '0.7', }))
    def test_post_port_sfp_dom_info_to_db(self):
        port_mapping = PortMapping()
        stop_event = threading.Event()
        post_port_sfp_dom_info_to_db(True, port_mapping, stop_event)

    @patch('xcvrd.xcvrd_utilities.port_mapping.PortMapping.logical_port_name_to_physical_port_list', MagicMock(return_value=[0]))
    @patch('xcvrd.xcvrd.platform_sfputil', MagicMock(return_value=[0]))
    @patch('xcvrd.xcvrd._wrapper_get_presence', MagicMock(return_value=True))
    @patch('xcvrd.xcvrd._wrapper_is_replaceable', MagicMock(return_value=True))
    def test_init_port_sfp_status_tbl(self):
        port_mapping = PortMapping()
        stop_event = threading.Event()
        init_port_sfp_status_tbl(port_mapping, stop_event)

    @patch('xcvrd.xcvrd_utilities.y_cable_helper.y_cable_platform_sfputil', MagicMock(return_value=[0]))
    @patch('xcvrd.xcvrd_utilities.y_cable_helper.y_cable_wrapper_get_presence', MagicMock(return_value=True))
    @patch('xcvrd.xcvrd_utilities.port_mapping.PortMapping.logical_port_name_to_physical_port_list', MagicMock(return_value=[0]))
    @patch('xcvrd.xcvrd_utilities.y_cable_helper.get_muxcable_info', MagicMock(return_value={'tor_active': 'self',
                                                                       'mux_direction': 'self',
                                                                       'manual_switch_count': '7',
                                                                       'auto_switch_count': '71',
                                                                       'link_status_self': 'up',
                                                                       'link_status_peer': 'up',
                                                                       'link_status_nic': 'up',
                                                                       'nic_lane1_active': 'True',
                                                                       'nic_lane2_active': 'True',
                                                                       'nic_lane3_active': 'True',
                                                                       'nic_lane4_active': 'True',
                                                                       'self_eye_height_lane1': '500',
                                                                       'self_eye_height_lane2': '510',
                                                                       'peer_eye_height_lane1': '520',
                                                                       'peer_eye_height_lane2': '530',
                                                                       'nic_eye_height_lane1': '742',
                                                                       'nic_eye_height_lane2': '750',
                                                                       'internal_temperature': '28',
                                                                       'internal_voltage': '3.3',
                                                                       'nic_temperature': '20',
                                                                       'nic_voltage': '2.7',
                                                                       'version_nic_active': '1.6MS',
                                                                       'version_nic_inactive': '1.7MS',
                                                                       'version_nic_next': '1.7MS',
                                                                       'version_self_active': '1.6MS',
                                                                       'version_self_inactive': '1.7MS',
                                                                       'version_self_next': '1.7MS',
                                                                       'version_peer_active': '1.6MS',
                                                                       'version_peer_inactive': '1.7MS',
                                                                       'version_peer_next': '1.7MS'}))
    def test_post_port_mux_info_to_db(self):
        logical_port_name = "Ethernet0"
        port_mapping = PortMapping()
        mux_tbl = Table("STATE_DB", y_cable_helper.MUX_CABLE_INFO_TABLE)
        rc = post_port_mux_info_to_db(logical_port_name, port_mapping, mux_tbl)
        assert(rc != -1)


    @patch('xcvrd.xcvrd_utilities.y_cable_helper.y_cable_platform_sfputil', MagicMock(return_value=[0]))
    @patch('xcvrd.xcvrd_utilities.y_cable_helper.y_cable_wrapper_get_presence', MagicMock(return_value=True))
    @patch('xcvrd.xcvrd_utilities.port_mapping.PortMapping.logical_port_name_to_physical_port_list', MagicMock(return_value=[0]))
    @patch('xcvrd.xcvrd_utilities.y_cable_helper.get_muxcable_static_info', MagicMock(return_value={'read_side': 'self',
                                                                              'nic_lane1_precursor1': '1',
                                                                              'nic_lane1_precursor2': '-7',
                                                                              'nic_lane1_maincursor': '-1',
                                                                              'nic_lane1_postcursor1': '11',
                                                                              'nic_lane1_postcursor2': '11',
                                                                              'nic_lane2_precursor1': '12',
                                                                              'nic_lane2_precursor2': '7',
                                                                              'nic_lane2_maincursor': '7',
                                                                              'nic_lane2_postcursor1': '7',
                                                                              'nic_lane2_postcursor2': '7',
                                                                              'tor_self_lane1_precursor1': '17',
                                                                              'tor_self_lane1_precursor2': '17',
                                                                              'tor_self_lane1_maincursor': '17',
                                                                              'tor_self_lane1_postcursor1': '17',
                                                                              'tor_self_lane1_postcursor2': '17',
                                                                              'tor_self_lane2_precursor1': '7',
                                                                              'tor_self_lane2_precursor2': '7',
                                                                              'tor_self_lane2_maincursor': '7',
                                                                              'tor_self_lane2_postcursor1': '7',
                                                                              'tor_self_lane2_postcursor2': '7',
                                                                              'tor_peer_lane1_precursor1': '7',
                                                                              'tor_peer_lane1_precursor2': '7',
                                                                              'tor_peer_lane1_maincursor': '17',
                                                                              'tor_peer_lane1_postcursor1': '7',
                                                                              'tor_peer_lane1_postcursor2': '17',
                                                                              'tor_peer_lane2_precursor1': '7',
                                                                              'tor_peer_lane2_precursor2': '7',
                                                                              'tor_peer_lane2_maincursor': '17',
                                                                              'tor_peer_lane2_postcursor1': '7',
                                                                              'tor_peer_lane2_postcursor2': '17'}))
    def test_post_port_mux_static_info_to_db(self):
        logical_port_name = "Ethernet0"
        port_mapping = PortMapping()
        mux_tbl = Table("STATE_DB", y_cable_helper.MUX_CABLE_STATIC_INFO_TABLE)
        rc = post_port_mux_static_info_to_db(logical_port_name, port_mapping, mux_tbl)
        assert(rc != -1)

    def test_y_cable_helper_format_mapping_identifier1(self):
        rc = format_mapping_identifier("ABC        ")
        assert(rc == "abc")

    def test_y_cable_wrapper_get_transceiver_info(self):
        with patch('xcvrd.xcvrd_utilities.y_cable_helper.y_cable_platform_sfputil') as patched_util:
            patched_util.get_transceiver_info_dict.return_value = {'manufacturer': 'Microsoft',
                                                                              'model': 'model1'}

            transceiver_dict = y_cable_wrapper_get_transceiver_info(1)
            vendor = transceiver_dict.get('manufacturer')
            model = transceiver_dict.get('model')

        assert(vendor == "Microsoft")
        assert(model == "model1")

    def test_y_cable_wrapper_get_presence(self):
        with patch('xcvrd.xcvrd_utilities.y_cable_helper.y_cable_platform_sfputil') as patched_util:
            patched_util.get_presence.return_value = True

            presence = y_cable_wrapper_get_presence(1)

        assert(presence == True)

    @patch('xcvrd.xcvrd_utilities.port_mapping.PortMapping.logical_port_name_to_physical_port_list', MagicMock(return_value=[0]))
    @patch('xcvrd.xcvrd_utilities.y_cable_helper.y_cable_wrapper_get_presence', MagicMock(return_value=True))
    def test_get_ycable_physical_port_from_logical_port(self):
        port_mapping = PortMapping()
        instance = get_ycable_physical_port_from_logical_port("Ethernet0", port_mapping)

        assert(instance == 0)

    @patch('xcvrd.xcvrd_utilities.port_mapping.PortMapping.logical_port_name_to_physical_port_list', MagicMock(return_value=[0]))
    @patch('xcvrd.xcvrd_utilities.y_cable_helper.y_cable_wrapper_get_presence', MagicMock(return_value=True))
    def test_get_ycable_port_instance_from_logical_port(self):

        with patch('xcvrd.xcvrd_utilities.y_cable_helper.y_cable_port_instances') as patched_util:
            patched_util.get.return_value = 0
            port_mapping = PortMapping()
            instance = get_ycable_port_instance_from_logical_port("Ethernet0", port_mapping)

        assert(instance == 0)

    def test_set_show_firmware_fields(self):

        mux_info_dict = {}
        xcvrd_show_fw_res_tbl = Table("STATE_DB", "XCVRD_SHOW_FW_RES")
        mux_info_dict['version_self_active'] = '0.8'
        mux_info_dict['version_self_inactive'] = '0.7'
        mux_info_dict['version_self_next'] = '0.7'
        mux_info_dict['version_peer_active'] = '0.8'
        mux_info_dict['version_peer_inactive'] = '0.7'
        mux_info_dict['version_peer_next'] = '0.7'
        mux_info_dict['version_nic_active'] = '0.8'
        mux_info_dict['version_nic_inactive'] = '0.7'
        mux_info_dict['version_nic_next'] = '0.7'
        rc = set_show_firmware_fields("Ethernet0", mux_info_dict, xcvrd_show_fw_res_tbl)

        assert(rc == 0)

    def test_get_media_settings_key(self):
        xcvr_info_dict = {
            0: {
                'manufacturer': 'Molex',
                'model': '1064141421',
                'cable_type': 'Length Cable Assembly(m)',
                'cable_length': '255',
                'specification_compliance': "{'10/40G Ethernet Compliance Code': '10GBase-SR'}",
                'type_abbrv_name': 'QSFP+'
            }
        }

        # Test a good 'specification_compliance' value
        result = get_media_settings_key(0, xcvr_info_dict)
        assert result == ['MOLEX-1064141421', 'QSFP+-10GBase-SR-255M']

        # Test a bad 'specification_compliance' value
        xcvr_info_dict[0]['specification_compliance'] = 'N/A'
        result = get_media_settings_key(0, xcvr_info_dict)
        assert result == ['MOLEX-1064141421', 'QSFP+-*']
        # TODO: Ensure that error message was logged

    def test_detect_port_in_error_status(self):
        class MockTable:
            def get(self, key):
                pass

        status_tbl = MockTable()
        status_tbl.get = MagicMock(return_value=(True, {'error': 'N/A'}))
        assert not detect_port_in_error_status(None, status_tbl)

        status_tbl.get = MagicMock(return_value=(True, {'error': SfpBase.SFP_ERROR_DESCRIPTION_BLOCKING}))
        assert detect_port_in_error_status(None, status_tbl)

    def test_is_error_sfp_status(self):
        error_values = [7, 11, 19, 35]
        for error_value in error_values:
            assert is_error_block_eeprom_reading(error_value)

        assert not is_error_block_eeprom_reading(int(SFP_STATUS_INSERTED))
        assert not is_error_block_eeprom_reading(int(SFP_STATUS_REMOVED))

    @patch('swsscommon.swsscommon.Select.addSelectable', MagicMock())
    @patch('swsscommon.swsscommon.SubscriberStateTable')
    @patch('swsscommon.swsscommon.Select.select')
    def test_handle_port_config_change(self, mock_select, mock_sub_table):
        mock_selectable = MagicMock()
        mock_selectable.pop = MagicMock(side_effect=[('Ethernet0', swsscommon.SET_COMMAND, (('index', '1'), )), (None, None, None)])
        mock_select.return_value = (swsscommon.Select.OBJECT, mock_selectable)
        mock_sub_table.return_value = mock_selectable
<<<<<<< HEAD
        xcvrd = DaemonXcvrd(SYSLOG_IDENTIFIER)
        xcvrd.stop_event.is_set = MagicMock(side_effect=[False, True])
        mock_observer = MagicMock()
        mock_observer.enque_port_change_event = MagicMock()
        xcvrd.subscribe_port_change_event(mock_observer)

        sel, asic_context = xcvrd.subscribe_port_config_change()
        xcvrd.handle_port_config_change(sel, asic_context)
        assert mock_observer.enque_port_change_event.call_count == 1
        assert xcvrd.port_mapping.logical_port_list.count('Ethernet0')
        assert xcvrd.port_mapping.get_asic_id_for_logical_port('Ethernet0') == 0
        assert xcvrd.port_mapping.get_physical_to_logical(1) == ['Ethernet0']
        assert xcvrd.port_mapping.get_logical_to_physical('Ethernet0') == [1]

        xcvrd.stop_event.is_set = MagicMock(side_effect=[False, True])
        mock_selectable.pop = MagicMock(side_effect=[('Ethernet0', swsscommon.DEL_COMMAND, (('index', '1'), )), (None, None, None)])
        xcvrd.handle_port_config_change(sel, asic_context)
        assert mock_observer.enque_port_change_event.call_count == 2
        assert not xcvrd.port_mapping.logical_port_list
        assert not xcvrd.port_mapping.logical_to_physical
        assert not xcvrd.port_mapping.physical_to_logical
        assert not xcvrd.port_mapping.logical_to_asic
=======

        sel, asic_context = subscribe_port_config_change()
        port_mapping = PortMapping()
        stop_event = threading.Event()
        stop_event.is_set = MagicMock(return_value=False)
        logger = MagicMock()
        handle_port_config_change(sel, asic_context, stop_event, port_mapping, logger, port_mapping.handle_port_change_event)

        assert port_mapping.logical_port_list.count('Ethernet0')
        assert port_mapping.get_asic_id_for_logical_port('Ethernet0') == 0
        assert port_mapping.get_physical_to_logical(1) == ['Ethernet0']
        assert port_mapping.get_logical_to_physical('Ethernet0') == [1]

        mock_selectable.pop = MagicMock(side_effect=[('Ethernet0', swsscommon.DEL_COMMAND, (('index', '1'), )), (None, None, None)])
        handle_port_config_change(sel, asic_context, stop_event, port_mapping, logger, port_mapping.handle_port_change_event)
        assert not port_mapping.logical_port_list
        assert not port_mapping.logical_to_physical
        assert not port_mapping.physical_to_logical
        assert not port_mapping.logical_to_asic

>>>>>>> 5f87f745

    @patch('swsscommon.swsscommon.Table')
    def test_get_port_mapping(self, mock_swsscommon_table):
        mock_table = MagicMock()
        mock_table.getKeys = MagicMock(return_value=['Ethernet0', 'Ethernet4'])
        mock_table.get = MagicMock(side_effect=[(True, (('index', 1), )), (True, (('index', 2), ))])
        mock_swsscommon_table.return_value = mock_table
        port_mapping = get_port_mapping()
        assert port_mapping.logical_port_list.count('Ethernet0')
        assert port_mapping.get_asic_id_for_logical_port('Ethernet0') == 0
        assert port_mapping.get_physical_to_logical(1) == ['Ethernet0']
        assert port_mapping.get_logical_to_physical('Ethernet0') == [1]

        assert port_mapping.logical_port_list.count('Ethernet4')
        assert port_mapping.get_asic_id_for_logical_port('Ethernet4') == 0
        assert port_mapping.get_physical_to_logical(2) == ['Ethernet4']
        assert port_mapping.get_logical_to_physical('Ethernet4') == [2]


    @patch('swsscommon.swsscommon.Select.addSelectable', MagicMock())
    @patch('swsscommon.swsscommon.SubscriberStateTable')
    @patch('swsscommon.swsscommon.Select.select')
    def test_DaemonXcvrd_wait_for_port_config_done(self, mock_select, mock_sub_table):
        mock_selectable = MagicMock()
        mock_selectable.pop = MagicMock(side_effect=[('Ethernet0', swsscommon.SET_COMMAND, (('index', '1'), )), ('PortConfigDone', None, None)])
        mock_select.return_value = (swsscommon.Select.OBJECT, mock_selectable)
        mock_sub_table.return_value = mock_selectable
        xcvrd = DaemonXcvrd(SYSLOG_IDENTIFIER)
        xcvrd.wait_for_port_config_done('')
        assert swsscommon.Select.select.call_count == 2

    @patch('xcvrd.xcvrd.DaemonXcvrd.load_platform_util', MagicMock())
    @patch('sonic_py_common.device_info.get_paths_to_platform_and_hwsku_dirs', MagicMock(return_value=('/tmp', None)))
    @patch('swsscommon.swsscommon.WarmStart', MagicMock())    
    @patch('xcvrd.xcvrd.DaemonXcvrd.wait_for_port_config_done', MagicMock())
    def test_DaemonXcvrd_init_deinit(self):
        xcvrd = DaemonXcvrd(SYSLOG_IDENTIFIER)
        xcvrd.init()
        xcvrd.deinit()
        # TODO: fow now we only simply call xcvrd.init/deinit without any further check, it only makes sure that
        # xcvrd.init/deinit will not raise unexpected exception. In future, probably more check will be added
    
    @patch('xcvrd.xcvrd.DaemonXcvrd.init')
    @patch('xcvrd.xcvrd.DaemonXcvrd.deinit')
<<<<<<< HEAD
    @patch('xcvrd.xcvrd.DaemonXcvrd.subscribe_port_config_change', MagicMock(return_value=(0, 0)))
    @patch('xcvrd.xcvrd.DaemonXcvrd.handle_port_config_change')
=======
>>>>>>> 5f87f745
    @patch('xcvrd.xcvrd.DomInfoUpdateTask.task_run')
    @patch('xcvrd.xcvrd.SfpStateUpdateTask.task_run')
    @patch('xcvrd.xcvrd.DomInfoUpdateTask.task_stop')
    @patch('xcvrd.xcvrd.SfpStateUpdateTask.task_stop')
    def test_DaemonXcvrd_run(self, mock_task_stop1, mock_task_stop2, mock_task_run1, mock_task_run2, mock_deinit, mock_init):
        mock_init.return_value = (PortMapping(), set())
        xcvrd = DaemonXcvrd(SYSLOG_IDENTIFIER)
<<<<<<< HEAD
        xcvrd.stop_event.is_set = MagicMock(side_effect=[False, True])
=======
        xcvrd.stop_event.wait = MagicMock()
>>>>>>> 5f87f745
        xcvrd.run()
        # TODO: more check
        assert mock_task_stop1.call_count == 1
        assert mock_task_stop2.call_count == 1
        assert mock_task_run1.call_count == 1
        assert mock_task_run2.call_count == 1
        assert mock_deinit.call_count == 1
        assert mock_init.call_count == 1

    @patch('xcvrd.xcvrd.xcvr_table_helper', MagicMock())
    def test_DomInfoUpdateTask_handle_port_change_event(self):
        port_mapping = PortMapping()
        task = DomInfoUpdateTask(port_mapping)
        port_change_event = PortChangeEvent('Ethernet0', 1, 0, PortChangeEvent.PORT_ADD)
<<<<<<< HEAD
        task.enque_port_change_event(port_change_event)
        task.handle_port_change_event()
=======
        task.on_port_config_change(port_change_event)
>>>>>>> 5f87f745
        assert task.port_mapping.logical_port_list.count('Ethernet0')
        assert task.port_mapping.get_asic_id_for_logical_port('Ethernet0') == 0
        assert task.port_mapping.get_physical_to_logical(1) == ['Ethernet0']
        assert task.port_mapping.get_logical_to_physical('Ethernet0') == [1]

        port_change_event = PortChangeEvent('Ethernet0', 1, 0, PortChangeEvent.PORT_REMOVE)
<<<<<<< HEAD
        task.enque_port_change_event(port_change_event)
        task.handle_port_change_event()
=======
        task.on_port_config_change(port_change_event)
>>>>>>> 5f87f745
        assert not task.port_mapping.logical_port_list
        assert not task.port_mapping.logical_to_physical
        assert not task.port_mapping.physical_to_logical
        assert not task.port_mapping.logical_to_asic

    @patch('xcvrd.xcvrd_utilities.port_mapping.subscribe_port_config_change', MagicMock(return_value=(None, None)))
    @patch('xcvrd.xcvrd_utilities.port_mapping.handle_port_config_change', MagicMock())
    def test_DomInfoUpdateTask_task_run_stop(self):
        port_mapping = PortMapping()
        task = DomInfoUpdateTask(port_mapping)
        task.task_run([False])
        task.task_stop()
        assert not task.task_thread.is_alive()

    @patch('xcvrd.xcvrd.xcvr_table_helper', MagicMock())
    @patch('xcvrd.xcvrd_utilities.sfp_status_helper.detect_port_in_error_status')
    @patch('xcvrd.xcvrd.post_port_dom_info_to_db')
    @patch('xcvrd.xcvrd.post_port_dom_threshold_info_to_db')
    @patch('swsscommon.swsscommon.Select.addSelectable', MagicMock())
    @patch('swsscommon.swsscommon.SubscriberStateTable')
    @patch('swsscommon.swsscommon.Select.select')
    def test_DomInfoUpdateTask_task_worker(self, mock_select, mock_sub_table, mock_post_dom_th, mock_post_dom_info, mock_detect_error):
        mock_selectable = MagicMock()
        mock_selectable.pop = MagicMock(side_effect=[('Ethernet0', swsscommon.SET_COMMAND, (('index', '1'), )), (None, None, None), (None, None, None)])
        mock_select.return_value = (swsscommon.Select.OBJECT, mock_selectable)
        mock_sub_table.return_value = mock_selectable
        
        port_mapping = PortMapping()
        task = DomInfoUpdateTask(port_mapping)
        task.task_stopping_event.wait = MagicMock(side_effect=[False, True])
<<<<<<< HEAD
        port_change_event = PortChangeEvent('Ethernet0', 1, 0, PortChangeEvent.PORT_ADD)
        task.enque_port_change_event(port_change_event)
=======
>>>>>>> 5f87f745
        mock_detect_error.return_value = True
        task.task_worker([False])
        assert task.port_mapping.logical_port_list.count('Ethernet0')
        assert task.port_mapping.get_asic_id_for_logical_port('Ethernet0') == 0
        assert task.port_mapping.get_physical_to_logical(1) == ['Ethernet0']
        assert task.port_mapping.get_logical_to_physical('Ethernet0') == [1]
        assert mock_post_dom_th.call_count == 0
        assert mock_post_dom_info.call_count == 0
        mock_detect_error.return_value = False
        task.task_stopping_event.wait = MagicMock(side_effect=[False, True])
        task.task_worker([False])
        assert mock_post_dom_th.call_count == 1
        assert mock_post_dom_info.call_count == 1

    @patch('xcvrd.xcvrd._wrapper_get_presence', MagicMock(return_value=False))
    @patch('xcvrd.xcvrd.xcvr_table_helper')
    def test_SfpStateUpdateTask_handle_port_change_event(self, mock_table_helper):
        mock_table = MagicMock()
        mock_table.get = MagicMock(return_value=(False, None))
        mock_table_helper.get_status_tbl = MagicMock(return_value=mock_table)
        mock_table_helper.get_int_tbl = MagicMock(return_value=mock_table)
        mock_table_helper.get_dom_tbl = MagicMock(return_value=mock_table)
        stopping_event = multiprocessing.Event()
        port_mapping = PortMapping()
        retry_eeprom_set = set()
        task = SfpStateUpdateTask(port_mapping, retry_eeprom_set)
        port_change_event = PortChangeEvent('Ethernet0', 1, 0, PortChangeEvent.PORT_ADD)
<<<<<<< HEAD
        task.enque_port_change_event(port_change_event)
=======
>>>>>>> 5f87f745
        wait_time = 5
        while wait_time > 0:
            task.on_port_config_change(stopping_event, [False], port_change_event)
            if task.port_mapping.logical_port_list:
                break
            wait_time -= 1
            time.sleep(1)
        assert task.port_mapping.logical_port_list.count('Ethernet0')
        assert task.port_mapping.get_asic_id_for_logical_port('Ethernet0') == 0
        assert task.port_mapping.get_physical_to_logical(1) == ['Ethernet0']
        assert task.port_mapping.get_logical_to_physical('Ethernet0') == [1]

        port_change_event = PortChangeEvent('Ethernet0', 1, 0, PortChangeEvent.PORT_REMOVE)
<<<<<<< HEAD
        task.enque_port_change_event(port_change_event)
=======
>>>>>>> 5f87f745
        wait_time = 5
        while wait_time > 0:
            task.on_port_config_change(stopping_event, [False], port_change_event)
            if not task.port_mapping.logical_port_list:
                break
            wait_time -= 1
            time.sleep(1)
        assert not task.port_mapping.logical_port_list
        assert not task.port_mapping.logical_to_physical
        assert not task.port_mapping.physical_to_logical
        assert not task.port_mapping.logical_to_asic

    def test_SfpStateUpdateTask_task_run_stop(self):
        port_mapping = PortMapping()
        retry_eeprom_set = set()
        task = SfpStateUpdateTask(port_mapping, retry_eeprom_set)
        sfp_error_event = multiprocessing.Event()
        task.task_run(sfp_error_event, [False])
        assert wait_until(5, 1, task.task_process.is_alive)
        task.task_stop()
        assert wait_until(5, 1, lambda: task.task_process.is_alive() is False)

    @patch('xcvrd.xcvrd.xcvr_table_helper', MagicMock())
    @patch('xcvrd.xcvrd.post_port_sfp_info_to_db')
    def test_SfpStateUpdateTask_retry_eeprom_reading(self, mock_post_sfp_info):
        port_mapping = PortMapping()
        retry_eeprom_set = set()
        task = SfpStateUpdateTask(port_mapping, retry_eeprom_set)
        task.retry_eeprom_reading()
        assert mock_post_sfp_info.call_count == 0

        task.retry_eeprom_set.add('Ethernet0')
        task.last_retry_eeprom_time = time.time()
        task.retry_eeprom_reading()
        assert mock_post_sfp_info.call_count == 0

        task.last_retry_eeprom_time = 0
        mock_post_sfp_info.return_value = SFP_EEPROM_NOT_READY
        task.retry_eeprom_reading()
        assert 'Ethernet0' in task.retry_eeprom_set

        task.last_retry_eeprom_time = 0
        mock_post_sfp_info.return_value = None
        task.retry_eeprom_reading()
        assert 'Ethernet0' not in task.retry_eeprom_set

    def test_SfpStateUpdateTask_mapping_event_from_change_event(self):
        port_mapping = PortMapping()
        retry_eeprom_set = set()
        task = SfpStateUpdateTask(port_mapping, retry_eeprom_set)
        port_dict = {}
        assert task._mapping_event_from_change_event(False, port_dict) == SYSTEM_FAIL
        assert port_dict[EVENT_ON_ALL_SFP] == SYSTEM_FAIL

        port_dict = {EVENT_ON_ALL_SFP: SYSTEM_FAIL}
        assert task._mapping_event_from_change_event(False, port_dict) == SYSTEM_FAIL

        port_dict = {}
        assert task._mapping_event_from_change_event(True, port_dict) == SYSTEM_BECOME_READY
        assert port_dict[EVENT_ON_ALL_SFP] == SYSTEM_BECOME_READY

        port_dict = {1, SFP_STATUS_INSERTED}
        assert task._mapping_event_from_change_event(True, port_dict) == NORMAL_EVENT

    @patch('time.sleep', MagicMock())
    @patch('xcvrd.xcvrd.xcvr_table_helper', MagicMock())
    @patch('xcvrd.xcvrd._wrapper_soak_sfp_insert_event', MagicMock())
    @patch('xcvrd.xcvrd_utilities.port_mapping.subscribe_port_config_change', MagicMock(return_value=(None, None)))
    @patch('xcvrd.xcvrd_utilities.port_mapping.handle_port_config_change', MagicMock())
    @patch('os.kill')
    @patch('xcvrd.xcvrd.SfpStateUpdateTask._mapping_event_from_change_event')
    @patch('xcvrd.xcvrd._wrapper_get_transceiver_change_event')
    @patch('xcvrd.xcvrd.del_port_sfp_dom_info_from_db')
    @patch('xcvrd.xcvrd.notify_media_setting')
    @patch('xcvrd.xcvrd.post_port_dom_threshold_info_to_db')
    @patch('xcvrd.xcvrd.post_port_dom_info_to_db')
    @patch('xcvrd.xcvrd.post_port_sfp_info_to_db')
    @patch('xcvrd.xcvrd.update_port_transceiver_status_table')
    def test_SfpStateUpdateTask_task_worker(self, mock_updata_status, mock_post_sfp_info, mock_post_dom_info, mock_post_dom_th, mock_update_media_setting, mock_del_dom, mock_change_event, mock_mapping_event, mock_os_kill):
        port_mapping = PortMapping()
        retry_eeprom_set = set()
        task = SfpStateUpdateTask(port_mapping, retry_eeprom_set)
        stop_event = multiprocessing.Event()
        sfp_error_event = multiprocessing.Event()
        mock_change_event.return_value = (True, {0:0}, {})
        mock_mapping_event.return_value = SYSTEM_NOT_READY

        # Test state machine: STATE_INIT + SYSTEM_NOT_READY event => STATE_INIT + SYSTEM_NOT_READY event ... => STATE_EXIT
        task.task_worker(stop_event, sfp_error_event, [False])
        assert mock_os_kill.call_count == 1
        assert sfp_error_event.is_set()

        mock_mapping_event.return_value = SYSTEM_FAIL
        mock_os_kill.reset_mock()
        sfp_error_event.clear()
        # Test state machine: STATE_INIT + SYSTEM_FAIL event => STATE_INIT + SYSTEM_FAIL event ... => STATE_EXIT
        task.task_worker(stop_event, sfp_error_event, [False])
        assert mock_os_kill.call_count == 1
        assert sfp_error_event.is_set()

        mock_mapping_event.side_effect = [SYSTEM_BECOME_READY, SYSTEM_NOT_READY]
        mock_os_kill.reset_mock()
        sfp_error_event.clear()
        # Test state machine: STATE_INIT + SYSTEM_BECOME_READY event => STATE_NORMAL + SYSTEM_NOT_READY event ... => STATE_EXIT
        task.task_worker(stop_event, sfp_error_event, [False])
        assert mock_os_kill.call_count == 1
        assert not sfp_error_event.is_set()

        mock_mapping_event.side_effect = [SYSTEM_BECOME_READY, SYSTEM_FAIL] + [SYSTEM_FAIL] * (RETRY_TIMES_FOR_SYSTEM_READY + 1)
        mock_os_kill.reset_mock()
        sfp_error_event.clear()
        # Test state machine: STATE_INIT + SYSTEM_BECOME_READY event => STATE_NORMAL + SYSTEM_FAIL event ... => STATE_INIT
        # + SYSTEM_FAIL event ... => STATE_EXIT
        task.task_worker(stop_event, sfp_error_event, [False])
        assert mock_os_kill.call_count == 1
        assert sfp_error_event.is_set()

        task.port_mapping.handle_port_change_event(PortChangeEvent('Ethernet0', 1, 0, PortChangeEvent.PORT_ADD))
        mock_change_event.return_value = (True, {1:SFP_STATUS_INSERTED}, {})
        mock_mapping_event.side_effect = None
        mock_mapping_event.return_value = NORMAL_EVENT
        mock_post_sfp_info.return_value = SFP_EEPROM_NOT_READY
        stop_event.is_set = MagicMock(side_effect=[False, True])
        # Test state machine: handle SFP insert event, but EEPROM read failure
        task.task_worker(stop_event, sfp_error_event, [False])
        assert mock_updata_status.call_count == 1
        assert mock_post_sfp_info.call_count == 2 # first call and retry call
        assert mock_post_dom_info.call_count == 0
        assert mock_post_dom_th.call_count == 0
        assert mock_update_media_setting.call_count == 0
        assert 'Ethernet0' in task.retry_eeprom_set
        task.retry_eeprom_set.clear()

        stop_event.is_set = MagicMock(side_effect=[False, True])
        mock_post_sfp_info.return_value = None
        mock_updata_status.reset_mock()
        mock_post_sfp_info.reset_mock()
        # Test state machine: handle SFP insert event, and EEPROM read success
        task.task_worker(stop_event, sfp_error_event, [False])
        assert mock_updata_status.call_count == 1
        assert mock_post_sfp_info.call_count == 1
        assert mock_post_dom_info.call_count == 1
        assert mock_post_dom_th.call_count == 1
        assert mock_update_media_setting.call_count == 1

        stop_event.is_set = MagicMock(side_effect=[False, True])
        mock_change_event.return_value = (True, {1:SFP_STATUS_REMOVED}, {})
        mock_updata_status.reset_mock()
        # Test state machine: handle SFP remove event
        task.task_worker(stop_event, sfp_error_event, [False])
        assert mock_updata_status.call_count == 1
        assert mock_del_dom.call_count == 1

        stop_event.is_set = MagicMock(side_effect=[False, True])
        error = int(SFP_STATUS_INSERTED) | SfpBase.SFP_ERROR_BIT_BLOCKING | SfpBase.SFP_ERROR_BIT_POWER_BUDGET_EXCEEDED
        mock_change_event.return_value = (True, {1:error}, {})
        mock_updata_status.reset_mock()
        mock_del_dom.reset_mock()
        # Test state machine: handle SFP error event
        task.task_worker(stop_event, sfp_error_event, [False])
        assert mock_updata_status.call_count == 1
        assert mock_del_dom.call_count == 1

    @patch('xcvrd.xcvrd.xcvr_table_helper')
    @patch('xcvrd.xcvrd._wrapper_get_presence')
    @patch('xcvrd.xcvrd.notify_media_setting')
    @patch('xcvrd.xcvrd.post_port_dom_threshold_info_to_db')
    @patch('xcvrd.xcvrd.post_port_dom_info_to_db')
    @patch('xcvrd.xcvrd.post_port_sfp_info_to_db')
    @patch('xcvrd.xcvrd.update_port_transceiver_status_table')
    def test_SfpStateUpdateTask_on_add_logical_port(self, mock_updata_status, mock_post_sfp_info, mock_post_dom_info, mock_post_dom_th, mock_update_media_setting, mock_get_presence, mock_table_helper):
        class MockTable:
            pass

        status_tbl = MockTable()
        status_tbl.get = MagicMock(return_value=(True, (('status', SFP_STATUS_INSERTED),)))
        status_tbl.set = MagicMock()
        int_tbl = MockTable()
        int_tbl.get = MagicMock(return_value=(True, (('key2', 'value2'),)))
        int_tbl.set = MagicMock()
        dom_tbl = MockTable()
        dom_tbl.get = MagicMock(return_value=(True, (('key3', 'value3'),)))
        dom_tbl.set = MagicMock()
        mock_table_helper.get_status_tbl = MagicMock(return_value=status_tbl)
        mock_table_helper.get_intf_tbl = MagicMock(return_value=int_tbl)
        mock_table_helper.get_dom_tbl = MagicMock(return_value=dom_tbl)

        port_mapping = PortMapping()
        retry_eeprom_set = set()
        task = SfpStateUpdateTask(port_mapping, retry_eeprom_set)
        port_change_event = PortChangeEvent('Ethernet0', 1, 0, PortChangeEvent.PORT_ADD)
        task.port_mapping.handle_port_change_event(port_change_event)
        # SFP information is in the DB, copy the SFP information for the newly added logical port
        task.on_add_logical_port(port_change_event)
        status_tbl.get.assert_called_with('Ethernet0')
        status_tbl.set.assert_called_with('Ethernet0', (('status', SFP_STATUS_INSERTED),))
        int_tbl.get.assert_called_with('Ethernet0')
        int_tbl.set.assert_called_with('Ethernet0', (('key2', 'value2'),))
        dom_tbl.get.assert_called_with('Ethernet0')
        dom_tbl.set.assert_called_with('Ethernet0', (('key3', 'value3'),))

        status_tbl.get.return_value = (False, ())
        mock_get_presence.return_value = True
        mock_post_sfp_info.return_value = SFP_EEPROM_NOT_READY
        # SFP information is not in the DB, and SFP is present, and SFP has no error, but SFP EEPROM reading failed
        task.on_add_logical_port(port_change_event)
        assert mock_updata_status.call_count == 1
        mock_updata_status.assert_called_with('Ethernet0', status_tbl, SFP_STATUS_INSERTED, 'N/A')
        assert mock_post_sfp_info.call_count == 1
        mock_post_sfp_info.assert_called_with('Ethernet0', task.port_mapping, int_tbl, {})
        assert mock_post_dom_info.call_count == 0
        assert mock_post_dom_th.call_count == 0
        assert mock_update_media_setting.call_count == 0
        assert 'Ethernet0' in task.retry_eeprom_set
        task.retry_eeprom_set.clear()

        mock_post_sfp_info.return_value = None
        mock_updata_status.reset_mock()
        mock_post_sfp_info.reset_mock()
        # SFP information is not in the DB, and SFP is present, and SFP has no error, and SFP EEPROM reading succeed
        task.on_add_logical_port(port_change_event)
        assert mock_updata_status.call_count == 1
        mock_updata_status.assert_called_with('Ethernet0', status_tbl, SFP_STATUS_INSERTED, 'N/A')
        assert mock_post_sfp_info.call_count == 1
        mock_post_sfp_info.assert_called_with('Ethernet0', task.port_mapping, int_tbl, {})
        assert mock_post_dom_info.call_count == 1
        mock_post_dom_info.assert_called_with('Ethernet0', task.port_mapping, dom_tbl)
        assert mock_post_dom_th.call_count == 1
        mock_post_dom_th.assert_called_with('Ethernet0', task.port_mapping, dom_tbl)
        assert mock_update_media_setting.call_count == 1
        assert 'Ethernet0' not in task.retry_eeprom_set

        mock_get_presence.return_value = False
        mock_updata_status.reset_mock()
        # SFP information is not in DB and SFP is not present
        task.on_add_logical_port(port_change_event)
        assert mock_updata_status.call_count == 1
        mock_updata_status.assert_called_with('Ethernet0', status_tbl, SFP_STATUS_REMOVED, 'N/A')

        task.sfp_error_dict[1] = (str(SfpBase.SFP_ERROR_BIT_BLOCKING | SfpBase.SFP_ERROR_BIT_POWER_BUDGET_EXCEEDED), {})
        mock_updata_status.reset_mock()
        # SFP information is not in DB, and SFP is not present, and SFP is in error status
        task.on_add_logical_port(port_change_event)
        assert mock_updata_status.call_count == 1
        mock_updata_status.assert_called_with('Ethernet0', status_tbl, task.sfp_error_dict[1][0], 'Blocking EEPROM from being read|Power budget exceeded')

    def test_sfp_insert_events(self):
        from xcvrd.xcvrd import _wrapper_soak_sfp_insert_event
        sfp_insert_events = {}
        insert = port_dict = {1:'1', 2:'1', 3:'1', 4:'1', 5:'1'}
        start = time.time()
        while True:
            _wrapper_soak_sfp_insert_event(sfp_insert_events, insert)
            if time.time() - start > MGMT_INIT_TIME_DELAY_SECS:
                break
            assert not bool(insert)
        assert insert == port_dict


    def test_sfp_remove_events(self):
        from xcvrd.xcvrd import _wrapper_soak_sfp_insert_event
        sfp_insert_events = {}
        insert = {1:'1', 2:'1', 3:'1', 4:'1', 5:'1'}
        removal = {1:'0', 2:'0', 3:'0', 4:'0', 5:'0'}
        port_dict = {1:'0', 2:'0', 3:'0', 4:'0', 5:'0'}
        for x in range(5):
            _wrapper_soak_sfp_insert_event(sfp_insert_events, insert)
            time.sleep(1)
            _wrapper_soak_sfp_insert_event(sfp_insert_events, removal)

        assert port_dict == removal


def wait_until(total_wait_time, interval, call_back, *args, **kwargs):
    wait_time = 0
    while wait_time <= total_wait_time:
        try:
            if call_back(*args, **kwargs):
                return True
        except:
            pass
        time.sleep(interval)
        wait_time += interval
    return False<|MERGE_RESOLUTION|>--- conflicted
+++ resolved
@@ -416,30 +416,6 @@
         mock_selectable.pop = MagicMock(side_effect=[('Ethernet0', swsscommon.SET_COMMAND, (('index', '1'), )), (None, None, None)])
         mock_select.return_value = (swsscommon.Select.OBJECT, mock_selectable)
         mock_sub_table.return_value = mock_selectable
-<<<<<<< HEAD
-        xcvrd = DaemonXcvrd(SYSLOG_IDENTIFIER)
-        xcvrd.stop_event.is_set = MagicMock(side_effect=[False, True])
-        mock_observer = MagicMock()
-        mock_observer.enque_port_change_event = MagicMock()
-        xcvrd.subscribe_port_change_event(mock_observer)
-
-        sel, asic_context = xcvrd.subscribe_port_config_change()
-        xcvrd.handle_port_config_change(sel, asic_context)
-        assert mock_observer.enque_port_change_event.call_count == 1
-        assert xcvrd.port_mapping.logical_port_list.count('Ethernet0')
-        assert xcvrd.port_mapping.get_asic_id_for_logical_port('Ethernet0') == 0
-        assert xcvrd.port_mapping.get_physical_to_logical(1) == ['Ethernet0']
-        assert xcvrd.port_mapping.get_logical_to_physical('Ethernet0') == [1]
-
-        xcvrd.stop_event.is_set = MagicMock(side_effect=[False, True])
-        mock_selectable.pop = MagicMock(side_effect=[('Ethernet0', swsscommon.DEL_COMMAND, (('index', '1'), )), (None, None, None)])
-        xcvrd.handle_port_config_change(sel, asic_context)
-        assert mock_observer.enque_port_change_event.call_count == 2
-        assert not xcvrd.port_mapping.logical_port_list
-        assert not xcvrd.port_mapping.logical_to_physical
-        assert not xcvrd.port_mapping.physical_to_logical
-        assert not xcvrd.port_mapping.logical_to_asic
-=======
 
         sel, asic_context = subscribe_port_config_change()
         port_mapping = PortMapping()
@@ -460,7 +436,6 @@
         assert not port_mapping.physical_to_logical
         assert not port_mapping.logical_to_asic
 
->>>>>>> 5f87f745
 
     @patch('swsscommon.swsscommon.Table')
     def test_get_port_mapping(self, mock_swsscommon_table):
@@ -505,11 +480,6 @@
     
     @patch('xcvrd.xcvrd.DaemonXcvrd.init')
     @patch('xcvrd.xcvrd.DaemonXcvrd.deinit')
-<<<<<<< HEAD
-    @patch('xcvrd.xcvrd.DaemonXcvrd.subscribe_port_config_change', MagicMock(return_value=(0, 0)))
-    @patch('xcvrd.xcvrd.DaemonXcvrd.handle_port_config_change')
-=======
->>>>>>> 5f87f745
     @patch('xcvrd.xcvrd.DomInfoUpdateTask.task_run')
     @patch('xcvrd.xcvrd.SfpStateUpdateTask.task_run')
     @patch('xcvrd.xcvrd.DomInfoUpdateTask.task_stop')
@@ -517,11 +487,7 @@
     def test_DaemonXcvrd_run(self, mock_task_stop1, mock_task_stop2, mock_task_run1, mock_task_run2, mock_deinit, mock_init):
         mock_init.return_value = (PortMapping(), set())
         xcvrd = DaemonXcvrd(SYSLOG_IDENTIFIER)
-<<<<<<< HEAD
-        xcvrd.stop_event.is_set = MagicMock(side_effect=[False, True])
-=======
         xcvrd.stop_event.wait = MagicMock()
->>>>>>> 5f87f745
         xcvrd.run()
         # TODO: more check
         assert mock_task_stop1.call_count == 1
@@ -536,24 +502,14 @@
         port_mapping = PortMapping()
         task = DomInfoUpdateTask(port_mapping)
         port_change_event = PortChangeEvent('Ethernet0', 1, 0, PortChangeEvent.PORT_ADD)
-<<<<<<< HEAD
-        task.enque_port_change_event(port_change_event)
-        task.handle_port_change_event()
-=======
         task.on_port_config_change(port_change_event)
->>>>>>> 5f87f745
         assert task.port_mapping.logical_port_list.count('Ethernet0')
         assert task.port_mapping.get_asic_id_for_logical_port('Ethernet0') == 0
         assert task.port_mapping.get_physical_to_logical(1) == ['Ethernet0']
         assert task.port_mapping.get_logical_to_physical('Ethernet0') == [1]
 
         port_change_event = PortChangeEvent('Ethernet0', 1, 0, PortChangeEvent.PORT_REMOVE)
-<<<<<<< HEAD
-        task.enque_port_change_event(port_change_event)
-        task.handle_port_change_event()
-=======
         task.on_port_config_change(port_change_event)
->>>>>>> 5f87f745
         assert not task.port_mapping.logical_port_list
         assert not task.port_mapping.logical_to_physical
         assert not task.port_mapping.physical_to_logical
@@ -584,11 +540,6 @@
         port_mapping = PortMapping()
         task = DomInfoUpdateTask(port_mapping)
         task.task_stopping_event.wait = MagicMock(side_effect=[False, True])
-<<<<<<< HEAD
-        port_change_event = PortChangeEvent('Ethernet0', 1, 0, PortChangeEvent.PORT_ADD)
-        task.enque_port_change_event(port_change_event)
-=======
->>>>>>> 5f87f745
         mock_detect_error.return_value = True
         task.task_worker([False])
         assert task.port_mapping.logical_port_list.count('Ethernet0')
@@ -616,10 +567,6 @@
         retry_eeprom_set = set()
         task = SfpStateUpdateTask(port_mapping, retry_eeprom_set)
         port_change_event = PortChangeEvent('Ethernet0', 1, 0, PortChangeEvent.PORT_ADD)
-<<<<<<< HEAD
-        task.enque_port_change_event(port_change_event)
-=======
->>>>>>> 5f87f745
         wait_time = 5
         while wait_time > 0:
             task.on_port_config_change(stopping_event, [False], port_change_event)
@@ -633,10 +580,6 @@
         assert task.port_mapping.get_logical_to_physical('Ethernet0') == [1]
 
         port_change_event = PortChangeEvent('Ethernet0', 1, 0, PortChangeEvent.PORT_REMOVE)
-<<<<<<< HEAD
-        task.enque_port_change_event(port_change_event)
-=======
->>>>>>> 5f87f745
         wait_time = 5
         while wait_time > 0:
             task.on_port_config_change(stopping_event, [False], port_change_event)
